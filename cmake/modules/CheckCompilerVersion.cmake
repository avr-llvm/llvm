--- conflicted
+++ resolved
@@ -8,14 +8,9 @@
 
   if(NOT LLVM_FORCE_USE_OLD_TOOLCHAIN)
     if(CMAKE_CXX_COMPILER_ID STREQUAL "GNU")
-<<<<<<< HEAD
-      if(CMAKE_CXX_COMPILER_VERSION VERSION_LESS 4.8)
-        message(FATAL_ERROR "Host GCC version must be at least 4.8!")
-=======
       # FIXME: Change this to 4.8 once documentation builder bot is upgraded
       if(CMAKE_CXX_COMPILER_VERSION VERSION_LESS 4.7)
         message(FATAL_ERROR "Host GCC version must be at least 4.7!")
->>>>>>> 069db88a
       endif()
     elseif(CMAKE_CXX_COMPILER_ID STREQUAL "Clang")
       if(CMAKE_CXX_COMPILER_VERSION VERSION_LESS 3.1)
@@ -41,12 +36,8 @@
 int main() { return (float)x; }"
           LLVM_NO_OLD_LIBSTDCXX)
         if(NOT LLVM_NO_OLD_LIBSTDCXX)
-<<<<<<< HEAD
-          message(FATAL_ERROR "Host Clang must be able to find libstdc++4.8 or newer!")
-=======
           # FIXME: Change this to 4.8 once documentation builder bot is upgraded
           message(FATAL_ERROR "Host Clang must be able to find libstdc++4.7 or newer!")
->>>>>>> 069db88a
         endif()
         set(CMAKE_REQUIRED_FLAGS ${OLD_CMAKE_REQUIRED_FLAGS})
         set(CMAKE_REQUIRED_LIBRARIES ${OLD_CMAKE_REQUIRED_LIBRARIES})
