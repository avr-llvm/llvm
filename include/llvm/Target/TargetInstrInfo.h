//===-- llvm/Target/TargetInstrInfo.h - Instruction Info --------*- C++ -*-===//
//
//                     The LLVM Compiler Infrastructure
//
// This file is distributed under the University of Illinois Open Source
// License. See LICENSE.TXT for details.
//
//===----------------------------------------------------------------------===//
//
// This file describes the target machine instruction set to the code generator.
//
//===----------------------------------------------------------------------===//

#ifndef LLVM_TARGET_TARGETINSTRINFO_H
#define LLVM_TARGET_TARGETINSTRINFO_H

#include "llvm/ADT/DenseMap.h"
#include "llvm/ADT/SmallSet.h"
#include "llvm/CodeGen/MachineCombinerPattern.h"
#include "llvm/CodeGen/MachineFunction.h"
#include "llvm/MC/MCInstrInfo.h"
#include "llvm/Target/TargetRegisterInfo.h"

namespace llvm {

class InstrItineraryData;
class LiveVariables;
class MCAsmInfo;
class MachineMemOperand;
class MachineRegisterInfo;
class MDNode;
class MCInst;
struct MCSchedModel;
class MCSymbolRefExpr;
class SDNode;
class ScheduleHazardRecognizer;
class SelectionDAG;
class ScheduleDAG;
class TargetRegisterClass;
class TargetRegisterInfo;
class BranchProbability;
class TargetSubtargetInfo;
class TargetSchedModel;
class DFAPacketizer;

template<class T> class SmallVectorImpl;


//---------------------------------------------------------------------------
///
/// TargetInstrInfo - Interface to description of machine instruction set
///
class TargetInstrInfo : public MCInstrInfo {
  TargetInstrInfo(const TargetInstrInfo &) = delete;
  void operator=(const TargetInstrInfo &) = delete;
public:
  TargetInstrInfo(unsigned CFSetupOpcode = ~0u, unsigned CFDestroyOpcode = ~0u)
    : CallFrameSetupOpcode(CFSetupOpcode),
      CallFrameDestroyOpcode(CFDestroyOpcode) {
  }

  virtual ~TargetInstrInfo();

  /// Given a machine instruction descriptor, returns the register
  /// class constraint for OpNum, or NULL.
  const TargetRegisterClass *getRegClass(const MCInstrDesc &TID,
                                         unsigned OpNum,
                                         const TargetRegisterInfo *TRI,
                                         const MachineFunction &MF) const;

  /// Return true if the instruction is trivially rematerializable, meaning it
  /// has no side effects and requires no operands that aren't always available.
  /// This means the only allowed uses are constants and unallocatable physical
  /// registers so that the instructions result is independent of the place
  /// in the function.
  bool isTriviallyReMaterializable(const MachineInstr *MI,
                                   AliasAnalysis *AA = nullptr) const {
    return MI->getOpcode() == TargetOpcode::IMPLICIT_DEF ||
           (MI->getDesc().isRematerializable() &&
            (isReallyTriviallyReMaterializable(MI, AA) ||
             isReallyTriviallyReMaterializableGeneric(MI, AA)));
  }

protected:
  /// For instructions with opcodes for which the M_REMATERIALIZABLE flag is
  /// set, this hook lets the target specify whether the instruction is actually
  /// trivially rematerializable, taking into consideration its operands. This
  /// predicate must return false if the instruction has any side effects other
  /// than producing a value, or if it requres any address registers that are
  /// not always available.
  /// Requirements must be check as stated in isTriviallyReMaterializable() .
  virtual bool isReallyTriviallyReMaterializable(const MachineInstr *MI,
                                                 AliasAnalysis *AA) const {
    return false;
  }

private:
  /// For instructions with opcodes for which the M_REMATERIALIZABLE flag is
  /// set and the target hook isReallyTriviallyReMaterializable returns false,
  /// this function does target-independent tests to determine if the
  /// instruction is really trivially rematerializable.
  bool isReallyTriviallyReMaterializableGeneric(const MachineInstr *MI,
                                                AliasAnalysis *AA) const;

public:
  /// These methods return the opcode of the frame setup/destroy instructions
  /// if they exist (-1 otherwise).  Some targets use pseudo instructions in
  /// order to abstract away the difference between operating with a frame
  /// pointer and operating without, through the use of these two instructions.
  ///
  unsigned getCallFrameSetupOpcode() const { return CallFrameSetupOpcode; }
  unsigned getCallFrameDestroyOpcode() const { return CallFrameDestroyOpcode; }

  /// Returns the actual stack pointer adjustment made by an instruction
  /// as part of a call sequence. By default, only call frame setup/destroy
  /// instructions adjust the stack, but targets may want to override this
  /// to enable more fine-grained adjustment, or adjust by a different value.
  virtual int getSPAdjust(const MachineInstr *MI) const;

  /// Return true if the instruction is a "coalescable" extension instruction.
  /// That is, it's like a copy where it's legal for the source to overlap the
  /// destination. e.g. X86::MOVSX64rr32. If this returns true, then it's
  /// expected the pre-extension value is available as a subreg of the result
  /// register. This also returns the sub-register index in SubIdx.
  virtual bool isCoalescableExtInstr(const MachineInstr &MI,
                                     unsigned &SrcReg, unsigned &DstReg,
                                     unsigned &SubIdx) const {
    return false;
  }

  /// If the specified machine instruction is a direct
  /// load from a stack slot, return the virtual or physical register number of
  /// the destination along with the FrameIndex of the loaded stack slot.  If
  /// not, return 0.  This predicate must return 0 if the instruction has
  /// any side effects other than loading from the stack slot.
  virtual unsigned isLoadFromStackSlot(const MachineInstr *MI,
                                       int &FrameIndex) const {
    return 0;
  }

  /// Check for post-frame ptr elimination stack locations as well.
  /// This uses a heuristic so it isn't reliable for correctness.
  virtual unsigned isLoadFromStackSlotPostFE(const MachineInstr *MI,
                                             int &FrameIndex) const {
    return 0;
  }

  /// If the specified machine instruction has a load from a stack slot,
  /// return true along with the FrameIndex of the loaded stack slot and the
  /// machine mem operand containing the reference.
  /// If not, return false.  Unlike isLoadFromStackSlot, this returns true for
  /// any instructions that loads from the stack.  This is just a hint, as some
  /// cases may be missed.
  virtual bool hasLoadFromStackSlot(const MachineInstr *MI,
                                    const MachineMemOperand *&MMO,
                                    int &FrameIndex) const;

  /// If the specified machine instruction is a direct
  /// store to a stack slot, return the virtual or physical register number of
  /// the source reg along with the FrameIndex of the loaded stack slot.  If
  /// not, return 0.  This predicate must return 0 if the instruction has
  /// any side effects other than storing to the stack slot.
  virtual unsigned isStoreToStackSlot(const MachineInstr *MI,
                                      int &FrameIndex) const {
    return 0;
  }

  /// Check for post-frame ptr elimination stack locations as well.
  /// This uses a heuristic, so it isn't reliable for correctness.
  virtual unsigned isStoreToStackSlotPostFE(const MachineInstr *MI,
                                            int &FrameIndex) const {
    return 0;
  }

  /// If the specified machine instruction has a store to a stack slot,
  /// return true along with the FrameIndex of the loaded stack slot and the
  /// machine mem operand containing the reference.
  /// If not, return false.  Unlike isStoreToStackSlot,
  /// this returns true for any instructions that stores to the
  /// stack.  This is just a hint, as some cases may be missed.
  virtual bool hasStoreToStackSlot(const MachineInstr *MI,
                                   const MachineMemOperand *&MMO,
                                   int &FrameIndex) const;

  /// Return true if the specified machine instruction
  /// is a copy of one stack slot to another and has no other effect.
  /// Provide the identity of the two frame indices.
  virtual bool isStackSlotCopy(const MachineInstr *MI, int &DestFrameIndex,
                               int &SrcFrameIndex) const {
    return false;
  }

  /// Compute the size in bytes and offset within a stack slot of a spilled
  /// register or subregister.
  ///
  /// \param [out] Size in bytes of the spilled value.
  /// \param [out] Offset in bytes within the stack slot.
  /// \returns true if both Size and Offset are successfully computed.
  ///
  /// Not all subregisters have computable spill slots. For example,
  /// subregisters registers may not be byte-sized, and a pair of discontiguous
  /// subregisters has no single offset.
  ///
  /// Targets with nontrivial bigendian implementations may need to override
  /// this, particularly to support spilled vector registers.
  virtual bool getStackSlotRange(const TargetRegisterClass *RC, unsigned SubIdx,
                                 unsigned &Size, unsigned &Offset,
                                 const MachineFunction &MF) const;

  /// Return true if the instruction is as cheap as a move instruction.
  ///
  /// Targets for different archs need to override this, and different
  /// micro-architectures can also be finely tuned inside.
  virtual bool isAsCheapAsAMove(const MachineInstr *MI) const {
    return MI->isAsCheapAsAMove();
  }

  /// Re-issue the specified 'original' instruction at the
  /// specific location targeting a new destination register.
  /// The register in Orig->getOperand(0).getReg() will be substituted by
  /// DestReg:SubIdx. Any existing subreg index is preserved or composed with
  /// SubIdx.
  virtual void reMaterialize(MachineBasicBlock &MBB,
                             MachineBasicBlock::iterator MI,
                             unsigned DestReg, unsigned SubIdx,
                             const MachineInstr *Orig,
                             const TargetRegisterInfo &TRI) const;

  /// Create a duplicate of the Orig instruction in MF. This is like
  /// MachineFunction::CloneMachineInstr(), but the target may update operands
  /// that are required to be unique.
  ///
  /// The instruction must be duplicable as indicated by isNotDuplicable().
  virtual MachineInstr *duplicate(MachineInstr *Orig,
                                  MachineFunction &MF) const;

  /// This method must be implemented by targets that
  /// set the M_CONVERTIBLE_TO_3_ADDR flag.  When this flag is set, the target
  /// may be able to convert a two-address instruction into one or more true
  /// three-address instructions on demand.  This allows the X86 target (for
  /// example) to convert ADD and SHL instructions into LEA instructions if they
  /// would require register copies due to two-addressness.
  ///
  /// This method returns a null pointer if the transformation cannot be
  /// performed, otherwise it returns the last new instruction.
  ///
  virtual MachineInstr *
  convertToThreeAddress(MachineFunction::iterator &MFI,
                   MachineBasicBlock::iterator &MBBI, LiveVariables *LV) const {
    return nullptr;
  }

  /// If a target has any instructions that are commutable but require
  /// converting to different instructions or making non-trivial changes to
  /// commute them, this method can overloaded to do that.
  /// The default implementation simply swaps the commutable operands.
  /// If NewMI is false, MI is modified in place and returned; otherwise, a
  /// new machine instruction is created and returned.  Do not call this
  /// method for a non-commutable instruction, but there may be some cases
  /// where this method fails and returns null.
  virtual MachineInstr *commuteInstruction(MachineInstr *MI,
                                           bool NewMI = false) const;

  /// If specified MI is commutable, return the two operand indices that would
  /// swap value. Return false if the instruction
  /// is not in a form which this routine understands.
  virtual bool findCommutedOpIndices(MachineInstr *MI, unsigned &SrcOpIdx1,
                                     unsigned &SrcOpIdx2) const;

  /// A pair composed of a register and a sub-register index.
  /// Used to give some type checking when modeling Reg:SubReg.
  struct RegSubRegPair {
    unsigned Reg;
    unsigned SubReg;
    RegSubRegPair(unsigned Reg = 0, unsigned SubReg = 0)
        : Reg(Reg), SubReg(SubReg) {}
  };
  /// A pair composed of a pair of a register and a sub-register index,
  /// and another sub-register index.
  /// Used to give some type checking when modeling Reg:SubReg1, SubReg2.
  struct RegSubRegPairAndIdx : RegSubRegPair {
    unsigned SubIdx;
    RegSubRegPairAndIdx(unsigned Reg = 0, unsigned SubReg = 0,
                        unsigned SubIdx = 0)
        : RegSubRegPair(Reg, SubReg), SubIdx(SubIdx) {}
  };

  /// Build the equivalent inputs of a REG_SEQUENCE for the given \p MI
  /// and \p DefIdx.
  /// \p [out] InputRegs of the equivalent REG_SEQUENCE. Each element of
  /// the list is modeled as <Reg:SubReg, SubIdx>.
  /// E.g., REG_SEQUENCE vreg1:sub1, sub0, vreg2, sub1 would produce
  /// two elements:
  /// - vreg1:sub1, sub0
  /// - vreg2<:0>, sub1
  ///
  /// \returns true if it is possible to build such an input sequence
  /// with the pair \p MI, \p DefIdx. False otherwise.
  ///
  /// \pre MI.isRegSequence() or MI.isRegSequenceLike().
  ///
  /// \note The generic implementation does not provide any support for
  /// MI.isRegSequenceLike(). In other words, one has to override
  /// getRegSequenceLikeInputs for target specific instructions.
  bool
  getRegSequenceInputs(const MachineInstr &MI, unsigned DefIdx,
                       SmallVectorImpl<RegSubRegPairAndIdx> &InputRegs) const;

  /// Build the equivalent inputs of a EXTRACT_SUBREG for the given \p MI
  /// and \p DefIdx.
  /// \p [out] InputReg of the equivalent EXTRACT_SUBREG.
  /// E.g., EXTRACT_SUBREG vreg1:sub1, sub0, sub1 would produce:
  /// - vreg1:sub1, sub0
  ///
  /// \returns true if it is possible to build such an input sequence
  /// with the pair \p MI, \p DefIdx. False otherwise.
  ///
  /// \pre MI.isExtractSubreg() or MI.isExtractSubregLike().
  ///
  /// \note The generic implementation does not provide any support for
  /// MI.isExtractSubregLike(). In other words, one has to override
  /// getExtractSubregLikeInputs for target specific instructions.
  bool
  getExtractSubregInputs(const MachineInstr &MI, unsigned DefIdx,
                         RegSubRegPairAndIdx &InputReg) const;

  /// Build the equivalent inputs of a INSERT_SUBREG for the given \p MI
  /// and \p DefIdx.
  /// \p [out] BaseReg and \p [out] InsertedReg contain
  /// the equivalent inputs of INSERT_SUBREG.
  /// E.g., INSERT_SUBREG vreg0:sub0, vreg1:sub1, sub3 would produce:
  /// - BaseReg: vreg0:sub0
  /// - InsertedReg: vreg1:sub1, sub3
  ///
  /// \returns true if it is possible to build such an input sequence
  /// with the pair \p MI, \p DefIdx. False otherwise.
  ///
  /// \pre MI.isInsertSubreg() or MI.isInsertSubregLike().
  ///
  /// \note The generic implementation does not provide any support for
  /// MI.isInsertSubregLike(). In other words, one has to override
  /// getInsertSubregLikeInputs for target specific instructions.
  bool
  getInsertSubregInputs(const MachineInstr &MI, unsigned DefIdx,
                        RegSubRegPair &BaseReg,
                        RegSubRegPairAndIdx &InsertedReg) const;


  /// Return true if two machine instructions would produce identical values.
  /// By default, this is only true when the two instructions
  /// are deemed identical except for defs. If this function is called when the
  /// IR is still in SSA form, the caller can pass the MachineRegisterInfo for
  /// aggressive checks.
  virtual bool produceSameValue(const MachineInstr *MI0,
                                const MachineInstr *MI1,
                                const MachineRegisterInfo *MRI = nullptr) const;

  /// Analyze the branching code at the end of MBB, returning
  /// true if it cannot be understood (e.g. it's a switch dispatch or isn't
  /// implemented for a target).  Upon success, this returns false and returns
  /// with the following information in various cases:
  ///
  /// 1. If this block ends with no branches (it just falls through to its succ)
  ///    just return false, leaving TBB/FBB null.
  /// 2. If this block ends with only an unconditional branch, it sets TBB to be
  ///    the destination block.
  /// 3. If this block ends with a conditional branch and it falls through to a
  ///    successor block, it sets TBB to be the branch destination block and a
  ///    list of operands that evaluate the condition. These operands can be
  ///    passed to other TargetInstrInfo methods to create new branches.
  /// 4. If this block ends with a conditional branch followed by an
  ///    unconditional branch, it returns the 'true' destination in TBB, the
  ///    'false' destination in FBB, and a list of operands that evaluate the
  ///    condition.  These operands can be passed to other TargetInstrInfo
  ///    methods to create new branches.
  ///
  /// Note that RemoveBranch and InsertBranch must be implemented to support
  /// cases where this method returns success.
  ///
  /// If AllowModify is true, then this routine is allowed to modify the basic
  /// block (e.g. delete instructions after the unconditional branch).
  ///
  virtual bool AnalyzeBranch(MachineBasicBlock &MBB, MachineBasicBlock *&TBB,
                             MachineBasicBlock *&FBB,
                             SmallVectorImpl<MachineOperand> &Cond,
                             bool AllowModify = false) const {
    return true;
  }

  /// Represents a predicate at the MachineFunction level.  The control flow a
  /// MachineBranchPredicate represents is:
  ///
  ///  Reg <def>= LHS `Predicate` RHS         == ConditionDef
  ///  if Reg then goto TrueDest else goto FalseDest
  ///
  struct MachineBranchPredicate {
    enum ComparePredicate {
      PRED_EQ,     // True if two values are equal
      PRED_NE,     // True if two values are not equal
      PRED_INVALID // Sentinel value
    };

    ComparePredicate Predicate;
    MachineOperand LHS;
    MachineOperand RHS;
    MachineBasicBlock *TrueDest;
    MachineBasicBlock *FalseDest;
    MachineInstr *ConditionDef;

    /// SingleUseCondition is true if ConditionDef is dead except for the
    /// branch(es) at the end of the basic block.
    ///
    bool SingleUseCondition;

    explicit MachineBranchPredicate()
        : Predicate(PRED_INVALID), LHS(MachineOperand::CreateImm(0)),
          RHS(MachineOperand::CreateImm(0)), TrueDest(nullptr),
          FalseDest(nullptr), ConditionDef(nullptr), SingleUseCondition(false) {
    }
  };

  /// Analyze the branching code at the end of MBB and parse it into the
  /// MachineBranchPredicate structure if possible.  Returns false on success
  /// and true on failure.
  ///
  /// If AllowModify is true, then this routine is allowed to modify the basic
  /// block (e.g. delete instructions after the unconditional branch).
  ///
  virtual bool AnalyzeBranchPredicate(MachineBasicBlock &MBB,
                                      MachineBranchPredicate &MBP,
                                      bool AllowModify = false) const {
    return true;
  }

  /// Remove the branching code at the end of the specific MBB.
  /// This is only invoked in cases where AnalyzeBranch returns success. It
  /// returns the number of instructions that were removed.
  virtual unsigned RemoveBranch(MachineBasicBlock &MBB) const {
    llvm_unreachable("Target didn't implement TargetInstrInfo::RemoveBranch!");
  }

  /// Insert branch code into the end of the specified MachineBasicBlock.
  /// The operands to this method are the same as those
  /// returned by AnalyzeBranch.  This is only invoked in cases where
  /// AnalyzeBranch returns success. It returns the number of instructions
  /// inserted.
  ///
  /// It is also invoked by tail merging to add unconditional branches in
  /// cases where AnalyzeBranch doesn't apply because there was no original
  /// branch to analyze.  At least this much must be implemented, else tail
  /// merging needs to be disabled.
  virtual unsigned InsertBranch(MachineBasicBlock &MBB, MachineBasicBlock *TBB,
                                MachineBasicBlock *FBB,
                                ArrayRef<MachineOperand> Cond,
                                DebugLoc DL) const {
    llvm_unreachable("Target didn't implement TargetInstrInfo::InsertBranch!");
  }

  /// Delete the instruction OldInst and everything after it, replacing it with
  /// an unconditional branch to NewDest. This is used by the tail merging pass.
  virtual void ReplaceTailWithBranchTo(MachineBasicBlock::iterator Tail,
                                       MachineBasicBlock *NewDest) const;

  /// Get an instruction that performs an unconditional branch to the given
  /// symbol.
  virtual void
  getUnconditionalBranch(MCInst &MI,
                         const MCSymbolRefExpr *BranchTarget) const {
    llvm_unreachable("Target didn't implement "
                     "TargetInstrInfo::getUnconditionalBranch!");
  }

  /// Get a machine trap instruction.
  virtual void getTrap(MCInst &MI) const {
    llvm_unreachable("Target didn't implement TargetInstrInfo::getTrap!");
  }

  /// Get a number of bytes that suffices to hold
  /// either the instruction returned by getUnconditionalBranch or the
  /// instruction returned by getTrap. This only makes sense because
  /// getUnconditionalBranch returns a single, specific instruction. This
  /// information is needed by the jumptable construction code, since it must
  /// decide how many bytes to use for a jumptable entry so it can generate the
  /// right mask.
  ///
  /// Note that if the jumptable instruction requires alignment, then that
  /// alignment should be factored into this required bound so that the
  /// resulting bound gives the right alignment for the instruction.
  virtual unsigned getJumpInstrTableEntryBound() const {
    // This method gets called by LLVMTargetMachine always, so it can't fail
    // just because there happens to be no implementation for this target.
    // Any code that tries to use a jumptable annotation without defining
    // getUnconditionalBranch on the appropriate Target will fail anyway, and
    // the value returned here won't matter in that case.
    return 0;
  }

  /// Return true if it's legal to split the given basic
  /// block at the specified instruction (i.e. instruction would be the start
  /// of a new basic block).
  virtual bool isLegalToSplitMBBAt(MachineBasicBlock &MBB,
                                   MachineBasicBlock::iterator MBBI) const {
    return true;
  }

  /// Return true if it's profitable to predicate
  /// instructions with accumulated instruction latency of "NumCycles"
  /// of the specified basic block, where the probability of the instructions
  /// being executed is given by Probability, and Confidence is a measure
  /// of our confidence that it will be properly predicted.
  virtual
  bool isProfitableToIfCvt(MachineBasicBlock &MBB, unsigned NumCycles,
                           unsigned ExtraPredCycles,
                           const BranchProbability &Probability) const {
    return false;
  }

  /// Second variant of isProfitableToIfCvt. This one
  /// checks for the case where two basic blocks from true and false path
  /// of a if-then-else (diamond) are predicated on mutally exclusive
  /// predicates, where the probability of the true path being taken is given
  /// by Probability, and Confidence is a measure of our confidence that it
  /// will be properly predicted.
  virtual bool
  isProfitableToIfCvt(MachineBasicBlock &TMBB,
                      unsigned NumTCycles, unsigned ExtraTCycles,
                      MachineBasicBlock &FMBB,
                      unsigned NumFCycles, unsigned ExtraFCycles,
                      const BranchProbability &Probability) const {
    return false;
  }

  /// Return true if it's profitable for if-converter to duplicate instructions
  /// of specified accumulated instruction latencies in the specified MBB to
  /// enable if-conversion.
  /// The probability of the instructions being executed is given by
  /// Probability, and Confidence is a measure of our confidence that it
  /// will be properly predicted.
  virtual bool
  isProfitableToDupForIfCvt(MachineBasicBlock &MBB, unsigned NumCycles,
                            const BranchProbability &Probability) const {
    return false;
  }

  /// Return true if it's profitable to unpredicate
  /// one side of a 'diamond', i.e. two sides of if-else predicated on mutually
  /// exclusive predicates.
  /// e.g.
  ///   subeq  r0, r1, #1
  ///   addne  r0, r1, #1
  /// =>
  ///   sub    r0, r1, #1
  ///   addne  r0, r1, #1
  ///
  /// This may be profitable is conditional instructions are always executed.
  virtual bool isProfitableToUnpredicate(MachineBasicBlock &TMBB,
                                         MachineBasicBlock &FMBB) const {
    return false;
  }

  /// Return true if it is possible to insert a select
  /// instruction that chooses between TrueReg and FalseReg based on the
  /// condition code in Cond.
  ///
  /// When successful, also return the latency in cycles from TrueReg,
  /// FalseReg, and Cond to the destination register. In most cases, a select
  /// instruction will be 1 cycle, so CondCycles = TrueCycles = FalseCycles = 1
  ///
  /// Some x86 implementations have 2-cycle cmov instructions.
  ///
  /// @param MBB         Block where select instruction would be inserted.
  /// @param Cond        Condition returned by AnalyzeBranch.
  /// @param TrueReg     Virtual register to select when Cond is true.
  /// @param FalseReg    Virtual register to select when Cond is false.
  /// @param CondCycles  Latency from Cond+Branch to select output.
  /// @param TrueCycles  Latency from TrueReg to select output.
  /// @param FalseCycles Latency from FalseReg to select output.
  virtual bool canInsertSelect(const MachineBasicBlock &MBB,
                               ArrayRef<MachineOperand> Cond,
                               unsigned TrueReg, unsigned FalseReg,
                               int &CondCycles,
                               int &TrueCycles, int &FalseCycles) const {
    return false;
  }

  /// Insert a select instruction into MBB before I that will copy TrueReg to
  /// DstReg when Cond is true, and FalseReg to DstReg when Cond is false.
  ///
  /// This function can only be called after canInsertSelect() returned true.
  /// The condition in Cond comes from AnalyzeBranch, and it can be assumed
  /// that the same flags or registers required by Cond are available at the
  /// insertion point.
  ///
  /// @param MBB      Block where select instruction should be inserted.
  /// @param I        Insertion point.
  /// @param DL       Source location for debugging.
  /// @param DstReg   Virtual register to be defined by select instruction.
  /// @param Cond     Condition as computed by AnalyzeBranch.
  /// @param TrueReg  Virtual register to copy when Cond is true.
  /// @param FalseReg Virtual register to copy when Cons is false.
  virtual void insertSelect(MachineBasicBlock &MBB,
                            MachineBasicBlock::iterator I, DebugLoc DL,
                            unsigned DstReg, ArrayRef<MachineOperand> Cond,
                            unsigned TrueReg, unsigned FalseReg) const {
    llvm_unreachable("Target didn't implement TargetInstrInfo::insertSelect!");
  }

  /// Analyze the given select instruction, returning true if
  /// it cannot be understood. It is assumed that MI->isSelect() is true.
  ///
  /// When successful, return the controlling condition and the operands that
  /// determine the true and false result values.
  ///
  ///   Result = SELECT Cond, TrueOp, FalseOp
  ///
  /// Some targets can optimize select instructions, for example by predicating
  /// the instruction defining one of the operands. Such targets should set
  /// Optimizable.
  ///
  /// @param         MI Select instruction to analyze.
  /// @param Cond    Condition controlling the select.
  /// @param TrueOp  Operand number of the value selected when Cond is true.
  /// @param FalseOp Operand number of the value selected when Cond is false.
  /// @param Optimizable Returned as true if MI is optimizable.
  /// @returns False on success.
  virtual bool analyzeSelect(const MachineInstr *MI,
                             SmallVectorImpl<MachineOperand> &Cond,
                             unsigned &TrueOp, unsigned &FalseOp,
                             bool &Optimizable) const {
    assert(MI && MI->getDesc().isSelect() && "MI must be a select instruction");
    return true;
  }

  /// Given a select instruction that was understood by
  /// analyzeSelect and returned Optimizable = true, attempt to optimize MI by
  /// merging it with one of its operands. Returns NULL on failure.
  ///
  /// When successful, returns the new select instruction. The client is
  /// responsible for deleting MI.
  ///
  /// If both sides of the select can be optimized, PreferFalse is used to pick
  /// a side.
  ///
  /// @param MI          Optimizable select instruction.
  /// @param NewMIs     Set that record all MIs in the basic block up to \p
  /// MI. Has to be updated with any newly created MI or deleted ones.
  /// @param PreferFalse Try to optimize FalseOp instead of TrueOp.
  /// @returns Optimized instruction or NULL.
  virtual MachineInstr *optimizeSelect(MachineInstr *MI,
                                       SmallPtrSetImpl<MachineInstr *> &NewMIs,
                                       bool PreferFalse = false) const {
    // This function must be implemented if Optimizable is ever set.
    llvm_unreachable("Target must implement TargetInstrInfo::optimizeSelect!");
  }

  /// Emit instructions to copy a pair of physical registers.
  ///
  /// This function should support copies within any legal register class as
  /// well as any cross-class copies created during instruction selection.
  ///
  /// The source and destination registers may overlap, which may require a
  /// careful implementation when multiple copy instructions are required for
  /// large registers. See for example the ARM target.
  virtual void copyPhysReg(MachineBasicBlock &MBB,
                           MachineBasicBlock::iterator MI, DebugLoc DL,
                           unsigned DestReg, unsigned SrcReg,
                           bool KillSrc) const {
    llvm_unreachable("Target didn't implement TargetInstrInfo::copyPhysReg!");
  }

  /// Store the specified register of the given register class to the specified
  /// stack frame index. The store instruction is to be added to the given
  /// machine basic block before the specified machine instruction. If isKill
  /// is true, the register operand is the last use and must be marked kill.
  virtual void storeRegToStackSlot(MachineBasicBlock &MBB,
                                   MachineBasicBlock::iterator MI,
                                   unsigned SrcReg, bool isKill, int FrameIndex,
                                   const TargetRegisterClass *RC,
                                   const TargetRegisterInfo *TRI) const {
    llvm_unreachable("Target didn't implement "
                     "TargetInstrInfo::storeRegToStackSlot!");
  }

  /// Load the specified register of the given register class from the specified
  /// stack frame index. The load instruction is to be added to the given
  /// machine basic block before the specified machine instruction.
  virtual void loadRegFromStackSlot(MachineBasicBlock &MBB,
                                    MachineBasicBlock::iterator MI,
                                    unsigned DestReg, int FrameIndex,
                                    const TargetRegisterClass *RC,
                                    const TargetRegisterInfo *TRI) const {
    llvm_unreachable("Target didn't implement "
                     "TargetInstrInfo::loadRegFromStackSlot!");
  }

  /// This function is called for all pseudo instructions
  /// that remain after register allocation. Many pseudo instructions are
  /// created to help register allocation. This is the place to convert them
  /// into real instructions. The target can edit MI in place, or it can insert
  /// new instructions and erase MI. The function should return true if
  /// anything was changed.
  virtual bool expandPostRAPseudo(MachineBasicBlock::iterator MI) const {
    return false;
  }

  /// Attempt to fold a load or store of the specified stack
  /// slot into the specified machine instruction for the specified operand(s).
  /// If this is possible, a new instruction is returned with the specified
  /// operand folded, otherwise NULL is returned.
  /// The new instruction is inserted before MI, and the client is responsible
  /// for removing the old instruction.
  MachineInstr *foldMemoryOperand(MachineBasicBlock::iterator MI,
                                  ArrayRef<unsigned> Ops, int FrameIndex) const;

  /// Same as the previous version except it allows folding of any load and
  /// store from / to any address, not just from a specific stack slot.
  MachineInstr *foldMemoryOperand(MachineBasicBlock::iterator MI,
                                  ArrayRef<unsigned> Ops,
                                  MachineInstr *LoadMI) const;

  /// Return true when there is potentially a faster code sequence
  /// for an instruction chain ending in \p Root. All potential patterns are
  /// returned in the \p Pattern vector. Pattern should be sorted in priority
  /// order since the pattern evaluator stops checking as soon as it finds a
  /// faster sequence.
  /// \param Root - Instruction that could be combined with one of its operands
  /// \param Pattern - Vector of possible combination patterns
  virtual bool getMachineCombinerPatterns(
      MachineInstr &Root,
      SmallVectorImpl<MachineCombinerPattern::MC_PATTERN> &Pattern) const {
    return false;
  }

  /// When getMachineCombinerPatterns() finds patterns, this function generates
  /// the instructions that could replace the original code sequence. The client
  /// has to decide whether the actual replacement is beneficial or not.
  /// \param Root - Instruction that could be combined with one of its operands
  /// \param Pattern - Combination pattern for Root
  /// \param InsInstrs - Vector of new instructions that implement P
  /// \param DelInstrs - Old instructions, including Root, that could be
  /// replaced by InsInstr
  /// \param InstrIdxForVirtReg - map of virtual register to instruction in
  /// InsInstr that defines it
  virtual void genAlternativeCodeSequence(
      MachineInstr &Root, MachineCombinerPattern::MC_PATTERN Pattern,
      SmallVectorImpl<MachineInstr *> &InsInstrs,
      SmallVectorImpl<MachineInstr *> &DelInstrs,
      DenseMap<unsigned, unsigned> &InstrIdxForVirtReg) const {
    return;
  }

  /// Return true when a target supports MachineCombiner.
  virtual bool useMachineCombiner() const { return false; }

protected:
  /// Target-dependent implementation for foldMemoryOperand.
  /// Target-independent code in foldMemoryOperand will
  /// take care of adding a MachineMemOperand to the newly created instruction.
  /// The instruction and any auxiliary instructions necessary will be inserted
  /// at InsertPt.
  virtual MachineInstr *foldMemoryOperandImpl(
      MachineFunction &MF, MachineInstr *MI, ArrayRef<unsigned> Ops,
      MachineBasicBlock::iterator InsertPt, int FrameIndex) const {
    return nullptr;
  }

  /// Target-dependent implementation for foldMemoryOperand.
  /// Target-independent code in foldMemoryOperand will
  /// take care of adding a MachineMemOperand to the newly created instruction.
  /// The instruction and any auxiliary instructions necessary will be inserted
  /// at InsertPt.
  virtual MachineInstr *foldMemoryOperandImpl(
      MachineFunction &MF, MachineInstr *MI, ArrayRef<unsigned> Ops,
      MachineBasicBlock::iterator InsertPt, MachineInstr *LoadMI) const {
    return nullptr;
  }

  /// \brief Target-dependent implementation of getRegSequenceInputs.
  ///
  /// \returns true if it is possible to build the equivalent
  /// REG_SEQUENCE inputs with the pair \p MI, \p DefIdx. False otherwise.
  ///
  /// \pre MI.isRegSequenceLike().
  ///
  /// \see TargetInstrInfo::getRegSequenceInputs.
  virtual bool getRegSequenceLikeInputs(
      const MachineInstr &MI, unsigned DefIdx,
      SmallVectorImpl<RegSubRegPairAndIdx> &InputRegs) const {
    return false;
  }

  /// \brief Target-dependent implementation of getExtractSubregInputs.
  ///
  /// \returns true if it is possible to build the equivalent
  /// EXTRACT_SUBREG inputs with the pair \p MI, \p DefIdx. False otherwise.
  ///
  /// \pre MI.isExtractSubregLike().
  ///
  /// \see TargetInstrInfo::getExtractSubregInputs.
  virtual bool getExtractSubregLikeInputs(
      const MachineInstr &MI, unsigned DefIdx,
      RegSubRegPairAndIdx &InputReg) const {
    return false;
  }

  /// \brief Target-dependent implementation of getInsertSubregInputs.
  ///
  /// \returns true if it is possible to build the equivalent
  /// INSERT_SUBREG inputs with the pair \p MI, \p DefIdx. False otherwise.
  ///
  /// \pre MI.isInsertSubregLike().
  ///
  /// \see TargetInstrInfo::getInsertSubregInputs.
  virtual bool
  getInsertSubregLikeInputs(const MachineInstr &MI, unsigned DefIdx,
                            RegSubRegPair &BaseReg,
                            RegSubRegPairAndIdx &InsertedReg) const {
    return false;
  }

public:
  /// unfoldMemoryOperand - Separate a single instruction which folded a load or
  /// a store or a load and a store into two or more instruction. If this is
  /// possible, returns true as well as the new instructions by reference.
  virtual bool unfoldMemoryOperand(MachineFunction &MF, MachineInstr *MI,
                                unsigned Reg, bool UnfoldLoad, bool UnfoldStore,
                                 SmallVectorImpl<MachineInstr*> &NewMIs) const{
    return false;
  }

  virtual bool unfoldMemoryOperand(SelectionDAG &DAG, SDNode *N,
                                   SmallVectorImpl<SDNode*> &NewNodes) const {
    return false;
  }

  /// Returns the opcode of the would be new
  /// instruction after load / store are unfolded from an instruction of the
  /// specified opcode. It returns zero if the specified unfolding is not
  /// possible. If LoadRegIndex is non-null, it is filled in with the operand
  /// index of the operand which will hold the register holding the loaded
  /// value.
  virtual unsigned getOpcodeAfterMemoryUnfold(unsigned Opc,
                                      bool UnfoldLoad, bool UnfoldStore,
                                      unsigned *LoadRegIndex = nullptr) const {
    return 0;
  }

  /// This is used by the pre-regalloc scheduler to determine if two loads are
  /// loading from the same base address. It should only return true if the base
  /// pointers are the same and the only differences between the two addresses
  /// are the offset. It also returns the offsets by reference.
  virtual bool areLoadsFromSameBasePtr(SDNode *Load1, SDNode *Load2,
                                    int64_t &Offset1, int64_t &Offset2) const {
    return false;
  }

  /// This is a used by the pre-regalloc scheduler to determine (in conjunction
  /// with areLoadsFromSameBasePtr) if two loads should be scheduled together.
  /// On some targets if two loads are loading from
  /// addresses in the same cache line, it's better if they are scheduled
  /// together. This function takes two integers that represent the load offsets
  /// from the common base address. It returns true if it decides it's desirable
  /// to schedule the two loads together. "NumLoads" is the number of loads that
  /// have already been scheduled after Load1.
  virtual bool shouldScheduleLoadsNear(SDNode *Load1, SDNode *Load2,
                                       int64_t Offset1, int64_t Offset2,
                                       unsigned NumLoads) const {
    return false;
  }

  /// Get the base register and byte offset of an instruction that reads/writes
  /// memory.
  virtual bool getMemOpBaseRegImmOfs(MachineInstr *MemOp, unsigned &BaseReg,
                                     unsigned &Offset,
                                     const TargetRegisterInfo *TRI) const {
    return false;
  }

  virtual bool enableClusterLoads() const { return false; }

  virtual bool shouldClusterLoads(MachineInstr *FirstLdSt,
                                  MachineInstr *SecondLdSt,
                                  unsigned NumLoads) const {
    return false;
  }

  /// Can this target fuse the given instructions if they are scheduled
  /// adjacent.
  virtual bool shouldScheduleAdjacent(MachineInstr* First,
                                      MachineInstr *Second) const {
    return false;
  }

  /// Reverses the branch condition of the specified condition list,
  /// returning false on success and true if it cannot be reversed.
  virtual
  bool ReverseBranchCondition(SmallVectorImpl<MachineOperand> &Cond) const {
    return true;
  }

  /// Insert a noop into the instruction stream at the specified point.
  virtual void insertNoop(MachineBasicBlock &MBB,
                          MachineBasicBlock::iterator MI) const;


  /// Return the noop instruction to use for a noop.
  virtual void getNoopForMachoTarget(MCInst &NopInst) const;


  /// Returns true if the instruction is already predicated.
  virtual bool isPredicated(const MachineInstr *MI) const {
    return false;
  }

  /// Returns true if the instruction is a
  /// terminator instruction that has not been predicated.
  virtual bool isUnpredicatedTerminator(const MachineInstr *MI) const;

  /// Convert the instruction into a predicated instruction.
  /// It returns true if the operation was successful.
  virtual
  bool PredicateInstruction(MachineInstr *MI,
                            ArrayRef<MachineOperand> Pred) const;

  /// Returns true if the first specified predicate
  /// subsumes the second, e.g. GE subsumes GT.
  virtual
  bool SubsumesPredicate(ArrayRef<MachineOperand> Pred1,
                         ArrayRef<MachineOperand> Pred2) const {
    return false;
  }

  /// If the specified instruction defines any predicate
  /// or condition code register(s) used for predication, returns true as well
  /// as the definition predicate(s) by reference.
  virtual bool DefinesPredicate(MachineInstr *MI,
                                std::vector<MachineOperand> &Pred) const {
    return false;
  }

  /// Return true if the specified instruction can be predicated.
  /// By default, this returns true for every instruction with a
  /// PredicateOperand.
  virtual bool isPredicable(MachineInstr *MI) const {
    return MI->getDesc().isPredicable();
  }

  /// Return true if it's safe to move a machine
  /// instruction that defines the specified register class.
  virtual bool isSafeToMoveRegClassDefs(const TargetRegisterClass *RC) const {
    return true;
  }

  /// Test if the given instruction should be considered a scheduling boundary.
  /// This primarily includes labels and terminators.
  virtual bool isSchedulingBoundary(const MachineInstr *MI,
                                    const MachineBasicBlock *MBB,
                                    const MachineFunction &MF) const;

  /// Measure the specified inline asm to determine an approximation of its
  /// length.
  virtual unsigned getInlineAsmLength(const char *Str,
                                      const MCAsmInfo &MAI) const;

  /// Allocate and return a hazard recognizer to use for this target when
  /// scheduling the machine instructions before register allocation.
  virtual ScheduleHazardRecognizer*
  CreateTargetHazardRecognizer(const TargetSubtargetInfo *STI,
                               const ScheduleDAG *DAG) const;

  /// Allocate and return a hazard recognizer to use for this target when
  /// scheduling the machine instructions before register allocation.
  virtual ScheduleHazardRecognizer*
  CreateTargetMIHazardRecognizer(const InstrItineraryData*,
                                 const ScheduleDAG *DAG) const;

  /// Allocate and return a hazard recognizer to use for this target when
  /// scheduling the machine instructions after register allocation.
  virtual ScheduleHazardRecognizer*
  CreateTargetPostRAHazardRecognizer(const InstrItineraryData*,
                                     const ScheduleDAG *DAG) const;

  /// Provide a global flag for disabling the PreRA hazard recognizer that
  /// targets may choose to honor.
  bool usePreRAHazardRecognizer() const;

  /// For a comparison instruction, return the source registers
  /// in SrcReg and SrcReg2 if having two register operands, and the value it
  /// compares against in CmpValue. Return true if the comparison instruction
  /// can be analyzed.
  virtual bool analyzeCompare(const MachineInstr *MI,
                              unsigned &SrcReg, unsigned &SrcReg2,
                              int &Mask, int &Value) const {
    return false;
  }

  /// See if the comparison instruction can be converted
  /// into something more efficient. E.g., on ARM most instructions can set the
  /// flags register, obviating the need for a separate CMP.
  virtual bool optimizeCompareInstr(MachineInstr *CmpInstr,
                                    unsigned SrcReg, unsigned SrcReg2,
                                    int Mask, int Value,
                                    const MachineRegisterInfo *MRI) const {
    return false;
  }
  virtual bool optimizeCondBranch(MachineInstr *MI) const { return false; }

  /// Try to remove the load by folding it to a register operand at the use.
  /// We fold the load instructions if and only if the
  /// def and use are in the same BB. We only look at one load and see
  /// whether it can be folded into MI. FoldAsLoadDefReg is the virtual register
  /// defined by the load we are trying to fold. DefMI returns the machine
  /// instruction that defines FoldAsLoadDefReg, and the function returns
  /// the machine instruction generated due to folding.
  virtual MachineInstr* optimizeLoadInstr(MachineInstr *MI,
                        const MachineRegisterInfo *MRI,
                        unsigned &FoldAsLoadDefReg,
                        MachineInstr *&DefMI) const {
    return nullptr;
  }

  /// 'Reg' is known to be defined by a move immediate instruction,
  /// try to fold the immediate into the use instruction.
  /// If MRI->hasOneNonDBGUse(Reg) is true, and this function returns true,
  /// then the caller may assume that DefMI has been erased from its parent
  /// block. The caller may assume that it will not be erased by this
  /// function otherwise.
  virtual bool FoldImmediate(MachineInstr *UseMI, MachineInstr *DefMI,
                             unsigned Reg, MachineRegisterInfo *MRI) const {
    return false;
  }

  /// Return the number of u-operations the given machine
  /// instruction will be decoded to on the target cpu. The itinerary's
  /// IssueWidth is the number of microops that can be dispatched each
  /// cycle. An instruction with zero microops takes no dispatch resources.
  virtual unsigned getNumMicroOps(const InstrItineraryData *ItinData,
                                  const MachineInstr *MI) const;

  /// Return true for pseudo instructions that don't consume any
  /// machine resources in their current form. These are common cases that the
  /// scheduler should consider free, rather than conservatively handling them
  /// as instructions with no itinerary.
  bool isZeroCost(unsigned Opcode) const {
    return Opcode <= TargetOpcode::COPY;
  }

  virtual int getOperandLatency(const InstrItineraryData *ItinData,
                                SDNode *DefNode, unsigned DefIdx,
                                SDNode *UseNode, unsigned UseIdx) const;

  /// Compute and return the use operand latency of a given pair of def and use.
  /// In most cases, the static scheduling itinerary was enough to determine the
  /// operand latency. But it may not be possible for instructions with variable
  /// number of defs / uses.
  ///
  /// This is a raw interface to the itinerary that may be directly overridden
  /// by a target. Use computeOperandLatency to get the best estimate of
  /// latency.
  virtual int getOperandLatency(const InstrItineraryData *ItinData,
                                const MachineInstr *DefMI, unsigned DefIdx,
                                const MachineInstr *UseMI,
                                unsigned UseIdx) const;

  /// Compute and return the latency of the given data
  /// dependent def and use when the operand indices are already known.
  unsigned computeOperandLatency(const InstrItineraryData *ItinData,
                                 const MachineInstr *DefMI, unsigned DefIdx,
                                 const MachineInstr *UseMI, unsigned UseIdx)
    const;

  /// Compute the instruction latency of a given instruction.
  /// If the instruction has higher cost when predicated, it's returned via
  /// PredCost.
  virtual unsigned getInstrLatency(const InstrItineraryData *ItinData,
                                   const MachineInstr *MI,
                                   unsigned *PredCost = nullptr) const;

  virtual unsigned getPredicationCost(const MachineInstr *MI) const;

  virtual int getInstrLatency(const InstrItineraryData *ItinData,
                              SDNode *Node) const;

  /// Return the default expected latency for a def based on it's opcode.
  unsigned defaultDefLatency(const MCSchedModel &SchedModel,
                             const MachineInstr *DefMI) const;

  int computeDefOperandLatency(const InstrItineraryData *ItinData,
                               const MachineInstr *DefMI) const;

  /// Return true if this opcode has high latency to its result.
  virtual bool isHighLatencyDef(int opc) const { return false; }

  /// Compute operand latency between a def of 'Reg'
  /// and a use in the current loop. Return true if the target considered
  /// it 'high'. This is used by optimization passes such as machine LICM to
  /// determine whether it makes sense to hoist an instruction out even in a
  /// high register pressure situation.
  virtual
  bool hasHighOperandLatency(const TargetSchedModel &SchedModel,
                             const MachineRegisterInfo *MRI,
                             const MachineInstr *DefMI, unsigned DefIdx,
                             const MachineInstr *UseMI, unsigned UseIdx) const {
    return false;
  }

  /// Compute operand latency of a def of 'Reg'. Return true
  /// if the target considered it 'low'.
  virtual
  bool hasLowDefLatency(const TargetSchedModel &SchedModel,
                        const MachineInstr *DefMI, unsigned DefIdx) const;

  /// Perform target-specific instruction verification.
  virtual
  bool verifyInstruction(const MachineInstr *MI, StringRef &ErrInfo) const {
    return true;
  }

  /// Return the current execution domain and bit mask of
  /// possible domains for instruction.
  ///
  /// Some micro-architectures have multiple execution domains, and multiple
  /// opcodes that perform the same operation in different domains.  For
  /// example, the x86 architecture provides the por, orps, and orpd
  /// instructions that all do the same thing.  There is a latency penalty if a
  /// register is written in one domain and read in another.
  ///
  /// This function returns a pair (domain, mask) containing the execution
  /// domain of MI, and a bit mask of possible domains.  The setExecutionDomain
  /// function can be used to change the opcode to one of the domains in the
  /// bit mask.  Instructions whose execution domain can't be changed should
  /// return a 0 mask.
  ///
  /// The execution domain numbers don't have any special meaning except domain
  /// 0 is used for instructions that are not associated with any interesting
  /// execution domain.
  ///
  virtual std::pair<uint16_t, uint16_t>
  getExecutionDomain(const MachineInstr *MI) const {
    return std::make_pair(0, 0);
  }

  /// Change the opcode of MI to execute in Domain.
  ///
  /// The bit (1 << Domain) must be set in the mask returned from
  /// getExecutionDomain(MI).
  virtual void setExecutionDomain(MachineInstr *MI, unsigned Domain) const {}


  /// Returns the preferred minimum clearance
  /// before an instruction with an unwanted partial register update.
  ///
  /// Some instructions only write part of a register, and implicitly need to
  /// read the other parts of the register.  This may cause unwanted stalls
  /// preventing otherwise unrelated instructions from executing in parallel in
  /// an out-of-order CPU.
  ///
  /// For example, the x86 instruction cvtsi2ss writes its result to bits
  /// [31:0] of the destination xmm register. Bits [127:32] are unaffected, so
  /// the instruction needs to wait for the old value of the register to become
  /// available:
  ///
  ///   addps %xmm1, %xmm0
  ///   movaps %xmm0, (%rax)
  ///   cvtsi2ss %rbx, %xmm0
  ///
  /// In the code above, the cvtsi2ss instruction needs to wait for the addps
  /// instruction before it can issue, even though the high bits of %xmm0
  /// probably aren't needed.
  ///
  /// This hook returns the preferred clearance before MI, measured in
  /// instructions.  Other defs of MI's operand OpNum are avoided in the last N
  /// instructions before MI.  It should only return a positive value for
  /// unwanted dependencies.  If the old bits of the defined register have
  /// useful values, or if MI is determined to otherwise read the dependency,
  /// the hook should return 0.
  ///
  /// The unwanted dependency may be handled by:
  ///
  /// 1. Allocating the same register for an MI def and use.  That makes the
  ///    unwanted dependency identical to a required dependency.
  ///
  /// 2. Allocating a register for the def that has no defs in the previous N
  ///    instructions.
  ///
  /// 3. Calling breakPartialRegDependency() with the same arguments.  This
  ///    allows the target to insert a dependency breaking instruction.
  ///
  virtual unsigned
  getPartialRegUpdateClearance(const MachineInstr *MI, unsigned OpNum,
                               const TargetRegisterInfo *TRI) const {
    // The default implementation returns 0 for no partial register dependency.
    return 0;
  }

  /// \brief Return the minimum clearance before an instruction that reads an
  /// unused register.
  ///
  /// For example, AVX instructions may copy part of a register operand into
  /// the unused high bits of the destination register.
  ///
  /// vcvtsi2sdq %rax, %xmm0<undef>, %xmm14
  ///
  /// In the code above, vcvtsi2sdq copies %xmm0[127:64] into %xmm14 creating a
  /// false dependence on any previous write to %xmm0.
  ///
  /// This hook works similarly to getPartialRegUpdateClearance, except that it
  /// does not take an operand index. Instead sets \p OpNum to the index of the
  /// unused register.
  virtual unsigned getUndefRegClearance(const MachineInstr *MI, unsigned &OpNum,
                                        const TargetRegisterInfo *TRI) const {
    // The default implementation returns 0 for no undef register dependency.
    return 0;
  }

  /// Insert a dependency-breaking instruction
  /// before MI to eliminate an unwanted dependency on OpNum.
  ///
  /// If it wasn't possible to avoid a def in the last N instructions before MI
  /// (see getPartialRegUpdateClearance), this hook will be called to break the
  /// unwanted dependency.
  ///
  /// On x86, an xorps instruction can be used as a dependency breaker:
  ///
  ///   addps %xmm1, %xmm0
  ///   movaps %xmm0, (%rax)
  ///   xorps %xmm0, %xmm0
  ///   cvtsi2ss %rbx, %xmm0
  ///
  /// An <imp-kill> operand should be added to MI if an instruction was
  /// inserted.  This ties the instructions together in the post-ra scheduler.
  ///
  virtual void
  breakPartialRegDependency(MachineBasicBlock::iterator MI, unsigned OpNum,
                            const TargetRegisterInfo *TRI) const {}

  /// Create machine specific model for scheduling.
  virtual DFAPacketizer *
  CreateTargetScheduleState(const TargetSubtargetInfo &) const {
    return nullptr;
  }

  // Sometimes, it is possible for the target
  // to tell, even without aliasing information, that two MIs access different
  // memory addresses. This function returns true if two MIs access different
  // memory addresses and false otherwise.
  virtual bool
  areMemAccessesTriviallyDisjoint(MachineInstr *MIa, MachineInstr *MIb,
                                  AliasAnalysis *AA = nullptr) const {
    assert(MIa && (MIa->mayLoad() || MIa->mayStore()) &&
           "MIa must load from or modify a memory location");
    assert(MIb && (MIb->mayLoad() || MIb->mayStore()) &&
           "MIb must load from or modify a memory location");
    return false;
  }

  /// \brief Return the value to use for the MachineCSE's LookAheadLimit,
  /// which is a heuristic used for CSE'ing phys reg defs.
  virtual unsigned getMachineCSELookAheadLimit () const {
    // The default lookahead is small to prevent unprofitable quadratic
    // behavior.
    return 5;
  }

  /// Return an array that contains the ids of the target indices (used for the
  /// TargetIndex machine operand) and their names.
  ///
  /// MIR Serialization is able to serialize only the target indices that are
  /// defined by this method.
  virtual ArrayRef<std::pair<int, const char *>>
  getSerializableTargetIndices() const {
    return None;
  }

  /// Decompose the machine operand's target flags into two values - the direct
  /// target flag value and any of bit flags that are applied.
  virtual std::pair<unsigned, unsigned>
  decomposeMachineOperandsTargetFlags(unsigned /*TF*/) const {
    return std::make_pair(0u, 0u);
  }

  /// Return an array that contains the direct target flag values and their
  /// names.
  ///
  /// MIR Serialization is able to serialize only the target flags that are
  /// defined by this method.
  virtual ArrayRef<std::pair<unsigned, const char *>>
  getSerializableDirectMachineOperandTargetFlags() const {
    return None;
  }

<<<<<<< HEAD
=======
  /// Return an array that contains the bitmask target flag values and their
  /// names.
  ///
  /// MIR Serialization is able to serialize only the target flags that are
  /// defined by this method.
  virtual ArrayRef<std::pair<unsigned, const char *>>
  getSerializableBitmaskMachineOperandTargetFlags() const {
    return None;
  }

>>>>>>> d51dd69e
private:
  unsigned CallFrameSetupOpcode, CallFrameDestroyOpcode;
};

/// \brief Provide DenseMapInfo for TargetInstrInfo::RegSubRegPair.
template<>
struct DenseMapInfo<TargetInstrInfo::RegSubRegPair> {
  typedef DenseMapInfo<unsigned> RegInfo;

  static inline TargetInstrInfo::RegSubRegPair getEmptyKey() {
    return TargetInstrInfo::RegSubRegPair(RegInfo::getEmptyKey(),
                         RegInfo::getEmptyKey());
  }
  static inline TargetInstrInfo::RegSubRegPair getTombstoneKey() {
    return TargetInstrInfo::RegSubRegPair(RegInfo::getTombstoneKey(),
                         RegInfo::getTombstoneKey());
  }
  /// \brief Reuse getHashValue implementation from
  /// std::pair<unsigned, unsigned>.
  static unsigned getHashValue(const TargetInstrInfo::RegSubRegPair &Val) {
    std::pair<unsigned, unsigned> PairVal =
        std::make_pair(Val.Reg, Val.SubReg);
    return DenseMapInfo<std::pair<unsigned, unsigned>>::getHashValue(PairVal);
  }
  static bool isEqual(const TargetInstrInfo::RegSubRegPair &LHS,
                      const TargetInstrInfo::RegSubRegPair &RHS) {
    return RegInfo::isEqual(LHS.Reg, RHS.Reg) &&
           RegInfo::isEqual(LHS.SubReg, RHS.SubReg);
  }
};

} // End llvm namespace

#endif<|MERGE_RESOLUTION|>--- conflicted
+++ resolved
@@ -1289,8 +1289,6 @@
     return None;
   }
 
-<<<<<<< HEAD
-=======
   /// Return an array that contains the bitmask target flag values and their
   /// names.
   ///
@@ -1301,7 +1299,6 @@
     return None;
   }
 
->>>>>>> d51dd69e
 private:
   unsigned CallFrameSetupOpcode, CallFrameDestroyOpcode;
 };
