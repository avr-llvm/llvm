--- conflicted
+++ resolved
@@ -105,12 +105,7 @@
 
   const Target &getTarget() const { return TheTarget; }
 
-<<<<<<< HEAD
-  // FIXME: Either rename to getTargetName() or make it return a triple.
-  StringRef getTargetTriple() const { return TargetTriple.str(); }
-=======
   const Triple &getTargetTriple() const { return TargetTriple; }
->>>>>>> 485973a4
   StringRef getTargetCPU() const { return TargetCPU; }
   StringRef getTargetFeatureString() const { return TargetFS; }
 
