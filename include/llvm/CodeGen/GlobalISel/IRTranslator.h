//===-- llvm/CodeGen/GlobalISel/IRTranslator.h - IRTranslator ---*- C++ -*-===//
//
//                     The LLVM Compiler Infrastructure
//
// This file is distributed under the University of Illinois Open Source
// License. See LICENSE.TXT for details.
//
//===----------------------------------------------------------------------===//
/// \file
/// This file declares the IRTranslator pass.
/// This pass is responsible for translating LLVM IR into MachineInstr.
/// It uses target hooks to lower the ABI but aside from that, the pass
/// generated code is generic. This is the default translator used for
/// GlobalISel.
///
/// \todo Replace the comments with actual doxygen comments.
//===----------------------------------------------------------------------===//

#ifndef LLVM_CODEGEN_GLOBALISEL_IRTRANSLATOR_H
#define LLVM_CODEGEN_GLOBALISEL_IRTRANSLATOR_H

#include "Types.h"
#include "llvm/ADT/DenseMap.h"
#include "llvm/ADT/SetVector.h"
#include "llvm/CodeGen/GlobalISel/MachineIRBuilder.h"
#include "llvm/CodeGen/MachineFunctionPass.h"

namespace llvm {
// Forward declarations.
class BasicBlock;
class CallLowering;
class Constant;
class Instruction;
class MachineBasicBlock;
class MachineFunction;
class MachineInstr;
class MachineRegisterInfo;
class TargetPassConfig;

// Technically the pass should run on an hypothetical MachineModule,
// since it should translate Global into some sort of MachineGlobal.
// The MachineGlobal should ultimately just be a transfer of ownership of
// the interesting bits that are relevant to represent a global value.
// That being said, we could investigate what would it cost to just duplicate
// the information from the LLVM IR.
// The idea is that ultimately we would be able to free up the memory used
// by the LLVM IR as soon as the translation is over.
class IRTranslator : public MachineFunctionPass {
public:
  static char ID;

private:
  /// Interface used to lower the everything related to calls.
  const CallLowering *CLI;
  /// Mapping of the values of the current LLVM IR function
  /// to the related virtual registers.
  ValueToVReg ValToVReg;
  // Constants are special because when we encounter one,
  // we do not know at first where to insert the definition since
  // this depends on all its uses.
  // Thus, we will insert the sequences to materialize them when
  // we know all their users.
  // In the meantime, just keep it in a set.
  // Note: Constants that end up as immediate in the related instructions,
  // do not appear in that map.
  SmallSetVector<const Constant *, 8> Constants;

  // N.b. it's not completely obvious that this will be sufficient for every
  // LLVM IR construct (with "invoke" being the obvious candidate to mess up our
  // lives.
  DenseMap<const BasicBlock *, MachineBasicBlock *> BBToMBB;

  // List of stubbed PHI instructions, for values and basic blocks to be filled
  // in once all MachineBasicBlocks have been created.
  SmallVector<std::pair<const PHINode *, MachineInstr *>, 4> PendingPHIs;

  /// Record of what frame index has been allocated to specified allocas for
  /// this function.
  DenseMap<const AllocaInst *, int> FrameIndices;

  /// Methods for translating form LLVM IR to MachineInstr.
  /// \see ::translate for general information on the translate methods.
  /// @{

  /// Translate \p Inst into its corresponding MachineInstr instruction(s).
  /// Insert the newly translated instruction(s) right where the MIRBuilder
  /// is set.
  ///
  /// The general algorithm is:
  /// 1. Look for a virtual register for each operand or
  ///    create one.
  /// 2 Update the ValToVReg accordingly.
  /// 2.alt. For constant arguments, if they are compile time constants,
  ///   produce an immediate in the right operand and do not touch
  ///   ValToReg. Actually we will go with a virtual register for each
  ///   constants because it may be expensive to actually materialize the
  ///   constant. Moreover, if the constant spans on several instructions,
  ///   CSE may not catch them.
  ///   => Update ValToVReg and remember that we saw a constant in Constants.
  ///   We will materialize all the constants in finalize.
  /// Note: we would need to do something so that we can recognize such operand
  ///       as constants.
  /// 3. Create the generic instruction.
  ///
  /// \return true if the translation succeeded.
  bool translate(const Instruction &Inst);

  /// Materialize \p C into virtual-register \p Reg. The generic instructions
  /// performing this materialization will be inserted into the entry block of
  /// the function.
  ///
  /// \return true if the materialization succeeded.
  bool translate(const Constant &C, unsigned Reg);

  /// Translate an LLVM bitcast into generic IR. Either a COPY or a G_BITCAST is
  /// emitted.
  bool translateBitCast(const User &U);

  /// Translate an LLVM load instruction into generic IR.
  bool translateLoad(const User &U);

  /// Translate an LLVM store instruction into generic IR.
  bool translateStore(const User &U);

  bool translateMemcpy(const CallInst &CI);

<<<<<<< HEAD
=======
  void getStackGuard(unsigned DstReg);

>>>>>>> 069db88a
  bool translateKnownIntrinsic(const CallInst &CI, Intrinsic::ID ID);

  /// Translate call instruction.
  /// \pre \p U is a call instruction.
  bool translateCall(const User &U);

  /// Translate one of LLVM's cast instructions into MachineInstrs, with the
  /// given generic Opcode.
  bool translateCast(unsigned Opcode, const User &U);

  /// Translate static alloca instruction (i.e. one  of constant size and in the
  /// first basic block).
  bool translateStaticAlloca(const AllocaInst &Inst);

  /// Translate a phi instruction.
  bool translatePHI(const User &U);

  /// Translate a comparison (icmp or fcmp) instruction or constant.
  bool translateCompare(const User &U);

  /// Translate an integer compare instruction (or constant).
  bool translateICmp(const User &U) {
    return translateCompare(U);
  }

  /// Translate a floating-point compare instruction (or constant).
  bool translateFCmp(const User &U) {
    return translateCompare(U);
  }


  /// Add remaining operands onto phis we've translated. Executed after all
  /// MachineBasicBlocks for the function have been created.
  void finishPendingPhis();

  /// Translate \p Inst into a binary operation \p Opcode.
  /// \pre \p U is a binary operation.
  bool translateBinaryOp(unsigned Opcode, const User &U);

  /// Translate branch (br) instruction.
  /// \pre \p U is a branch instruction.
  bool translateBr(const User &U);

  bool translateExtractValue(const User &U);

  bool translateInsertValue(const User &U);

  bool translateSelect(const User &U);

  bool translateGetElementPtr(const User &U);

  /// Translate return (ret) instruction.
  /// The target needs to implement CallLowering::lowerReturn for
  /// this to succeed.
  /// \pre \p U is a return instruction.
  bool translateRet(const User &U);

  bool translateAdd(const User &U) {
    return translateBinaryOp(TargetOpcode::G_ADD, U);
  }
  bool translateSub(const User &U) {
    return translateBinaryOp(TargetOpcode::G_SUB, U);
  }
  bool translateAnd(const User &U) {
    return translateBinaryOp(TargetOpcode::G_AND, U);
  }
  bool translateMul(const User &U) {
    return translateBinaryOp(TargetOpcode::G_MUL, U);
  }
  bool translateOr(const User &U) {
    return translateBinaryOp(TargetOpcode::G_OR, U);
  }
  bool translateXor(const User &U) {
    return translateBinaryOp(TargetOpcode::G_XOR, U);
  }

  bool translateUDiv(const User &U) {
    return translateBinaryOp(TargetOpcode::G_UDIV, U);
  }
  bool translateSDiv(const User &U) {
    return translateBinaryOp(TargetOpcode::G_SDIV, U);
  }
  bool translateURem(const User &U) {
    return translateBinaryOp(TargetOpcode::G_UREM, U);
  }
  bool translateSRem(const User &U) {
    return translateBinaryOp(TargetOpcode::G_SREM, U);
  }

  bool translateAlloca(const User &U) {
    return translateStaticAlloca(cast<AllocaInst>(U));
  }
  bool translateIntToPtr(const User &U) {
    return translateCast(TargetOpcode::G_INTTOPTR, U);
  }
  bool translatePtrToInt(const User &U) {
    return translateCast(TargetOpcode::G_PTRTOINT, U);
  }
  bool translateTrunc(const User &U) {
    return translateCast(TargetOpcode::G_TRUNC, U);
  }
  bool translateFPTrunc(const User &U) {
    return translateCast(TargetOpcode::G_FPTRUNC, U);
  }
  bool translateFPExt(const User &U) {
    return translateCast(TargetOpcode::G_FPEXT, U);
  }
  bool translateFPToUI(const User &U) {
    return translateCast(TargetOpcode::G_FPTOUI, U);
  }
  bool translateFPToSI(const User &U) {
    return translateCast(TargetOpcode::G_FPTOSI, U);
  }
  bool translateUIToFP(const User &U) {
    return translateCast(TargetOpcode::G_UITOFP, U);
  }
  bool translateSIToFP(const User &U) {
    return translateCast(TargetOpcode::G_SITOFP, U);
  }

  bool translateUnreachable(const User &U) { return true; }

  bool translateSExt(const User &U) {
    return translateCast(TargetOpcode::G_SEXT, U);
  }

  bool translateZExt(const User &U) {
    return translateCast(TargetOpcode::G_ZEXT, U);
  }

  bool translateShl(const User &U) {
    return translateBinaryOp(TargetOpcode::G_SHL, U);
  }
  bool translateLShr(const User &U) {
    return translateBinaryOp(TargetOpcode::G_LSHR, U);
  }
  bool translateAShr(const User &U) {
    return translateBinaryOp(TargetOpcode::G_ASHR, U);
  }

  bool translateFAdd(const User &U) {
    return translateBinaryOp(TargetOpcode::G_FADD, U);
  }
  bool translateFSub(const User &U) {
    return translateBinaryOp(TargetOpcode::G_FSUB, U);
  }
  bool translateFMul(const User &U) {
    return translateBinaryOp(TargetOpcode::G_FMUL, U);
  }
  bool translateFDiv(const User &U) {
    return translateBinaryOp(TargetOpcode::G_FDIV, U);
  }
  bool translateFRem(const User &U) {
    return translateBinaryOp(TargetOpcode::G_FREM, U);
  }


  // Stubs to keep the compiler happy while we implement the rest of the
  // translation.
  bool translateSwitch(const User &U) { return false; }
  bool translateIndirectBr(const User &U) { return false; }
  bool translateInvoke(const User &U) { return false; }
  bool translateResume(const User &U) { return false; }
  bool translateCleanupRet(const User &U) { return false; }
  bool translateCatchRet(const User &U) { return false; }
  bool translateCatchSwitch(const User &U) { return false; }
  bool translateFence(const User &U) { return false; }
  bool translateAtomicCmpXchg(const User &U) { return false; }
  bool translateAtomicRMW(const User &U) { return false; }
  bool translateAddrSpaceCast(const User &U) { return false; }
  bool translateCleanupPad(const User &U) { return false; }
  bool translateCatchPad(const User &U) { return false; }
  bool translateUserOp1(const User &U) { return false; }
  bool translateUserOp2(const User &U) { return false; }
  bool translateVAArg(const User &U) { return false; }
  bool translateExtractElement(const User &U) { return false; }
  bool translateInsertElement(const User &U) { return false; }
  bool translateShuffleVector(const User &U) { return false; }
  bool translateLandingPad(const User &U) { return false; }

  /// @}

  // Builder for machine instruction a la IRBuilder.
  // I.e., compared to regular MIBuilder, this one also inserts the instruction
  // in the current block, it can creates block, etc., basically a kind of
  // IRBuilder, but for Machine IR.
  MachineIRBuilder MIRBuilder;

  // Builder set to the entry block (just after ABI lowering instructions). Used
  // as a convenient location for Constants.
  MachineIRBuilder EntryBuilder;

  /// MachineRegisterInfo used to create virtual registers.
  MachineRegisterInfo *MRI;

  const DataLayout *DL;

  /// Current target configuration. Controls how the pass handles errors.
  const TargetPassConfig *TPC;

  // * Insert all the code needed to materialize the constants
  // at the proper place. E.g., Entry block or dominator block
  // of each constant depending on how fancy we want to be.
  // * Clear the different maps.
  void finalizeFunction();

  /// Get the VReg that represents \p Val.
  /// If such VReg does not exist, it is created.
  unsigned getOrCreateVReg(const Value &Val);

  /// Get the frame index that represents \p Val.
  /// If such VReg does not exist, it is created.
  int getOrCreateFrameIndex(const AllocaInst &AI);

  /// Get the alignment of the given memory operation instruction. This will
  /// either be the explicitly specified value or the ABI-required alignment for
  /// the type being accessed (according to the Module's DataLayout).
  unsigned getMemOpAlignment(const Instruction &I);

  /// Get the MachineBasicBlock that represents \p BB.
  /// If such basic block does not exist, it is created.
  MachineBasicBlock &getOrCreateBB(const BasicBlock &BB);


public:
  // Ctor, nothing fancy.
  IRTranslator();

  StringRef getPassName() const override { return "IRTranslator"; }

  void getAnalysisUsage(AnalysisUsage &AU) const override;

  // Algo:
  //   CallLowering = MF.subtarget.getCallLowering()
  //   F = MF.getParent()
  //   MIRBuilder.reset(MF)
  //   MIRBuilder.getOrCreateBB(F.getEntryBB())
  //   CallLowering->translateArguments(MIRBuilder, F, ValToVReg)
  //   for each bb in F
  //     MIRBuilder.getOrCreateBB(bb)
  //     for each inst in bb
  //       if (!translate(MIRBuilder, inst, ValToVReg, ConstantToSequence))
  //         report_fatal_error(“Don’t know how to translate input");
  //   finalize()
  bool runOnMachineFunction(MachineFunction &MF) override;
};

} // End namespace llvm.
#endif<|MERGE_RESOLUTION|>--- conflicted
+++ resolved
@@ -124,11 +124,8 @@
 
   bool translateMemcpy(const CallInst &CI);
 
-<<<<<<< HEAD
-=======
   void getStackGuard(unsigned DstReg);
 
->>>>>>> 069db88a
   bool translateKnownIntrinsic(const CallInst &CI, Intrinsic::ID ID);
 
   /// Translate call instruction.
