--- conflicted
+++ resolved
@@ -196,12 +196,9 @@
   unsigned Alignment = 0;
   StringValue CalleeSavedRegister;
   Optional<int64_t> LocalOffset;
-<<<<<<< HEAD
-=======
   StringValue DebugVar;
   StringValue DebugExpr;
   StringValue DebugLoc;
->>>>>>> d51dd69e
 };
 
 template <> struct ScalarEnumerationTraits<MachineStackObject::ObjectType> {
@@ -227,15 +224,12 @@
     YamlIO.mapOptional("callee-saved-register", Object.CalleeSavedRegister,
                        StringValue()); // Don't print it out when it's empty.
     YamlIO.mapOptional("local-offset", Object.LocalOffset);
-<<<<<<< HEAD
-=======
     YamlIO.mapOptional("di-variable", Object.DebugVar,
                        StringValue()); // Don't print it out when it's empty.
     YamlIO.mapOptional("di-expression", Object.DebugExpr,
                        StringValue()); // Don't print it out when it's empty.
     YamlIO.mapOptional("di-location", Object.DebugLoc,
                        StringValue()); // Don't print it out when it's empty.
->>>>>>> d51dd69e
   }
 
   static const bool flow = true;
