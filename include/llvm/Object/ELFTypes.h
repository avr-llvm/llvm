//===- ELFTypes.h - Endian specific types for ELF ---------------*- C++ -*-===//
//
//                     The LLVM Compiler Infrastructure
//
// This file is distributed under the University of Illinois Open Source
// License. See LICENSE.TXT for details.
//
//===----------------------------------------------------------------------===//

#ifndef LLVM_OBJECT_ELFTYPES_H
#define LLVM_OBJECT_ELFTYPES_H

#include "llvm/Support/DataTypes.h"
#include "llvm/Support/ELF.h"
#include "llvm/Support/Endian.h"

namespace llvm {
namespace object {

using support::endianness;

template <endianness target_endianness, bool is64Bits> struct ELFType {
  static const endianness TargetEndianness = target_endianness;
  static const bool Is64Bits = is64Bits;
};

// Use an alignment of 2 for the typedefs since that is the worst case for
// ELF files in archives.

// Templates to choose Elf_Addr and Elf_Off depending on is64Bits.
template <endianness target_endianness> struct ELFDataTypeTypedefHelperCommon {
  typedef support::detail::packed_endian_specific_integral<
      uint16_t, target_endianness, 2> Elf_Half;
  typedef support::detail::packed_endian_specific_integral<
      uint32_t, target_endianness, 2> Elf_Word;
  typedef support::detail::packed_endian_specific_integral<
      int32_t, target_endianness, 2> Elf_Sword;
  typedef support::detail::packed_endian_specific_integral<
      uint64_t, target_endianness, 2> Elf_Xword;
  typedef support::detail::packed_endian_specific_integral<
      int64_t, target_endianness, 2> Elf_Sxword;
};

template <class ELFT> struct ELFDataTypeTypedefHelper;

/// ELF 32bit types.
template <endianness TargetEndianness>
struct ELFDataTypeTypedefHelper<ELFType<TargetEndianness, false>>
    : ELFDataTypeTypedefHelperCommon<TargetEndianness> {
  typedef uint32_t value_type;
  typedef support::detail::packed_endian_specific_integral<
      value_type, TargetEndianness, 2> Elf_Addr;
  typedef support::detail::packed_endian_specific_integral<
      value_type, TargetEndianness, 2> Elf_Off;
};

/// ELF 64bit types.
template <endianness TargetEndianness>
struct ELFDataTypeTypedefHelper<ELFType<TargetEndianness, true>>
    : ELFDataTypeTypedefHelperCommon<TargetEndianness> {
  typedef uint64_t value_type;
  typedef support::detail::packed_endian_specific_integral<
      value_type, TargetEndianness, 2> Elf_Addr;
  typedef support::detail::packed_endian_specific_integral<
      value_type, TargetEndianness, 2> Elf_Off;
};

// I really don't like doing this, but the alternative is copypasta.
#define LLVM_ELF_IMPORT_TYPES(E, W)                                            \
  typedef typename ELFDataTypeTypedefHelper<ELFType<E, W>>::Elf_Addr Elf_Addr; \
  typedef typename ELFDataTypeTypedefHelper<ELFType<E, W>>::Elf_Off Elf_Off;   \
  typedef typename ELFDataTypeTypedefHelper<ELFType<E, W>>::Elf_Half Elf_Half; \
  typedef typename ELFDataTypeTypedefHelper<ELFType<E, W>>::Elf_Word Elf_Word; \
  typedef                                                                      \
      typename ELFDataTypeTypedefHelper<ELFType<E, W>>::Elf_Sword Elf_Sword;   \
  typedef                                                                      \
      typename ELFDataTypeTypedefHelper<ELFType<E, W>>::Elf_Xword Elf_Xword;   \
  typedef                                                                      \
      typename ELFDataTypeTypedefHelper<ELFType<E, W>>::Elf_Sxword Elf_Sxword;

#define LLVM_ELF_IMPORT_TYPES_ELFT(ELFT)                                       \
  LLVM_ELF_IMPORT_TYPES(ELFT::TargetEndianness, ELFT::Is64Bits)

// Section header.
template <class ELFT> struct Elf_Shdr_Base;

template <endianness TargetEndianness>
struct Elf_Shdr_Base<ELFType<TargetEndianness, false>> {
  LLVM_ELF_IMPORT_TYPES(TargetEndianness, false)
  Elf_Word sh_name;      // Section name (index into string table)
  Elf_Word sh_type;      // Section type (SHT_*)
  Elf_Word sh_flags;     // Section flags (SHF_*)
  Elf_Addr sh_addr;      // Address where section is to be loaded
  Elf_Off sh_offset;     // File offset of section data, in bytes
  Elf_Word sh_size;      // Size of section, in bytes
  Elf_Word sh_link;      // Section type-specific header table index link
  Elf_Word sh_info;      // Section type-specific extra information
  Elf_Word sh_addralign; // Section address alignment
  Elf_Word sh_entsize;   // Size of records contained within the section
};

template <endianness TargetEndianness>
struct Elf_Shdr_Base<ELFType<TargetEndianness, true>> {
  LLVM_ELF_IMPORT_TYPES(TargetEndianness, true)
  Elf_Word sh_name;       // Section name (index into string table)
  Elf_Word sh_type;       // Section type (SHT_*)
  Elf_Xword sh_flags;     // Section flags (SHF_*)
  Elf_Addr sh_addr;       // Address where section is to be loaded
  Elf_Off sh_offset;      // File offset of section data, in bytes
  Elf_Xword sh_size;      // Size of section, in bytes
  Elf_Word sh_link;       // Section type-specific header table index link
  Elf_Word sh_info;       // Section type-specific extra information
  Elf_Xword sh_addralign; // Section address alignment
  Elf_Xword sh_entsize;   // Size of records contained within the section
};

template <class ELFT>
struct Elf_Shdr_Impl : Elf_Shdr_Base<ELFT> {
  using Elf_Shdr_Base<ELFT>::sh_entsize;
  using Elf_Shdr_Base<ELFT>::sh_size;

  /// @brief Get the number of entities this section contains if it has any.
  unsigned getEntityCount() const {
    if (sh_entsize == 0)
      return 0;
    return sh_size / sh_entsize;
  }
};

template <class ELFT> struct Elf_Sym_Base;

template <endianness TargetEndianness>
struct Elf_Sym_Base<ELFType<TargetEndianness, false>> {
  LLVM_ELF_IMPORT_TYPES(TargetEndianness, false)
  Elf_Word st_name;       // Symbol name (index into string table)
  Elf_Addr st_value;      // Value or address associated with the symbol
  Elf_Word st_size;       // Size of the symbol
  unsigned char st_info;  // Symbol's type and binding attributes
  unsigned char st_other; // Must be zero; reserved
  Elf_Half st_shndx;      // Which section (header table index) it's defined in
};

template <endianness TargetEndianness>
struct Elf_Sym_Base<ELFType<TargetEndianness, true>> {
  LLVM_ELF_IMPORT_TYPES(TargetEndianness, true)
  Elf_Word st_name;       // Symbol name (index into string table)
  unsigned char st_info;  // Symbol's type and binding attributes
  unsigned char st_other; // Must be zero; reserved
  Elf_Half st_shndx;      // Which section (header table index) it's defined in
  Elf_Addr st_value;      // Value or address associated with the symbol
  Elf_Xword st_size;      // Size of the symbol
};

template <class ELFT>
struct Elf_Sym_Impl : Elf_Sym_Base<ELFT> {
  using Elf_Sym_Base<ELFT>::st_info;
  using Elf_Sym_Base<ELFT>::st_shndx;
  using Elf_Sym_Base<ELFT>::st_other;
  using Elf_Sym_Base<ELFT>::st_value;

  // These accessors and mutators correspond to the ELF32_ST_BIND,
  // ELF32_ST_TYPE, and ELF32_ST_INFO macros defined in the ELF specification:
  unsigned char getBinding() const { return st_info >> 4; }
  unsigned char getType() const { return st_info & 0x0f; }
  uint64_t getValue() const { return st_value; }
  void setBinding(unsigned char b) { setBindingAndType(b, getType()); }
  void setType(unsigned char t) { setBindingAndType(getBinding(), t); }
  void setBindingAndType(unsigned char b, unsigned char t) {
    st_info = (b << 4) + (t & 0x0f);
  }

  /// Access to the STV_xxx flag stored in the first two bits of st_other.
  /// STV_DEFAULT: 0
  /// STV_INTERNAL: 1
  /// STV_HIDDEN: 2
  /// STV_PROTECTED: 3
  unsigned char getVisibility() const { return st_other & 0x3; }
  void setVisibility(unsigned char v) {
    assert(v < 4 && "Invalid value for visibility");
    st_other = (st_other & ~0x3) | v;
  }

  bool isAbsolute() const { return st_shndx == ELF::SHN_ABS; }
  bool isCommon() const {
    return getType() == ELF::STT_COMMON || st_shndx == ELF::SHN_COMMON;
  }
  bool isDefined() const { return !isUndefined(); }
  bool isProcessorSpecific() const {
    return st_shndx >= ELF::SHN_LOPROC && st_shndx <= ELF::SHN_HIPROC;
  }
  bool isOSSpecific() const {
    return st_shndx >= ELF::SHN_LOOS && st_shndx <= ELF::SHN_HIOS;
  }
  bool isReserved() const {
<<<<<<< HEAD
    return st_shndx >= ELF::SHN_LORESERVE && st_shndx <= ELF::SHN_HIRESERVE;
=======
    // ELF::SHN_HIRESERVE is 0xffff so st_shndx <= ELF::SHN_HIRESERVE is always
    // true and some compilers warn about it.
    return st_shndx >= ELF::SHN_LORESERVE;
>>>>>>> 485973a4
  }
  bool isUndefined() const { return st_shndx == ELF::SHN_UNDEF; }
};

/// Elf_Versym: This is the structure of entries in the SHT_GNU_versym section
/// (.gnu.version). This structure is identical for ELF32 and ELF64.
template <class ELFT>
struct Elf_Versym_Impl {
  LLVM_ELF_IMPORT_TYPES_ELFT(ELFT)
  Elf_Half vs_index; // Version index with flags (e.g. VERSYM_HIDDEN)
};

template <class ELFT> struct Elf_Verdaux_Impl;

/// Elf_Verdef: This is the structure of entries in the SHT_GNU_verdef section
/// (.gnu.version_d). This structure is identical for ELF32 and ELF64.
template <class ELFT>
struct Elf_Verdef_Impl {
  LLVM_ELF_IMPORT_TYPES_ELFT(ELFT)
  typedef Elf_Verdaux_Impl<ELFT> Elf_Verdaux;
  Elf_Half vd_version; // Version of this structure (e.g. VER_DEF_CURRENT)
  Elf_Half vd_flags;   // Bitwise flags (VER_DEF_*)
  Elf_Half vd_ndx;     // Version index, used in .gnu.version entries
  Elf_Half vd_cnt;     // Number of Verdaux entries
  Elf_Word vd_hash;    // Hash of name
  Elf_Word vd_aux;     // Offset to the first Verdaux entry (in bytes)
  Elf_Word vd_next;    // Offset to the next Verdef entry (in bytes)

  /// Get the first Verdaux entry for this Verdef.
  const Elf_Verdaux *getAux() const {
    return reinterpret_cast<const Elf_Verdaux *>((const char *)this + vd_aux);
  }
};

/// Elf_Verdaux: This is the structure of auxiliary data in the SHT_GNU_verdef
/// section (.gnu.version_d). This structure is identical for ELF32 and ELF64.
template <class ELFT>
struct Elf_Verdaux_Impl {
  LLVM_ELF_IMPORT_TYPES_ELFT(ELFT)
  Elf_Word vda_name; // Version name (offset in string table)
  Elf_Word vda_next; // Offset to next Verdaux entry (in bytes)
};

/// Elf_Verneed: This is the structure of entries in the SHT_GNU_verneed
/// section (.gnu.version_r). This structure is identical for ELF32 and ELF64.
template <class ELFT>
struct Elf_Verneed_Impl {
  LLVM_ELF_IMPORT_TYPES_ELFT(ELFT)
  Elf_Half vn_version; // Version of this structure (e.g. VER_NEED_CURRENT)
  Elf_Half vn_cnt;     // Number of associated Vernaux entries
  Elf_Word vn_file;    // Library name (string table offset)
  Elf_Word vn_aux;     // Offset to first Vernaux entry (in bytes)
  Elf_Word vn_next;    // Offset to next Verneed entry (in bytes)
};

/// Elf_Vernaux: This is the structure of auxiliary data in SHT_GNU_verneed
/// section (.gnu.version_r). This structure is identical for ELF32 and ELF64.
template <class ELFT>
struct Elf_Vernaux_Impl {
  LLVM_ELF_IMPORT_TYPES_ELFT(ELFT)
  Elf_Word vna_hash;  // Hash of dependency name
  Elf_Half vna_flags; // Bitwise Flags (VER_FLAG_*)
  Elf_Half vna_other; // Version index, used in .gnu.version entries
  Elf_Word vna_name;  // Dependency name
  Elf_Word vna_next;  // Offset to next Vernaux entry (in bytes)
};

/// Elf_Dyn_Base: This structure matches the form of entries in the dynamic
///               table section (.dynamic) look like.
template <class ELFT> struct Elf_Dyn_Base;

template <endianness TargetEndianness>
struct Elf_Dyn_Base<ELFType<TargetEndianness, false>> {
  LLVM_ELF_IMPORT_TYPES(TargetEndianness, false)
  Elf_Sword d_tag;
  union {
    Elf_Word d_val;
    Elf_Addr d_ptr;
  } d_un;
};

template <endianness TargetEndianness>
struct Elf_Dyn_Base<ELFType<TargetEndianness, true>> {
  LLVM_ELF_IMPORT_TYPES(TargetEndianness, true)
  Elf_Sxword d_tag;
  union {
    Elf_Xword d_val;
    Elf_Addr d_ptr;
  } d_un;
};

/// Elf_Dyn_Impl: This inherits from Elf_Dyn_Base, adding getters and setters.
template <class ELFT>
struct Elf_Dyn_Impl : Elf_Dyn_Base<ELFT> {
  using Elf_Dyn_Base<ELFT>::d_tag;
  using Elf_Dyn_Base<ELFT>::d_un;
  int64_t getTag() const { return d_tag; }
  uint64_t getVal() const { return d_un.d_val; }
  uint64_t getPtr() const { return d_un.ptr; }
};

// Elf_Rel: Elf Relocation
template <class ELFT, bool isRela> struct Elf_Rel_Base;

template <endianness TargetEndianness>
struct Elf_Rel_Base<ELFType<TargetEndianness, false>, false> {
  LLVM_ELF_IMPORT_TYPES(TargetEndianness, false)
  Elf_Addr r_offset; // Location (file byte offset, or program virtual addr)
  Elf_Word r_info;   // Symbol table index and type of relocation to apply

  uint32_t getRInfo(bool isMips64EL) const {
    assert(!isMips64EL);
    return r_info;
  }
  void setRInfo(uint32_t R, bool IsMips64EL) {
    assert(!IsMips64EL);
    r_info = R;
  }
};

template <endianness TargetEndianness>
struct Elf_Rel_Base<ELFType<TargetEndianness, true>, false> {
  LLVM_ELF_IMPORT_TYPES(TargetEndianness, true)
  Elf_Addr r_offset; // Location (file byte offset, or program virtual addr)
  Elf_Xword r_info;  // Symbol table index and type of relocation to apply

  uint64_t getRInfo(bool isMips64EL) const {
    uint64_t t = r_info;
    if (!isMips64EL)
      return t;
    // Mips64 little endian has a "special" encoding of r_info. Instead of one
    // 64 bit little endian number, it is a little endian 32 bit number followed
    // by a 32 bit big endian number.
    return (t << 32) | ((t >> 8) & 0xff000000) | ((t >> 24) & 0x00ff0000) |
           ((t >> 40) & 0x0000ff00) | ((t >> 56) & 0x000000ff);
  }
  void setRInfo(uint64_t R, bool IsMips64EL) {
    if (IsMips64EL)
      r_info = (R >> 32) | ((R & 0xff000000) << 8) | ((R & 0x00ff0000) << 24) |
               ((R & 0x0000ff00) << 40) | ((R & 0x000000ff) << 56);
    else
      r_info = R;
  }
};

template <endianness TargetEndianness>
struct Elf_Rel_Base<ELFType<TargetEndianness, false>, true> {
  LLVM_ELF_IMPORT_TYPES(TargetEndianness, false)
  Elf_Addr r_offset;  // Location (file byte offset, or program virtual addr)
  Elf_Word r_info;    // Symbol table index and type of relocation to apply
  Elf_Sword r_addend; // Compute value for relocatable field by adding this

  uint32_t getRInfo(bool isMips64EL) const {
    assert(!isMips64EL);
    return r_info;
  }
  void setRInfo(uint32_t R, bool IsMips64EL) {
    assert(!IsMips64EL);
    r_info = R;
  }
};

template <endianness TargetEndianness>
struct Elf_Rel_Base<ELFType<TargetEndianness, true>, true> {
  LLVM_ELF_IMPORT_TYPES(TargetEndianness, true)
  Elf_Addr r_offset;   // Location (file byte offset, or program virtual addr)
  Elf_Xword r_info;    // Symbol table index and type of relocation to apply
  Elf_Sxword r_addend; // Compute value for relocatable field by adding this.

  uint64_t getRInfo(bool isMips64EL) const {
    // Mips64 little endian has a "special" encoding of r_info. Instead of one
    // 64 bit little endian number, it is a little endian 32 bit number followed
    // by a 32 bit big endian number.
    uint64_t t = r_info;
    if (!isMips64EL)
      return t;
    return (t << 32) | ((t >> 8) & 0xff000000) | ((t >> 24) & 0x00ff0000) |
           ((t >> 40) & 0x0000ff00) | ((t >> 56) & 0x000000ff);
  }
  void setRInfo(uint64_t R, bool IsMips64EL) {
    if (IsMips64EL)
      r_info = (R >> 32) | ((R & 0xff000000) << 8) | ((R & 0x00ff0000) << 24) |
               ((R & 0x0000ff00) << 40) | ((R & 0x000000ff) << 56);
    else
      r_info = R;
  }
};

template <class ELFT, bool isRela> struct Elf_Rel_Impl;

template <endianness TargetEndianness, bool isRela>
struct Elf_Rel_Impl<ELFType<TargetEndianness, true>, isRela>
    : Elf_Rel_Base<ELFType<TargetEndianness, true>, isRela> {
  LLVM_ELF_IMPORT_TYPES(TargetEndianness, true)

  // These accessors and mutators correspond to the ELF64_R_SYM, ELF64_R_TYPE,
  // and ELF64_R_INFO macros defined in the ELF specification:
  uint32_t getSymbol(bool isMips64EL) const {
    return (uint32_t)(this->getRInfo(isMips64EL) >> 32);
  }
  uint32_t getType(bool isMips64EL) const {
    return (uint32_t)(this->getRInfo(isMips64EL) & 0xffffffffL);
  }
  void setSymbol(uint32_t s, bool IsMips64EL) {
    setSymbolAndType(s, getType(), IsMips64EL);
  }
  void setType(uint32_t t, bool IsMips64EL) {
    setSymbolAndType(getSymbol(), t, IsMips64EL);
  }
  void setSymbolAndType(uint32_t s, uint32_t t, bool IsMips64EL) {
    this->setRInfo(((uint64_t)s << 32) + (t & 0xffffffffL), IsMips64EL);
  }
};

template <endianness TargetEndianness, bool isRela>
struct Elf_Rel_Impl<ELFType<TargetEndianness, false>, isRela>
    : Elf_Rel_Base<ELFType<TargetEndianness, false>, isRela> {
  LLVM_ELF_IMPORT_TYPES(TargetEndianness, false)

  // These accessors and mutators correspond to the ELF32_R_SYM, ELF32_R_TYPE,
  // and ELF32_R_INFO macros defined in the ELF specification:
  uint32_t getSymbol(bool isMips64EL) const {
    return this->getRInfo(isMips64EL) >> 8;
  }
  unsigned char getType(bool isMips64EL) const {
    return (unsigned char)(this->getRInfo(isMips64EL) & 0x0ff);
  }
  void setSymbol(uint32_t s, bool IsMips64EL) {
    setSymbolAndType(s, getType(), IsMips64EL);
  }
  void setType(unsigned char t, bool IsMips64EL) {
    setSymbolAndType(getSymbol(), t, IsMips64EL);
  }
  void setSymbolAndType(uint32_t s, unsigned char t, bool IsMips64EL) {
    this->setRInfo((s << 8) + t, IsMips64EL);
  }
};

template <class ELFT>
struct Elf_Ehdr_Impl {
  LLVM_ELF_IMPORT_TYPES_ELFT(ELFT)
  unsigned char e_ident[ELF::EI_NIDENT]; // ELF Identification bytes
  Elf_Half e_type;                       // Type of file (see ET_*)
  Elf_Half e_machine;   // Required architecture for this file (see EM_*)
  Elf_Word e_version;   // Must be equal to 1
  Elf_Addr e_entry;     // Address to jump to in order to start program
  Elf_Off e_phoff;      // Program header table's file offset, in bytes
  Elf_Off e_shoff;      // Section header table's file offset, in bytes
  Elf_Word e_flags;     // Processor-specific flags
  Elf_Half e_ehsize;    // Size of ELF header, in bytes
  Elf_Half e_phentsize; // Size of an entry in the program header table
  Elf_Half e_phnum;     // Number of entries in the program header table
  Elf_Half e_shentsize; // Size of an entry in the section header table
  Elf_Half e_shnum;     // Number of entries in the section header table
  Elf_Half e_shstrndx;  // Section header table index of section name
                        // string table
  bool checkMagic() const {
    return (memcmp(e_ident, ELF::ElfMagic, strlen(ELF::ElfMagic))) == 0;
  }
  unsigned char getFileClass() const { return e_ident[ELF::EI_CLASS]; }
  unsigned char getDataEncoding() const { return e_ident[ELF::EI_DATA]; }
};

template <class ELFT> struct Elf_Phdr_Impl;

template <endianness TargetEndianness>
struct Elf_Phdr_Impl<ELFType<TargetEndianness, false>> {
  LLVM_ELF_IMPORT_TYPES(TargetEndianness, false)
  Elf_Word p_type;   // Type of segment
  Elf_Off p_offset;  // FileOffset where segment is located, in bytes
  Elf_Addr p_vaddr;  // Virtual Address of beginning of segment
  Elf_Addr p_paddr;  // Physical address of beginning of segment (OS-specific)
  Elf_Word p_filesz; // Num. of bytes in file image of segment (may be zero)
  Elf_Word p_memsz;  // Num. of bytes in mem image of segment (may be zero)
  Elf_Word p_flags;  // Segment flags
  Elf_Word p_align;  // Segment alignment constraint
};

template <endianness TargetEndianness>
struct Elf_Phdr_Impl<ELFType<TargetEndianness, true>> {
  LLVM_ELF_IMPORT_TYPES(TargetEndianness, true)
  Elf_Word p_type;    // Type of segment
  Elf_Word p_flags;   // Segment flags
  Elf_Off p_offset;   // FileOffset where segment is located, in bytes
  Elf_Addr p_vaddr;   // Virtual Address of beginning of segment
  Elf_Addr p_paddr;   // Physical address of beginning of segment (OS-specific)
  Elf_Xword p_filesz; // Num. of bytes in file image of segment (may be zero)
  Elf_Xword p_memsz;  // Num. of bytes in mem image of segment (may be zero)
  Elf_Xword p_align;  // Segment alignment constraint
};

// MIPS .reginfo section
template <class ELFT>
struct Elf_Mips_RegInfo;

template <llvm::support::endianness TargetEndianness>
struct Elf_Mips_RegInfo<ELFType<TargetEndianness, false>> {
  LLVM_ELF_IMPORT_TYPES(TargetEndianness, false)
  Elf_Word ri_gprmask;     // bit-mask of used general registers
  Elf_Word ri_cprmask[4];  // bit-mask of used co-processor registers
  Elf_Addr ri_gp_value;    // gp register value
};

template <llvm::support::endianness TargetEndianness>
struct Elf_Mips_RegInfo<ELFType<TargetEndianness, true>> {
  LLVM_ELF_IMPORT_TYPES(TargetEndianness, true)
  Elf_Word ri_gprmask;     // bit-mask of used general registers
  Elf_Word ri_pad;         // unused padding field
  Elf_Word ri_cprmask[4];  // bit-mask of used co-processor registers
  Elf_Addr ri_gp_value;    // gp register value
};

// .MIPS.options section
template <class ELFT> struct Elf_Mips_Options {
  LLVM_ELF_IMPORT_TYPES_ELFT(ELFT)
  uint8_t kind;     // Determines interpretation of variable part of descriptor
  uint8_t size;     // Byte size of descriptor, including this header
  Elf_Half section; // Section header index of section affected,
                    // or 0 for global options
  Elf_Word info;    // Kind-specific information

  const Elf_Mips_RegInfo<ELFT> &getRegInfo() const {
    assert(kind == llvm::ELF::ODK_REGINFO);
    return *reinterpret_cast<const Elf_Mips_RegInfo<ELFT> *>(
               (const uint8_t *)this + sizeof(Elf_Mips_Options));
  }
};

// .MIPS.abiflags section content
template <class ELFT> struct Elf_Mips_ABIFlags {
  LLVM_ELF_IMPORT_TYPES_ELFT(ELFT)
  Elf_Half version;  // Version of the structure
  uint8_t isa_level; // ISA level: 1-5, 32, and 64
  uint8_t isa_rev;   // ISA revision (0 for MIPS I - MIPS V)
  uint8_t gpr_size;  // General purpose registers size
  uint8_t cpr1_size; // Co-processor 1 registers size
  uint8_t cpr2_size; // Co-processor 2 registers size
  uint8_t fp_abi;    // Floating-point ABI flag
  Elf_Word isa_ext;  // Processor-specific extension
  Elf_Word ases;     // ASEs flags
  Elf_Word flags1;   // General flags
  Elf_Word flags2;   // General flags
};

} // end namespace object.
} // end namespace llvm.

#endif<|MERGE_RESOLUTION|>--- conflicted
+++ resolved
@@ -192,13 +192,9 @@
     return st_shndx >= ELF::SHN_LOOS && st_shndx <= ELF::SHN_HIOS;
   }
   bool isReserved() const {
-<<<<<<< HEAD
-    return st_shndx >= ELF::SHN_LORESERVE && st_shndx <= ELF::SHN_HIRESERVE;
-=======
     // ELF::SHN_HIRESERVE is 0xffff so st_shndx <= ELF::SHN_HIRESERVE is always
     // true and some compilers warn about it.
     return st_shndx >= ELF::SHN_LORESERVE;
->>>>>>> 485973a4
   }
   bool isUndefined() const { return st_shndx == ELF::SHN_UNDEF; }
 };
