//===-- llvm/ADT/Triple.h - Target triple helper class ----------*- C++ -*-===//
//
//                     The LLVM Compiler Infrastructure
//
// This file is distributed under the University of Illinois Open Source
// License. See LICENSE.TXT for details.
//
//===----------------------------------------------------------------------===//

#ifndef LLVM_ADT_TRIPLE_H
#define LLVM_ADT_TRIPLE_H

#include "llvm/ADT/Twine.h"

// Some system headers or GCC predefined macros conflict with identifiers in
// this file.  Undefine them here.
#undef NetBSD
#undef mips
#undef sparc

namespace llvm {

/// Triple - Helper class for working with autoconf configuration names. For
/// historical reasons, we also call these 'triples' (they used to contain
/// exactly three fields).
///
/// Configuration names are strings in the canonical form:
///   ARCHITECTURE-VENDOR-OPERATING_SYSTEM
/// or
///   ARCHITECTURE-VENDOR-OPERATING_SYSTEM-ENVIRONMENT
///
/// This class is used for clients which want to support arbitrary
/// configuration names, but also want to implement certain special
/// behavior for particular configurations. This class isolates the mapping
/// from the components of the configuration name to well known IDs.
///
/// At its core the Triple class is designed to be a wrapper for a triple
/// string; the constructor does not change or normalize the triple string.
/// Clients that need to handle the non-canonical triples that users often
/// specify should use the normalize method.
///
/// See autoconf/config.guess for a glimpse into what configuration names
/// look like in practice.
class Triple {
public:
  enum ArchType {
    UnknownArch,

    arm,        // ARM (little endian): arm, armv.*, xscale
    armeb,      // ARM (big endian): armeb
    aarch64,    // AArch64 (little endian): aarch64
    aarch64_be, // AArch64 (big endian): aarch64_be
<<<<<<< HEAD
    avr,        // AVR: avr
=======
    bpf,        // eBPF or extended BPF or 64-bit BPF (little endian)
>>>>>>> 886bbe2d
    hexagon,    // Hexagon: hexagon
    mips,       // MIPS: mips, mipsallegrex
    mipsel,     // MIPSEL: mipsel, mipsallegrexel
    mips64,     // MIPS64: mips64
    mips64el,   // MIPS64EL: mips64el
    msp430,     // MSP430: msp430
    ppc,        // PPC: powerpc
    ppc64,      // PPC64: powerpc64, ppu
    ppc64le,    // PPC64LE: powerpc64le
    r600,       // R600: AMD GPUs HD2XXX - HD6XXX
    amdgcn,     // AMDGCN: AMD GCN GPUs
    sparc,      // Sparc: sparc
    sparcv9,    // Sparcv9: Sparcv9
    systemz,    // SystemZ: s390x
    tce,        // TCE (http://tce.cs.tut.fi/): tce
    thumb,      // Thumb (little endian): thumb, thumbv.*
    thumbeb,    // Thumb (big endian): thumbeb
    x86,        // X86: i[3-9]86
    x86_64,     // X86-64: amd64, x86_64
    xcore,      // XCore: xcore
    nvptx,      // NVPTX: 32-bit
    nvptx64,    // NVPTX: 64-bit
    le32,       // le32: generic little-endian 32-bit CPU (PNaCl / Emscripten)
    le64,       // le64: generic little-endian 64-bit CPU (PNaCl / Emscripten)
    amdil,      // AMDIL
    amdil64,    // AMDIL with 64-bit pointers
    hsail,      // AMD HSAIL
    hsail64,    // AMD HSAIL with 64-bit pointers
    spir,       // SPIR: standard portable IR for OpenCL 32-bit version
    spir64,     // SPIR: standard portable IR for OpenCL 64-bit version
    kalimba     // Kalimba: generic kalimba
  };
  enum SubArchType {
    NoSubArch,

    ARMSubArch_v8,
    ARMSubArch_v7,
    ARMSubArch_v7em,
    ARMSubArch_v7m,
    ARMSubArch_v7s,
    ARMSubArch_v6,
    ARMSubArch_v6m,
    ARMSubArch_v6t2,
    ARMSubArch_v5,
    ARMSubArch_v5te,
    ARMSubArch_v4t,

    KalimbaSubArch_v3,
    KalimbaSubArch_v4,
    KalimbaSubArch_v5
  };
  enum VendorType {
    UnknownVendor,

    Apple,
    Atmel,
    PC,
    SCEI,
    BGP,
    BGQ,
    Freescale,
    IBM,
    ImaginationTechnologies,
    MipsTechnologies,
    NVIDIA,
    CSR
  };
  enum OSType {
    UnknownOS,

    Darwin,
    DragonFly,
    FreeBSD,
    IOS,
    KFreeBSD,
    Linux,
    Lv2,        // PS3
    MacOSX,
    NetBSD,
    OpenBSD,
    Solaris,
    Win32,
    Haiku,
    Minix,
    RTEMS,
    NaCl,       // Native Client
    CNK,        // BG/P Compute-Node Kernel
    Bitrig,
    AIX,
    CUDA,       // NVIDIA CUDA
    NVCL,       // NVIDIA OpenCL
    AMDHSA,     // AMD HSA Runtime
    PS4
  };
  enum EnvironmentType {
    UnknownEnvironment,

    GNU,
    GNUEABI,
    GNUEABIHF,
    GNUX32,
    CODE16,
    EABI,
    EABIHF,
    Android,

    MSVC,
    Itanium,
    Cygnus,
  };
  enum ObjectFormatType {
    UnknownObjectFormat,

    COFF,
    ELF,
    MachO,
  };

private:
  std::string Data;

  /// The parsed arch type.
  ArchType Arch;

  /// The parsed subarchitecture type.
  SubArchType SubArch;

  /// The parsed vendor type.
  VendorType Vendor;

  /// The parsed OS type.
  OSType OS;

  /// The parsed Environment type.
  EnvironmentType Environment;

  /// The object format type.
  ObjectFormatType ObjectFormat;

public:
  /// @name Constructors
  /// @{

  /// \brief Default constructor is the same as an empty string and leaves all
  /// triple fields unknown.
  Triple() : Data(), Arch(), Vendor(), OS(), Environment(), ObjectFormat() {}

  explicit Triple(const Twine &Str);
  Triple(const Twine &ArchStr, const Twine &VendorStr, const Twine &OSStr);
  Triple(const Twine &ArchStr, const Twine &VendorStr, const Twine &OSStr,
         const Twine &EnvironmentStr);

  /// @}
  /// @name Normalization
  /// @{

  /// normalize - Turn an arbitrary machine specification into the canonical
  /// triple form (or something sensible that the Triple class understands if
  /// nothing better can reasonably be done).  In particular, it handles the
  /// common case in which otherwise valid components are in the wrong order.
  static std::string normalize(StringRef Str);

  /// \brief Return the normalized form of this triple's string.
  std::string normalize() const { return normalize(Data); }

  /// @}
  /// @name Typed Component Access
  /// @{

  /// getArch - Get the parsed architecture type of this triple.
  ArchType getArch() const { return Arch; }

  /// getSubArch - get the parsed subarchitecture type for this triple.
  SubArchType getSubArch() const { return SubArch; }

  /// getVendor - Get the parsed vendor type of this triple.
  VendorType getVendor() const { return Vendor; }

  /// getOS - Get the parsed operating system type of this triple.
  OSType getOS() const { return OS; }

  /// hasEnvironment - Does this triple have the optional environment
  /// (fourth) component?
  bool hasEnvironment() const {
    return getEnvironmentName() != "";
  }

  /// getEnvironment - Get the parsed environment type of this triple.
  EnvironmentType getEnvironment() const { return Environment; }

  /// getFormat - Get the object format for this triple.
  ObjectFormatType getObjectFormat() const { return ObjectFormat; }

  /// getOSVersion - Parse the version number from the OS name component of the
  /// triple, if present.
  ///
  /// For example, "fooos1.2.3" would return (1, 2, 3).
  ///
  /// If an entry is not defined, it will be returned as 0.
  void getOSVersion(unsigned &Major, unsigned &Minor, unsigned &Micro) const;

  /// getOSMajorVersion - Return just the major version number, this is
  /// specialized because it is a common query.
  unsigned getOSMajorVersion() const {
    unsigned Maj, Min, Micro;
    getOSVersion(Maj, Min, Micro);
    return Maj;
  }

  /// getMacOSXVersion - Parse the version number as with getOSVersion and then
  /// translate generic "darwin" versions to the corresponding OS X versions.
  /// This may also be called with IOS triples but the OS X version number is
  /// just set to a constant 10.4.0 in that case.  Returns true if successful.
  bool getMacOSXVersion(unsigned &Major, unsigned &Minor,
                        unsigned &Micro) const;

  /// getiOSVersion - Parse the version number as with getOSVersion.  This should
  /// only be called with IOS triples.
  void getiOSVersion(unsigned &Major, unsigned &Minor,
                     unsigned &Micro) const;

  /// @}
  /// @name Direct Component Access
  /// @{

  const std::string &str() const { return Data; }

  const std::string &getTriple() const { return Data; }

  /// getArchName - Get the architecture (first) component of the
  /// triple.
  StringRef getArchName() const;

  /// getVendorName - Get the vendor (second) component of the triple.
  StringRef getVendorName() const;

  /// getOSName - Get the operating system (third) component of the
  /// triple.
  StringRef getOSName() const;

  /// getEnvironmentName - Get the optional environment (fourth)
  /// component of the triple, or "" if empty.
  StringRef getEnvironmentName() const;

  /// getOSAndEnvironmentName - Get the operating system and optional
  /// environment components as a single string (separated by a '-'
  /// if the environment component is present).
  StringRef getOSAndEnvironmentName() const;

  /// @}
  /// @name Convenience Predicates
  /// @{

  /// \brief Test whether the architecture is 64-bit
  ///
  /// Note that this tests for 64-bit pointer width, and nothing else. Note
  /// that we intentionally expose only three predicates, 64-bit, 32-bit, and
  /// 16-bit. The inner details of pointer width for particular architectures
  /// is not summed up in the triple, and so only a coarse grained predicate
  /// system is provided.
  bool isArch64Bit() const;

  /// \brief Test whether the architecture is 32-bit
  ///
  /// Note that this tests for 32-bit pointer width, and nothing else.
  bool isArch32Bit() const;

  /// \brief Test whether the architecture is 16-bit
  ///
  /// Note that this tests for 16-bit pointer width, and nothing else.
  bool isArch16Bit() const;

  /// isOSVersionLT - Helper function for doing comparisons against version
  /// numbers included in the target triple.
  bool isOSVersionLT(unsigned Major, unsigned Minor = 0,
                     unsigned Micro = 0) const {
    unsigned LHS[3];
    getOSVersion(LHS[0], LHS[1], LHS[2]);

    if (LHS[0] != Major)
      return LHS[0] < Major;
    if (LHS[1] != Minor)
      return LHS[1] < Minor;
    if (LHS[2] != Micro)
      return LHS[1] < Micro;

    return false;
  }

  /// isMacOSXVersionLT - Comparison function for checking OS X version
  /// compatibility, which handles supporting skewed version numbering schemes
  /// used by the "darwin" triples.
  unsigned isMacOSXVersionLT(unsigned Major, unsigned Minor = 0,
                             unsigned Micro = 0) const {
    assert(isMacOSX() && "Not an OS X triple!");

    // If this is OS X, expect a sane version number.
    if (getOS() == Triple::MacOSX)
      return isOSVersionLT(Major, Minor, Micro);

    // Otherwise, compare to the "Darwin" number.
    assert(Major == 10 && "Unexpected major version");
    return isOSVersionLT(Minor + 4, Micro, 0);
  }

  /// isMacOSX - Is this a Mac OS X triple. For legacy reasons, we support both
  /// "darwin" and "osx" as OS X triples.
  bool isMacOSX() const {
    return getOS() == Triple::Darwin || getOS() == Triple::MacOSX;
  }

  /// Is this an iOS triple.
  bool isiOS() const {
    return getOS() == Triple::IOS;
  }

  /// isOSDarwin - Is this a "Darwin" OS (OS X or iOS).
  bool isOSDarwin() const {
    return isMacOSX() || isiOS();
  }

  bool isOSNetBSD() const {
    return getOS() == Triple::NetBSD;
  }

  bool isOSOpenBSD() const {
    return getOS() == Triple::OpenBSD;
  }

  bool isOSFreeBSD() const {
    return getOS() == Triple::FreeBSD;
  }

  bool isOSDragonFly() const { return getOS() == Triple::DragonFly; }

  bool isOSSolaris() const {
    return getOS() == Triple::Solaris;
  }

  bool isOSBitrig() const {
    return getOS() == Triple::Bitrig;
  }

  bool isWindowsMSVCEnvironment() const {
    return getOS() == Triple::Win32 &&
           (getEnvironment() == Triple::UnknownEnvironment ||
            getEnvironment() == Triple::MSVC);
  }

  bool isKnownWindowsMSVCEnvironment() const {
    return getOS() == Triple::Win32 && getEnvironment() == Triple::MSVC;
  }

  bool isWindowsItaniumEnvironment() const {
    return getOS() == Triple::Win32 && getEnvironment() == Triple::Itanium;
  }

  bool isWindowsCygwinEnvironment() const {
    return getOS() == Triple::Win32 && getEnvironment() == Triple::Cygnus;
  }

  bool isWindowsGNUEnvironment() const {
    return getOS() == Triple::Win32 && getEnvironment() == Triple::GNU;
  }

  /// \brief Tests for either Cygwin or MinGW OS
  bool isOSCygMing() const {
    return isWindowsCygwinEnvironment() || isWindowsGNUEnvironment();
  }

  /// \brief Is this a "Windows" OS targeting a "MSVCRT.dll" environment.
  bool isOSMSVCRT() const {
    return isWindowsMSVCEnvironment() || isWindowsGNUEnvironment() ||
           isWindowsItaniumEnvironment();
  }

  /// \brief Tests whether the OS is Windows.
  bool isOSWindows() const {
    return getOS() == Triple::Win32 || isOSCygMing();
  }

  /// \brief Tests whether the OS is NaCl (Native Client)
  bool isOSNaCl() const {
    return getOS() == Triple::NaCl;
  }

  /// \brief Tests whether the OS is Linux.
  bool isOSLinux() const {
    return getOS() == Triple::Linux;
  }

  /// \brief Tests whether the OS uses the ELF binary format.
  bool isOSBinFormatELF() const {
    return getObjectFormat() == Triple::ELF;
  }

  /// \brief Tests whether the OS uses the COFF binary format.
  bool isOSBinFormatCOFF() const {
    return getObjectFormat() == Triple::COFF;
  }

  /// \brief Tests whether the environment is MachO.
  bool isOSBinFormatMachO() const {
    return getObjectFormat() == Triple::MachO;
  }

  /// \brief Tests whether the target is the PS4 CPU
  bool isPS4CPU() const {
    return getArch() == Triple::x86_64 &&
           getVendor() == Triple::SCEI &&
           getOS() == Triple::PS4;
  }

  /// \brief Tests whether the target is the PS4 platform
  bool isPS4() const {
    return getVendor() == Triple::SCEI &&
           getOS() == Triple::PS4;
  }

  /// @}
  /// @name Mutators
  /// @{

  /// setArch - Set the architecture (first) component of the triple
  /// to a known type.
  void setArch(ArchType Kind);

  /// setVendor - Set the vendor (second) component of the triple to a
  /// known type.
  void setVendor(VendorType Kind);

  /// setOS - Set the operating system (third) component of the triple
  /// to a known type.
  void setOS(OSType Kind);

  /// setEnvironment - Set the environment (fourth) component of the triple
  /// to a known type.
  void setEnvironment(EnvironmentType Kind);

  /// setObjectFormat - Set the object file format
  void setObjectFormat(ObjectFormatType Kind);

  /// setTriple - Set all components to the new triple \p Str.
  void setTriple(const Twine &Str);

  /// setArchName - Set the architecture (first) component of the
  /// triple by name.
  void setArchName(StringRef Str);

  /// setVendorName - Set the vendor (second) component of the triple
  /// by name.
  void setVendorName(StringRef Str);

  /// setOSName - Set the operating system (third) component of the
  /// triple by name.
  void setOSName(StringRef Str);

  /// setEnvironmentName - Set the optional environment (fourth)
  /// component of the triple by name.
  void setEnvironmentName(StringRef Str);

  /// setOSAndEnvironmentName - Set the operating system and optional
  /// environment components with a single string.
  void setOSAndEnvironmentName(StringRef Str);

  /// @}
  /// @name Helpers to build variants of a particular triple.
  /// @{

  /// \brief Form a triple with a 32-bit variant of the current architecture.
  ///
  /// This can be used to move across "families" of architectures where useful.
  ///
  /// \returns A new triple with a 32-bit architecture or an unknown
  ///          architecture if no such variant can be found.
  llvm::Triple get32BitArchVariant() const;

  /// \brief Form a triple with a 64-bit variant of the current architecture.
  ///
  /// This can be used to move across "families" of architectures where useful.
  ///
  /// \returns A new triple with a 64-bit architecture or an unknown
  ///          architecture if no such variant can be found.
  llvm::Triple get64BitArchVariant() const;

  /// Get the (LLVM) name of the minimum ARM CPU for the arch we are targeting.
  ///
  /// \param Arch the architecture name (e.g., "armv7s"). If it is an empty
  /// string then the triple's arch name is used.
  const char* getARMCPUForArch(StringRef Arch = StringRef()) const;

  /// @}
  /// @name Static helpers for IDs.
  /// @{

  /// getArchTypeName - Get the canonical name for the \p Kind architecture.
  static const char *getArchTypeName(ArchType Kind);

  /// getArchTypePrefix - Get the "prefix" canonical name for the \p Kind
  /// architecture. This is the prefix used by the architecture specific
  /// builtins, and is suitable for passing to \see
  /// Intrinsic::getIntrinsicForGCCBuiltin().
  ///
  /// \return - The architecture prefix, or 0 if none is defined.
  static const char *getArchTypePrefix(ArchType Kind);

  /// getVendorTypeName - Get the canonical name for the \p Kind vendor.
  static const char *getVendorTypeName(VendorType Kind);

  /// getOSTypeName - Get the canonical name for the \p Kind operating system.
  static const char *getOSTypeName(OSType Kind);

  /// getEnvironmentTypeName - Get the canonical name for the \p Kind
  /// environment.
  static const char *getEnvironmentTypeName(EnvironmentType Kind);

  /// @}
  /// @name Static helpers for converting alternate architecture names.
  /// @{

  /// getArchTypeForLLVMName - The canonical type for the given LLVM
  /// architecture name (e.g., "x86").
  static ArchType getArchTypeForLLVMName(StringRef Str);

  /// @}
};

} // End llvm namespace


#endif<|MERGE_RESOLUTION|>--- conflicted
+++ resolved
@@ -50,11 +50,8 @@
     armeb,      // ARM (big endian): armeb
     aarch64,    // AArch64 (little endian): aarch64
     aarch64_be, // AArch64 (big endian): aarch64_be
-<<<<<<< HEAD
     avr,        // AVR: avr
-=======
     bpf,        // eBPF or extended BPF or 64-bit BPF (little endian)
->>>>>>> 886bbe2d
     hexagon,    // Hexagon: hexagon
     mips,       // MIPS: mips, mipsallegrex
     mipsel,     // MIPSEL: mipsel, mipsallegrexel
