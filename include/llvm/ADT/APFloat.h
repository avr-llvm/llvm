//===- llvm/ADT/APFloat.h - Arbitrary Precision Floating Point ---*- C++ -*-==//
//
//                     The LLVM Compiler Infrastructure
//
// This file is distributed under the University of Illinois Open Source
// License. See LICENSE.TXT for details.
//
//===----------------------------------------------------------------------===//
///
/// \file
/// \brief
/// This file declares a class to represent arbitrary precision floating point
/// values and provide a variety of arithmetic operations on them.
///
//===----------------------------------------------------------------------===//

#ifndef LLVM_ADT_APFLOAT_H
#define LLVM_ADT_APFLOAT_H

#include "llvm/ADT/APInt.h"
#include "llvm/Support/ErrorHandling.h"
#include <memory>

namespace llvm {

struct fltSemantics;
class APSInt;
class StringRef;
class APFloat;

template <typename T> class SmallVectorImpl;

/// Enum that represents what fraction of the LSB truncated bits of an fp number
/// represent.
///
/// This essentially combines the roles of guard and sticky bits.
enum lostFraction { // Example of truncated bits:
  lfExactlyZero,    // 000000
  lfLessThanHalf,   // 0xxxxx  x's not all zero
  lfExactlyHalf,    // 100000
  lfMoreThanHalf    // 1xxxxx  x's not all zero
};

/// \brief A self-contained host- and target-independent arbitrary-precision
/// floating-point software implementation.
///
/// APFloat uses bignum integer arithmetic as provided by static functions in
/// the APInt class.  The library will work with bignum integers whose parts are
/// any unsigned type at least 16 bits wide, but 64 bits is recommended.
///
/// Written for clarity rather than speed, in particular with a view to use in
/// the front-end of a cross compiler so that target arithmetic can be correctly
/// performed on the host.  Performance should nonetheless be reasonable,
/// particularly for its intended use.  It may be useful as a base
/// implementation for a run-time library during development of a faster
/// target-specific one.
///
/// All 5 rounding modes in the IEEE-754R draft are handled correctly for all
/// implemented operations.  Currently implemented operations are add, subtract,
/// multiply, divide, fused-multiply-add, conversion-to-float,
/// conversion-to-integer and conversion-from-integer.  New rounding modes
/// (e.g. away from zero) can be added with three or four lines of code.
///
/// Four formats are built-in: IEEE single precision, double precision,
/// quadruple precision, and x87 80-bit extended double (when operating with
/// full extended precision).  Adding a new format that obeys IEEE semantics
/// only requires adding two lines of code: a declaration and definition of the
/// format.
///
/// All operations return the status of that operation as an exception bit-mask,
/// so multiple operations can be done consecutively with their results or-ed
/// together.  The returned status can be useful for compiler diagnostics; e.g.,
/// inexact, underflow and overflow can be easily diagnosed on constant folding,
/// and compiler optimizers can determine what exceptions would be raised by
/// folding operations and optimize, or perhaps not optimize, accordingly.
///
/// At present, underflow tininess is detected after rounding; it should be
/// straight forward to add support for the before-rounding case too.
///
/// The library reads hexadecimal floating point numbers as per C99, and
/// correctly rounds if necessary according to the specified rounding mode.
/// Syntax is required to have been validated by the caller.  It also converts
/// floating point numbers to hexadecimal text as per the C99 %a and %A
/// conversions.  The output precision (or alternatively the natural minimal
/// precision) can be specified; if the requested precision is less than the
/// natural precision the output is correctly rounded for the specified rounding
/// mode.
///
/// It also reads decimal floating point numbers and correctly rounds according
/// to the specified rounding mode.
///
/// Conversion to decimal text is not currently implemented.
///
/// Non-zero finite numbers are represented internally as a sign bit, a 16-bit
/// signed exponent, and the significand as an array of integer parts.  After
/// normalization of a number of precision P the exponent is within the range of
/// the format, and if the number is not denormal the P-th bit of the
/// significand is set as an explicit integer bit.  For denormals the most
/// significant bit is shifted right so that the exponent is maintained at the
/// format's minimum, so that the smallest denormal has just the least
/// significant bit of the significand set.  The sign of zeroes and infinities
/// is significant; the exponent and significand of such numbers is not stored,
/// but has a known implicit (deterministic) value: 0 for the significands, 0
/// for zero exponent, all 1 bits for infinity exponent.  For NaNs the sign and
/// significand are deterministic, although not really meaningful, and preserved
/// in non-conversion operations.  The exponent is implicitly all 1 bits.
///
/// APFloat does not provide any exception handling beyond default exception
/// handling. We represent Signaling NaNs via IEEE-754R 2008 6.2.1 should clause
/// by encoding Signaling NaNs with the first bit of its trailing significand as
/// 0.
///
/// TODO
/// ====
///
/// Some features that may or may not be worth adding:
///
/// Binary to decimal conversion (hard).
///
/// Optional ability to detect underflow tininess before rounding.
///
/// New formats: x87 in single and double precision mode (IEEE apart from
/// extended exponent range) (hard).
///
/// New operations: sqrt, IEEE remainder, C90 fmod, nexttoward.
///

// This is the common type definitions shared by APFloat and its internal
// implementation classes. This struct should not define any non-static data
// members.
struct APFloatBase {
  /// A signed type to represent a floating point numbers unbiased exponent.
  typedef signed short ExponentType;

  /// \name Floating Point Semantics.
  /// @{

  static const fltSemantics IEEEhalf;
  static const fltSemantics IEEEsingle;
  static const fltSemantics IEEEdouble;
  static const fltSemantics IEEEquad;
  static const fltSemantics PPCDoubleDouble;
  static const fltSemantics x87DoubleExtended;

  /// A Pseudo fltsemantic used to construct APFloats that cannot conflict with
  /// anything real.
  static const fltSemantics Bogus;

  /// @}

  /// IEEE-754R 5.11: Floating Point Comparison Relations.
  enum cmpResult {
    cmpLessThan,
    cmpEqual,
    cmpGreaterThan,
    cmpUnordered
  };

  /// IEEE-754R 4.3: Rounding-direction attributes.
  enum roundingMode {
    rmNearestTiesToEven,
    rmTowardPositive,
    rmTowardNegative,
    rmTowardZero,
    rmNearestTiesToAway
  };

  /// IEEE-754R 7: Default exception handling.
  ///
  /// opUnderflow or opOverflow are always returned or-ed with opInexact.
  enum opStatus {
    opOK = 0x00,
    opInvalidOp = 0x01,
    opDivByZero = 0x02,
    opOverflow = 0x04,
    opUnderflow = 0x08,
    opInexact = 0x10
  };

  /// Category of internally-represented number.
  enum fltCategory {
    fcInfinity,
    fcNaN,
    fcNormal,
    fcZero
  };

  /// Convenience enum used to construct an uninitialized APFloat.
  enum uninitializedTag {
    uninitialized
  };

  /// \brief Enumeration of \c ilogb error results.
  enum IlogbErrorKinds {
    IEK_Zero = INT_MIN + 1,
    IEK_NaN = INT_MIN,
    IEK_Inf = INT_MAX
  };

  static unsigned int semanticsPrecision(const fltSemantics &);
  static ExponentType semanticsMinExponent(const fltSemantics &);
  static ExponentType semanticsMaxExponent(const fltSemantics &);
  static unsigned int semanticsSizeInBits(const fltSemantics &);

  /// Returns the size of the floating point number (in bits) in the given
  /// semantics.
  static unsigned getSizeInBits(const fltSemantics &Sem);
};

namespace detail {

<<<<<<< HEAD
class IEEEFloat : public APFloatBase {
=======
class IEEEFloat final : public APFloatBase {
>>>>>>> 069db88a
public:
  /// \name Constructors
  /// @{

  IEEEFloat(const fltSemantics &); // Default construct to 0.0
<<<<<<< HEAD
  IEEEFloat(const fltSemantics &, StringRef);
=======
>>>>>>> 069db88a
  IEEEFloat(const fltSemantics &, integerPart);
  IEEEFloat(const fltSemantics &, uninitializedTag);
  IEEEFloat(const fltSemantics &, const APInt &);
  explicit IEEEFloat(double d);
  explicit IEEEFloat(float f);
  IEEEFloat(const IEEEFloat &);
  IEEEFloat(IEEEFloat &&);
  ~IEEEFloat();

  /// @}

  /// \brief Returns whether this instance allocated memory.
  bool needsCleanup() const { return partCount() > 1; }

  /// \name Convenience "constructors"
  /// @{

<<<<<<< HEAD
  /// Factory for Positive and Negative Zero.
  ///
  /// \param Negative True iff the number should be negative.
  static IEEEFloat getZero(const fltSemantics &Sem, bool Negative = false) {
    IEEEFloat Val(Sem, uninitialized);
    Val.makeZero(Negative);
    return Val;
  }

  /// Factory for Positive and Negative Infinity.
  ///
  /// \param Negative True iff the number should be negative.
  static IEEEFloat getInf(const fltSemantics &Sem, bool Negative = false) {
    IEEEFloat Val(Sem, uninitialized);
    Val.makeInf(Negative);
    return Val;
  }

  /// Factory for QNaN values.
  ///
  /// \param Negative - True iff the NaN generated should be negative.
  /// \param type - The unspecified fill bits for creating the NaN, 0 by
  /// default.  The value is truncated as necessary.
  static IEEEFloat getNaN(const fltSemantics &Sem, bool Negative = false,
                          unsigned type = 0) {
    if (type) {
      APInt fill(64, type);
      return getQNaN(Sem, Negative, &fill);
    } else {
      return getQNaN(Sem, Negative, nullptr);
    }
  }

  /// Factory for QNaN values.
  static IEEEFloat getQNaN(const fltSemantics &Sem, bool Negative = false,
                           const APInt *payload = nullptr) {
    return makeNaN(Sem, false, Negative, payload);
  }

  /// Factory for SNaN values.
  static IEEEFloat getSNaN(const fltSemantics &Sem, bool Negative = false,
                           const APInt *payload = nullptr) {
    return makeNaN(Sem, true, Negative, payload);
  }

  /// Returns the largest finite number in the given semantics.
  ///
  /// \param Negative - True iff the number should be negative
  static IEEEFloat getLargest(const fltSemantics &Sem, bool Negative = false);

  /// Returns the smallest (by magnitude) finite number in the given semantics.
  /// Might be denormalized, which implies a relative loss of precision.
  ///
  /// \param Negative - True iff the number should be negative
  static IEEEFloat getSmallest(const fltSemantics &Sem, bool Negative = false);

  /// Returns the smallest (by magnitude) normalized finite number in the given
  /// semantics.
  ///
  /// \param Negative - True iff the number should be negative
  static IEEEFloat getSmallestNormalized(const fltSemantics &Sem,
                                         bool Negative = false);

  /// Returns a float which is bitcasted from an all one value int.
  ///
  /// \param BitWidth - Select float type
  /// \param isIEEE   - If 128 bit number, select between PPC and IEEE
  static IEEEFloat getAllOnesValue(unsigned BitWidth, bool isIEEE = false);

=======
>>>>>>> 069db88a
  /// @}

  /// Used to insert APFloat objects, or objects that contain APFloat objects,
  /// into FoldingSets.
  void Profile(FoldingSetNodeID &NID) const;

  /// \name Arithmetic
  /// @{

  opStatus add(const IEEEFloat &, roundingMode);
  opStatus subtract(const IEEEFloat &, roundingMode);
  opStatus multiply(const IEEEFloat &, roundingMode);
  opStatus divide(const IEEEFloat &, roundingMode);
  /// IEEE remainder.
  opStatus remainder(const IEEEFloat &);
  /// C fmod, or llvm frem.
  opStatus mod(const IEEEFloat &);
  opStatus fusedMultiplyAdd(const IEEEFloat &, const IEEEFloat &, roundingMode);
  opStatus roundToIntegral(roundingMode);
  /// IEEE-754R 5.3.1: nextUp/nextDown.
  opStatus next(bool nextDown);

  /// \brief Operator+ overload which provides the default
  /// \c nmNearestTiesToEven rounding mode and *no* error checking.
  IEEEFloat operator+(const IEEEFloat &RHS) const {
    IEEEFloat Result = *this;
    Result.add(RHS, rmNearestTiesToEven);
    return Result;
  }

  /// \brief Operator- overload which provides the default
  /// \c nmNearestTiesToEven rounding mode and *no* error checking.
  IEEEFloat operator-(const IEEEFloat &RHS) const {
    IEEEFloat Result = *this;
    Result.subtract(RHS, rmNearestTiesToEven);
    return Result;
  }

  /// \brief Operator* overload which provides the default
  /// \c nmNearestTiesToEven rounding mode and *no* error checking.
  IEEEFloat operator*(const IEEEFloat &RHS) const {
    IEEEFloat Result = *this;
    Result.multiply(RHS, rmNearestTiesToEven);
    return Result;
  }

  /// \brief Operator/ overload which provides the default
  /// \c nmNearestTiesToEven rounding mode and *no* error checking.
  IEEEFloat operator/(const IEEEFloat &RHS) const {
    IEEEFloat Result = *this;
    Result.divide(RHS, rmNearestTiesToEven);
    return Result;
  }

  /// @}

  /// \name Sign operations.
  /// @{

  void changeSign();
  void clearSign();
  void copySign(const IEEEFloat &);

  /// \brief A static helper to produce a copy of an APFloat value with its sign
  /// copied from some other APFloat.
  static IEEEFloat copySign(IEEEFloat Value, const IEEEFloat &Sign) {
    Value.copySign(Sign);
    return Value;
  }

  /// @}

  /// \name Conversions
  /// @{

  opStatus convert(const fltSemantics &, roundingMode, bool *);
  opStatus convertToInteger(integerPart *, unsigned int, bool, roundingMode,
                            bool *) const;
  opStatus convertToInteger(APSInt &, roundingMode, bool *) const;
  opStatus convertFromAPInt(const APInt &, bool, roundingMode);
  opStatus convertFromSignExtendedInteger(const integerPart *, unsigned int,
                                          bool, roundingMode);
  opStatus convertFromZeroExtendedInteger(const integerPart *, unsigned int,
                                          bool, roundingMode);
  opStatus convertFromString(StringRef, roundingMode);
  APInt bitcastToAPInt() const;
  double convertToDouble() const;
  float convertToFloat() const;

  /// @}

  /// The definition of equality is not straightforward for floating point, so
  /// we won't use operator==.  Use one of the following, or write whatever it
  /// is you really mean.
  bool operator==(const IEEEFloat &) const = delete;

  /// IEEE comparison with another floating point number (NaNs compare
  /// unordered, 0==-0).
  cmpResult compare(const IEEEFloat &) const;

  /// Bitwise comparison for equality (QNaNs compare equal, 0!=-0).
  bool bitwiseIsEqual(const IEEEFloat &) const;

  /// Write out a hexadecimal representation of the floating point value to DST,
  /// which must be of sufficient size, in the C99 form [-]0xh.hhhhp[+-]d.
  /// Return the number of characters written, excluding the terminating NUL.
  unsigned int convertToHexString(char *dst, unsigned int hexDigits,
                                  bool upperCase, roundingMode) const;

  /// \name IEEE-754R 5.7.2 General operations.
  /// @{

  /// IEEE-754R isSignMinus: Returns true if and only if the current value is
  /// negative.
  ///
  /// This applies to zeros and NaNs as well.
  bool isNegative() const { return sign; }

  /// IEEE-754R isNormal: Returns true if and only if the current value is normal.
  ///
  /// This implies that the current value of the float is not zero, subnormal,
  /// infinite, or NaN following the definition of normality from IEEE-754R.
  bool isNormal() const { return !isDenormal() && isFiniteNonZero(); }

  /// Returns true if and only if the current value is zero, subnormal, or
  /// normal.
  ///
  /// This means that the value is not infinite or NaN.
  bool isFinite() const { return !isNaN() && !isInfinity(); }

  /// Returns true if and only if the float is plus or minus zero.
  bool isZero() const { return category == fcZero; }

  /// IEEE-754R isSubnormal(): Returns true if and only if the float is a
  /// denormal.
  bool isDenormal() const;

  /// IEEE-754R isInfinite(): Returns true if and only if the float is infinity.
  bool isInfinity() const { return category == fcInfinity; }

  /// Returns true if and only if the float is a quiet or signaling NaN.
  bool isNaN() const { return category == fcNaN; }

  /// Returns true if and only if the float is a signaling NaN.
  bool isSignaling() const;

  /// @}

  /// \name Simple Queries
  /// @{

  fltCategory getCategory() const { return category; }
  const fltSemantics &getSemantics() const { return *semantics; }
  bool isNonZero() const { return category != fcZero; }
  bool isFiniteNonZero() const { return isFinite() && !isZero(); }
  bool isPosZero() const { return isZero() && !isNegative(); }
  bool isNegZero() const { return isZero() && isNegative(); }

  /// Returns true if and only if the number has the smallest possible non-zero
  /// magnitude in the current semantics.
  bool isSmallest() const;

  /// Returns true if and only if the number has the largest possible finite
  /// magnitude in the current semantics.
  bool isLargest() const;
  
  /// Returns true if and only if the number is an exact integer.
  bool isInteger() const;

  /// @}

  IEEEFloat &operator=(const IEEEFloat &);
  IEEEFloat &operator=(IEEEFloat &&);

  /// \brief Overload to compute a hash code for an APFloat value.
  ///
  /// Note that the use of hash codes for floating point values is in general
  /// frought with peril. Equality is hard to define for these values. For
  /// example, should negative and positive zero hash to different codes? Are
  /// they equal or not? This hash value implementation specifically
  /// emphasizes producing different codes for different inputs in order to
  /// be used in canonicalization and memoization. As such, equality is
  /// bitwiseIsEqual, and 0 != -0.
  friend hash_code hash_value(const IEEEFloat &Arg);

  /// Converts this value into a decimal string.
  ///
  /// \param FormatPrecision The maximum number of digits of
  ///   precision to output.  If there are fewer digits available,
  ///   zero padding will not be used unless the value is
  ///   integral and small enough to be expressed in
  ///   FormatPrecision digits.  0 means to use the natural
  ///   precision of the number.
  /// \param FormatMaxPadding The maximum number of zeros to
  ///   consider inserting before falling back to scientific
  ///   notation.  0 means to always use scientific notation.
  ///
  /// Number       Precision    MaxPadding      Result
  /// ------       ---------    ----------      ------
  /// 1.01E+4              5             2       10100
  /// 1.01E+4              4             2       1.01E+4
  /// 1.01E+4              5             1       1.01E+4
  /// 1.01E-2              5             2       0.0101
  /// 1.01E-2              4             2       0.0101
  /// 1.01E-2              4             1       1.01E-2
  void toString(SmallVectorImpl<char> &Str, unsigned FormatPrecision = 0,
                unsigned FormatMaxPadding = 3) const;

  /// If this value has an exact multiplicative inverse, store it in inv and
  /// return true.
  bool getExactInverse(IEEEFloat *inv) const;

  /// \brief Returns the exponent of the internal representation of the APFloat.
  ///
  /// Because the radix of APFloat is 2, this is equivalent to floor(log2(x)).
  /// For special APFloat values, this returns special error codes:
  ///
  ///   NaN -> \c IEK_NaN
  ///   0   -> \c IEK_Zero
  ///   Inf -> \c IEK_Inf
  ///
  friend int ilogb(const IEEEFloat &Arg);

  /// \brief Returns: X * 2^Exp for integral exponents.
  friend IEEEFloat scalbn(IEEEFloat X, int Exp, roundingMode);

  friend IEEEFloat frexp(const IEEEFloat &X, int &Exp, roundingMode);

<<<<<<< HEAD
=======
  /// \name Special value setters.
  /// @{

  void makeLargest(bool Neg = false);
  void makeSmallest(bool Neg = false);
  void makeNaN(bool SNaN = false, bool Neg = false,
               const APInt *fill = nullptr);
  void makeInf(bool Neg = false);
  void makeZero(bool Neg = false);
  void makeQuiet();

  /// Returns the smallest (by magnitude) normalized finite number in the given
  /// semantics.
  ///
  /// \param Negative - True iff the number should be negative
  void makeSmallestNormalized(bool Negative = false);

  /// @}

>>>>>>> 069db88a
private:
  /// \name Simple Queries
  /// @{

  integerPart *significandParts();
  const integerPart *significandParts() const;
  unsigned int partCount() const;

  /// @}

  /// \name Significand operations.
  /// @{

  integerPart addSignificand(const IEEEFloat &);
  integerPart subtractSignificand(const IEEEFloat &, integerPart);
  lostFraction addOrSubtractSignificand(const IEEEFloat &, bool subtract);
  lostFraction multiplySignificand(const IEEEFloat &, const IEEEFloat *);
  lostFraction divideSignificand(const IEEEFloat &);
  void incrementSignificand();
  void initialize(const fltSemantics *);
  void shiftSignificandLeft(unsigned int);
  lostFraction shiftSignificandRight(unsigned int);
  unsigned int significandLSB() const;
  unsigned int significandMSB() const;
  void zeroSignificand();
  /// Return true if the significand excluding the integral bit is all ones.
  bool isSignificandAllOnes() const;
  /// Return true if the significand excluding the integral bit is all zeros.
  bool isSignificandAllZeros() const;

  /// @}

  /// \name Arithmetic on special values.
  /// @{

  opStatus addOrSubtractSpecials(const IEEEFloat &, bool subtract);
  opStatus divideSpecials(const IEEEFloat &);
  opStatus multiplySpecials(const IEEEFloat &);
  opStatus modSpecials(const IEEEFloat &);
<<<<<<< HEAD

  /// @}

  /// \name Special value setters.
  /// @{

  void makeLargest(bool Neg = false);
  void makeSmallest(bool Neg = false);
  void makeNaN(bool SNaN = false, bool Neg = false,
               const APInt *fill = nullptr);
  static IEEEFloat makeNaN(const fltSemantics &Sem, bool SNaN, bool Negative,
                           const APInt *fill);
  void makeInf(bool Neg = false);
  void makeZero(bool Neg = false);
  void makeQuiet();
=======
>>>>>>> 069db88a

  /// @}

  /// \name Miscellany
  /// @{

  bool convertFromStringSpecials(StringRef str);
  opStatus normalize(roundingMode, lostFraction);
  opStatus addOrSubtract(const IEEEFloat &, roundingMode, bool subtract);
  cmpResult compareAbsoluteValue(const IEEEFloat &) const;
  opStatus handleOverflow(roundingMode);
  bool roundAwayFromZero(roundingMode, lostFraction, unsigned int) const;
  opStatus convertToSignExtendedInteger(integerPart *, unsigned int, bool,
                                        roundingMode, bool *) const;
  opStatus convertFromUnsignedParts(const integerPart *, unsigned int,
                                    roundingMode);
  opStatus convertFromHexadecimalString(StringRef, roundingMode);
  opStatus convertFromDecimalString(StringRef, roundingMode);
  char *convertNormalToHexString(char *, unsigned int, bool,
                                 roundingMode) const;
  opStatus roundSignificandWithExponent(const integerPart *, unsigned int, int,
                                        roundingMode);

  /// @}

  APInt convertHalfAPFloatToAPInt() const;
  APInt convertFloatAPFloatToAPInt() const;
  APInt convertDoubleAPFloatToAPInt() const;
  APInt convertQuadrupleAPFloatToAPInt() const;
  APInt convertF80LongDoubleAPFloatToAPInt() const;
  APInt convertPPCDoubleDoubleAPFloatToAPInt() const;
  void initFromAPInt(const fltSemantics *Sem, const APInt &api);
  void initFromHalfAPInt(const APInt &api);
  void initFromFloatAPInt(const APInt &api);
  void initFromDoubleAPInt(const APInt &api);
  void initFromQuadrupleAPInt(const APInt &api);
  void initFromF80LongDoubleAPInt(const APInt &api);
  void initFromPPCDoubleDoubleAPInt(const APInt &api);

  void assign(const IEEEFloat &);
  void copySignificand(const IEEEFloat &);
  void freeSignificand();

  /// Note: this must be the first data member.
  /// The semantics that this value obeys.
  const fltSemantics *semantics;

  /// A binary fraction with an explicit integer bit.
  ///
  /// The significand must be at least one bit wider than the target precision.
  union Significand {
    integerPart part;
    integerPart *parts;
  } significand;

  /// The signed unbiased exponent of the value.
  ExponentType exponent;

  /// What kind of floating point number this is.
  ///
  /// Only 2 bits are required, but VisualStudio incorrectly sign extends it.
  /// Using the extra bit keeps it from failing under VisualStudio.
  fltCategory category : 3;

  /// Sign bit of the number.
  unsigned int sign : 1;
};

hash_code hash_value(const IEEEFloat &Arg);
int ilogb(const IEEEFloat &Arg);
IEEEFloat scalbn(IEEEFloat X, int Exp, IEEEFloat::roundingMode);
IEEEFloat frexp(const IEEEFloat &Val, int &Exp, IEEEFloat::roundingMode RM);

<<<<<<< HEAD
=======
// This mode implements more precise float in terms of two APFloats.
// The interface and layout is designed for arbitray underlying semantics,
// though currently only PPCDoubleDouble semantics are supported, whose
// corresponding underlying semantics are IEEEdouble.
class DoubleAPFloat final : public APFloatBase {
  // Note: this must be the first data member.
  const fltSemantics *Semantics;
  std::unique_ptr<APFloat[]> Floats;

public:
  DoubleAPFloat(const fltSemantics &S);
  DoubleAPFloat(const fltSemantics &S, uninitializedTag);
  DoubleAPFloat(const fltSemantics &S, integerPart);
  DoubleAPFloat(const fltSemantics &S, const APInt &I);
  DoubleAPFloat(const fltSemantics &S, APFloat &&First, APFloat &&Second);
  DoubleAPFloat(const DoubleAPFloat &RHS);
  DoubleAPFloat(DoubleAPFloat &&RHS);

  DoubleAPFloat &operator=(const DoubleAPFloat &RHS);

  DoubleAPFloat &operator=(DoubleAPFloat &&RHS) {
    if (this != &RHS) {
      this->~DoubleAPFloat();
      new (this) DoubleAPFloat(std::move(RHS));
    }
    return *this;
  }

  bool needsCleanup() const { return Floats != nullptr; }

  APFloat &getFirst() { return Floats[0]; }
  const APFloat &getFirst() const { return Floats[0]; }
};

>>>>>>> 069db88a
} // End detail namespace

// This is a interface class that is currently forwarding functionalities from
// detail::IEEEFloat.
class APFloat : public APFloatBase {
  typedef detail::IEEEFloat IEEEFloat;
<<<<<<< HEAD

  static_assert(std::is_standard_layout<IEEEFloat>::value, "");

  union {
    const fltSemantics *semantics;
    IEEEFloat IEEE;
  };

  explicit APFloat(IEEEFloat F) : IEEE(std::move(F)) {}

public:
  APFloat(const fltSemantics &Semantics) : APFloat(IEEEFloat(Semantics)) {}
  APFloat(const fltSemantics &Semantics, StringRef S);
  APFloat(const fltSemantics &Semantics, integerPart I)
      : APFloat(IEEEFloat(Semantics, I)) {}
  APFloat(const fltSemantics &Semantics, uninitializedTag U)
      : APFloat(IEEEFloat(Semantics, U)) {}
  APFloat(const fltSemantics &Semantics, const APInt &I)
      : APFloat(IEEEFloat(Semantics, I)) {}
  explicit APFloat(double d) : APFloat(IEEEFloat(d)) {}
  explicit APFloat(float f) : APFloat(IEEEFloat(f)) {}
  APFloat(const APFloat &RHS) : APFloat(IEEEFloat(RHS.IEEE)) {}
  APFloat(APFloat &&RHS) : APFloat(IEEEFloat(std::move(RHS.IEEE))) {}

  ~APFloat() { IEEE.~IEEEFloat(); }

  bool needsCleanup() const { return IEEE.needsCleanup(); }

  static APFloat getZero(const fltSemantics &Sem, bool Negative = false) {
    return APFloat(IEEEFloat::getZero(Sem, Negative));
  }

  static APFloat getInf(const fltSemantics &Sem, bool Negative = false) {
    return APFloat(IEEEFloat::getInf(Sem, Negative));
  }

  static APFloat getNaN(const fltSemantics &Sem, bool Negative = false,
                        unsigned type = 0) {
    return APFloat(IEEEFloat::getNaN(Sem, Negative, type));
  }

  static APFloat getQNaN(const fltSemantics &Sem, bool Negative = false,
                         const APInt *payload = nullptr) {
    return APFloat(IEEEFloat::getQNaN(Sem, Negative, payload));
  }

  static APFloat getSNaN(const fltSemantics &Sem, bool Negative = false,
                         const APInt *payload = nullptr) {
    return APFloat(IEEEFloat::getSNaN(Sem, Negative, payload));
  }

  static APFloat getLargest(const fltSemantics &Sem, bool Negative = false) {
    return APFloat(IEEEFloat::getLargest(Sem, Negative));
  }

  static APFloat getSmallest(const fltSemantics &Sem, bool Negative = false) {
    return APFloat(IEEEFloat::getSmallest(Sem, Negative));
  }

  static APFloat getSmallestNormalized(const fltSemantics &Sem,
                                       bool Negative = false) {
    return APFloat(IEEEFloat::getSmallestNormalized(Sem, Negative));
  }

  static APFloat getAllOnesValue(unsigned BitWidth, bool isIEEE = false) {
    return APFloat(IEEEFloat::getAllOnesValue(BitWidth, isIEEE));
  }

  void Profile(FoldingSetNodeID &NID) const { IEEE.Profile(NID); }

  opStatus add(const APFloat &RHS, roundingMode RM) {
    return IEEE.add(RHS.IEEE, RM);
  }
  opStatus subtract(const APFloat &RHS, roundingMode RM) {
    return IEEE.subtract(RHS.IEEE, RM);
  }
  opStatus multiply(const APFloat &RHS, roundingMode RM) {
    return IEEE.multiply(RHS.IEEE, RM);
  }
  opStatus divide(const APFloat &RHS, roundingMode RM) {
    return IEEE.divide(RHS.IEEE, RM);
  }
  opStatus remainder(const APFloat &RHS) { return IEEE.remainder(RHS.IEEE); }
  opStatus mod(const APFloat &RHS) { return IEEE.mod(RHS.IEEE); }
  opStatus fusedMultiplyAdd(const APFloat &Multiplicand, const APFloat &Addend,
                            roundingMode RM) {
    return IEEE.fusedMultiplyAdd(Multiplicand.IEEE, Addend.IEEE, RM);
  }
  opStatus roundToIntegral(roundingMode RM) { return IEEE.roundToIntegral(RM); }
  opStatus next(bool nextDown) { return IEEE.next(nextDown); }

  APFloat operator+(const APFloat &RHS) const {
    return APFloat(IEEE + RHS.IEEE);
  }

  APFloat operator-(const APFloat &RHS) const {
    return APFloat(IEEE - RHS.IEEE);
  }

  APFloat operator*(const APFloat &RHS) const {
    return APFloat(IEEE * RHS.IEEE);
  }

  APFloat operator/(const APFloat &RHS) const {
    return APFloat(IEEE / RHS.IEEE);
  }

  void changeSign() { IEEE.changeSign(); }
  void clearSign() { IEEE.clearSign(); }
  void copySign(const APFloat &RHS) { IEEE.copySign(RHS.IEEE); }

  static APFloat copySign(APFloat Value, const APFloat &Sign) {
    return APFloat(IEEEFloat::copySign(Value.IEEE, Sign.IEEE));
  }

  opStatus convert(const fltSemantics &ToSemantics, roundingMode RM,
                   bool *losesInfo) {
    return IEEE.convert(ToSemantics, RM, losesInfo);
  }
  opStatus convertToInteger(integerPart *Input, unsigned int Width,
                            bool IsSigned, roundingMode RM,
                            bool *IsExact) const {
    return IEEE.convertToInteger(Input, Width, IsSigned, RM, IsExact);
  }
  opStatus convertToInteger(APSInt &Result, roundingMode RM,
                            bool *IsExact) const {
    return IEEE.convertToInteger(Result, RM, IsExact);
  }
  opStatus convertFromAPInt(const APInt &Input, bool IsSigned,
                            roundingMode RM) {
    return IEEE.convertFromAPInt(Input, IsSigned, RM);
=======
  typedef detail::DoubleAPFloat DoubleAPFloat;

  static_assert(std::is_standard_layout<IEEEFloat>::value, "");

  union Storage {
    const fltSemantics *semantics;
    IEEEFloat IEEE;
    DoubleAPFloat Double;

    explicit Storage(IEEEFloat F, const fltSemantics &S);
    explicit Storage(DoubleAPFloat F, const fltSemantics &S)
        : Double(std::move(F)) {
      assert(&S == &PPCDoubleDouble);
    }

    template <typename... ArgTypes>
    Storage(const fltSemantics &Semantics, ArgTypes &&... Args) {
      if (usesLayout<IEEEFloat>(Semantics)) {
        new (&IEEE) IEEEFloat(Semantics, std::forward<ArgTypes>(Args)...);
      } else if (usesLayout<DoubleAPFloat>(Semantics)) {
        new (&Double) DoubleAPFloat(Semantics, std::forward<ArgTypes>(Args)...);
      } else {
        llvm_unreachable("Unexpected semantics");
      }
    }

    ~Storage() {
      if (usesLayout<IEEEFloat>(*semantics)) {
        IEEE.~IEEEFloat();
      } else if (usesLayout<DoubleAPFloat>(*semantics)) {
        Double.~DoubleAPFloat();
      } else {
        llvm_unreachable("Unexpected semantics");
      }
    }

    Storage(const Storage &RHS) {
      if (usesLayout<IEEEFloat>(*RHS.semantics)) {
        new (this) IEEEFloat(RHS.IEEE);
      } else if (usesLayout<DoubleAPFloat>(*RHS.semantics)) {
        new (this) DoubleAPFloat(RHS.Double);
      } else {
        llvm_unreachable("Unexpected semantics");
      }
    }

    Storage(Storage &&RHS) {
      if (usesLayout<IEEEFloat>(*RHS.semantics)) {
        new (this) IEEEFloat(std::move(RHS.IEEE));
      } else if (usesLayout<DoubleAPFloat>(*RHS.semantics)) {
        new (this) DoubleAPFloat(std::move(RHS.Double));
      } else {
        llvm_unreachable("Unexpected semantics");
      }
    }

    Storage &operator=(const Storage &RHS) {
      if (usesLayout<IEEEFloat>(*semantics) &&
          usesLayout<IEEEFloat>(*RHS.semantics)) {
        IEEE = RHS.IEEE;
      } else if (usesLayout<DoubleAPFloat>(*semantics) &&
                 usesLayout<DoubleAPFloat>(*RHS.semantics)) {
        Double = RHS.Double;
      } else if (this != &RHS) {
        this->~Storage();
        new (this) Storage(RHS);
      }
      return *this;
    }

    Storage &operator=(Storage &&RHS) {
      if (usesLayout<IEEEFloat>(*semantics) &&
          usesLayout<IEEEFloat>(*RHS.semantics)) {
        IEEE = std::move(RHS.IEEE);
      } else if (usesLayout<DoubleAPFloat>(*semantics) &&
                 usesLayout<DoubleAPFloat>(*RHS.semantics)) {
        Double = std::move(RHS.Double);
      } else if (this != &RHS) {
        this->~Storage();
        new (this) Storage(std::move(RHS));
      }
      return *this;
    }
  } U;

  template <typename T> static bool usesLayout(const fltSemantics &Semantics) {
    static_assert(std::is_same<T, IEEEFloat>::value ||
                  std::is_same<T, DoubleAPFloat>::value, "");
    if (std::is_same<T, DoubleAPFloat>::value) {
      return &Semantics == &PPCDoubleDouble;
    }
    return &Semantics != &PPCDoubleDouble;
  }

  IEEEFloat &getIEEE() {
    if (usesLayout<IEEEFloat>(*U.semantics)) {
      return U.IEEE;
    } else if (usesLayout<DoubleAPFloat>(*U.semantics)) {
      return U.Double.getFirst().U.IEEE;
    } else {
      llvm_unreachable("Unexpected semantics");
    }
  }

  const IEEEFloat &getIEEE() const {
    if (usesLayout<IEEEFloat>(*U.semantics)) {
      return U.IEEE;
    } else if (usesLayout<DoubleAPFloat>(*U.semantics)) {
      return U.Double.getFirst().U.IEEE;
    } else {
      llvm_unreachable("Unexpected semantics");
    }
  }

  void makeZero(bool Neg) { getIEEE().makeZero(Neg); }

  void makeInf(bool Neg) { getIEEE().makeInf(Neg); }

  void makeNaN(bool SNaN, bool Neg, const APInt *fill) {
    getIEEE().makeNaN(SNaN, Neg, fill);
  }

  void makeLargest(bool Neg) { getIEEE().makeLargest(Neg); }

  void makeSmallest(bool Neg) { getIEEE().makeSmallest(Neg); }

  void makeSmallestNormalized(bool Neg) {
    getIEEE().makeSmallestNormalized(Neg);
  }

  // FIXME: This is due to clang 3.3 (or older version) always checks for the
  // default constructor in an array aggregate initialization, even if no
  // elements in the array is default initialized.
  APFloat() : U(IEEEdouble) {
    llvm_unreachable("This is a workaround for old clang.");
  }

  explicit APFloat(IEEEFloat F, const fltSemantics &S) : U(std::move(F), S) {}
  explicit APFloat(DoubleAPFloat F, const fltSemantics &S)
      : U(std::move(F), S) {}

public:
  APFloat(const fltSemantics &Semantics) : U(Semantics) {}
  APFloat(const fltSemantics &Semantics, StringRef S);
  APFloat(const fltSemantics &Semantics, integerPart I) : U(Semantics, I) {}
  // TODO: Remove this constructor. This isn't faster than the first one.
  APFloat(const fltSemantics &Semantics, uninitializedTag)
      : U(Semantics, uninitialized) {}
  APFloat(const fltSemantics &Semantics, const APInt &I) : U(Semantics, I) {}
  explicit APFloat(double d) : U(IEEEFloat(d), IEEEdouble) {}
  explicit APFloat(float f) : U(IEEEFloat(f), IEEEsingle) {}
  APFloat(const APFloat &RHS) = default;
  APFloat(APFloat &&RHS) = default;

  ~APFloat() = default;

  bool needsCleanup() const {
    if (usesLayout<IEEEFloat>(getSemantics())) {
      return U.IEEE.needsCleanup();
    } else if (usesLayout<DoubleAPFloat>(getSemantics())) {
      return U.Double.needsCleanup();
    } else {
      llvm_unreachable("Unexpected semantics");
    }
  }

  /// Factory for Positive and Negative Zero.
  ///
  /// \param Negative True iff the number should be negative.
  static APFloat getZero(const fltSemantics &Sem, bool Negative = false) {
    APFloat Val(Sem, uninitialized);
    Val.makeZero(Negative);
    return Val;
  }

  /// Factory for Positive and Negative Infinity.
  ///
  /// \param Negative True iff the number should be negative.
  static APFloat getInf(const fltSemantics &Sem, bool Negative = false) {
    APFloat Val(Sem, uninitialized);
    Val.makeInf(Negative);
    return Val;
  }

  /// Factory for NaN values.
  ///
  /// \param Negative - True iff the NaN generated should be negative.
  /// \param type - The unspecified fill bits for creating the NaN, 0 by
  /// default.  The value is truncated as necessary.
  static APFloat getNaN(const fltSemantics &Sem, bool Negative = false,
                        unsigned type = 0) {
    if (type) {
      APInt fill(64, type);
      return getQNaN(Sem, Negative, &fill);
    } else {
      return getQNaN(Sem, Negative, nullptr);
    }
  }

  /// Factory for QNaN values.
  static APFloat getQNaN(const fltSemantics &Sem, bool Negative = false,
                         const APInt *payload = nullptr) {
    APFloat Val(Sem, uninitialized);
    Val.makeNaN(false, Negative, payload);
    return Val;
  }

  /// Factory for SNaN values.
  static APFloat getSNaN(const fltSemantics &Sem, bool Negative = false,
                         const APInt *payload = nullptr) {
    APFloat Val(Sem, uninitialized);
    Val.makeNaN(true, Negative, payload);
    return Val;
  }

  /// Returns the largest finite number in the given semantics.
  ///
  /// \param Negative - True iff the number should be negative
  static APFloat getLargest(const fltSemantics &Sem, bool Negative = false) {
    APFloat Val(Sem, uninitialized);
    Val.makeLargest(Negative);
    return Val;
  }

  /// Returns the smallest (by magnitude) finite number in the given semantics.
  /// Might be denormalized, which implies a relative loss of precision.
  ///
  /// \param Negative - True iff the number should be negative
  static APFloat getSmallest(const fltSemantics &Sem, bool Negative = false) {
    APFloat Val(Sem, uninitialized);
    Val.makeSmallest(Negative);
    return Val;
  }

  /// Returns the smallest (by magnitude) normalized finite number in the given
  /// semantics.
  ///
  /// \param Negative - True iff the number should be negative
  static APFloat getSmallestNormalized(const fltSemantics &Sem,
                                       bool Negative = false) {
    APFloat Val(Sem, uninitialized);
    Val.makeSmallestNormalized(Negative);
    return Val;
  }

  /// Returns a float which is bitcasted from an all one value int.
  ///
  /// \param BitWidth - Select float type
  /// \param isIEEE   - If 128 bit number, select between PPC and IEEE
  static APFloat getAllOnesValue(unsigned BitWidth, bool isIEEE = false);

  void Profile(FoldingSetNodeID &NID) const { getIEEE().Profile(NID); }

  opStatus add(const APFloat &RHS, roundingMode RM) {
    return getIEEE().add(RHS.getIEEE(), RM);
  }
  opStatus subtract(const APFloat &RHS, roundingMode RM) {
    return getIEEE().subtract(RHS.getIEEE(), RM);
  }
  opStatus multiply(const APFloat &RHS, roundingMode RM) {
    return getIEEE().multiply(RHS.getIEEE(), RM);
  }
  opStatus divide(const APFloat &RHS, roundingMode RM) {
    return getIEEE().divide(RHS.getIEEE(), RM);
  }
  opStatus remainder(const APFloat &RHS) {
    return getIEEE().remainder(RHS.getIEEE());
  }
  opStatus mod(const APFloat &RHS) { return getIEEE().mod(RHS.getIEEE()); }
  opStatus fusedMultiplyAdd(const APFloat &Multiplicand, const APFloat &Addend,
                            roundingMode RM) {
    return getIEEE().fusedMultiplyAdd(Multiplicand.getIEEE(), Addend.getIEEE(),
                                      RM);
  }
  opStatus roundToIntegral(roundingMode RM) {
    return getIEEE().roundToIntegral(RM);
  }
  opStatus next(bool nextDown) { return getIEEE().next(nextDown); }

  APFloat operator+(const APFloat &RHS) const {
    return APFloat(getIEEE() + RHS.getIEEE(), getSemantics());
  }

  APFloat operator-(const APFloat &RHS) const {
    return APFloat(getIEEE() - RHS.getIEEE(), getSemantics());
  }

  APFloat operator*(const APFloat &RHS) const {
    return APFloat(getIEEE() * RHS.getIEEE(), getSemantics());
  }

  APFloat operator/(const APFloat &RHS) const {
    return APFloat(getIEEE() / RHS.getIEEE(), getSemantics());
  }

  void changeSign() { getIEEE().changeSign(); }
  void clearSign() { getIEEE().clearSign(); }
  void copySign(const APFloat &RHS) { getIEEE().copySign(RHS.getIEEE()); }

  static APFloat copySign(APFloat Value, const APFloat &Sign) {
    return APFloat(IEEEFloat::copySign(Value.getIEEE(), Sign.getIEEE()),
                   Value.getSemantics());
  }

  opStatus convert(const fltSemantics &ToSemantics, roundingMode RM,
                   bool *losesInfo);
  opStatus convertToInteger(integerPart *Input, unsigned int Width,
                            bool IsSigned, roundingMode RM,
                            bool *IsExact) const {
    return getIEEE().convertToInteger(Input, Width, IsSigned, RM, IsExact);
  }
  opStatus convertToInteger(APSInt &Result, roundingMode RM,
                            bool *IsExact) const {
    return getIEEE().convertToInteger(Result, RM, IsExact);
  }
  opStatus convertFromAPInt(const APInt &Input, bool IsSigned,
                            roundingMode RM) {
    return getIEEE().convertFromAPInt(Input, IsSigned, RM);
>>>>>>> 069db88a
  }
  opStatus convertFromSignExtendedInteger(const integerPart *Input,
                                          unsigned int InputSize, bool IsSigned,
                                          roundingMode RM) {
<<<<<<< HEAD
    return IEEE.convertFromSignExtendedInteger(Input, InputSize, IsSigned, RM);
=======
    return getIEEE().convertFromSignExtendedInteger(Input, InputSize, IsSigned,
                                                    RM);
>>>>>>> 069db88a
  }
  opStatus convertFromZeroExtendedInteger(const integerPart *Input,
                                          unsigned int InputSize, bool IsSigned,
                                          roundingMode RM) {
<<<<<<< HEAD
    return IEEE.convertFromZeroExtendedInteger(Input, InputSize, IsSigned, RM);
  }
  opStatus convertFromString(StringRef, roundingMode);
  APInt bitcastToAPInt() const { return IEEE.bitcastToAPInt(); }
  double convertToDouble() const { return IEEE.convertToDouble(); }
  float convertToFloat() const { return IEEE.convertToFloat(); }

  bool operator==(const APFloat &) const = delete;

  cmpResult compare(const APFloat &RHS) const { return IEEE.compare(RHS.IEEE); }

  bool bitwiseIsEqual(const APFloat &RHS) const {
    return IEEE.bitwiseIsEqual(RHS.IEEE);
=======
    return getIEEE().convertFromZeroExtendedInteger(Input, InputSize, IsSigned,
                                                    RM);
  }
  opStatus convertFromString(StringRef, roundingMode);
  APInt bitcastToAPInt() const { return getIEEE().bitcastToAPInt(); }
  double convertToDouble() const { return getIEEE().convertToDouble(); }
  float convertToFloat() const { return getIEEE().convertToFloat(); }

  bool operator==(const APFloat &) const = delete;

  cmpResult compare(const APFloat &RHS) const {
    return getIEEE().compare(RHS.getIEEE());
  }

  bool bitwiseIsEqual(const APFloat &RHS) const {
    return getIEEE().bitwiseIsEqual(RHS.getIEEE());
>>>>>>> 069db88a
  }

  unsigned int convertToHexString(char *DST, unsigned int HexDigits,
                                  bool UpperCase, roundingMode RM) const {
<<<<<<< HEAD
    return IEEE.convertToHexString(DST, HexDigits, UpperCase, RM);
=======
    return getIEEE().convertToHexString(DST, HexDigits, UpperCase, RM);
>>>>>>> 069db88a
  }

  bool isZero() const { return getCategory() == fcZero; }
  bool isInfinity() const { return getCategory() == fcInfinity; }
  bool isNaN() const { return getCategory() == fcNaN; }

<<<<<<< HEAD
  bool isNegative() const { return IEEE.isNegative(); }
  bool isDenormal() const { return IEEE.isDenormal(); }
  bool isSignaling() const { return IEEE.isSignaling(); }
=======
  bool isNegative() const { return getIEEE().isNegative(); }
  bool isDenormal() const { return getIEEE().isDenormal(); }
  bool isSignaling() const { return getIEEE().isSignaling(); }
>>>>>>> 069db88a

  bool isNormal() const { return !isDenormal() && isFiniteNonZero(); }
  bool isFinite() const { return !isNaN() && !isInfinity(); }

<<<<<<< HEAD
  fltCategory getCategory() const { return IEEE.getCategory(); }
  const fltSemantics &getSemantics() const { return *semantics; }
=======
  fltCategory getCategory() const { return getIEEE().getCategory(); }
  const fltSemantics &getSemantics() const { return *U.semantics; }
>>>>>>> 069db88a
  bool isNonZero() const { return !isZero(); }
  bool isFiniteNonZero() const { return isFinite() && !isZero(); }
  bool isPosZero() const { return isZero() && !isNegative(); }
  bool isNegZero() const { return isZero() && isNegative(); }
<<<<<<< HEAD
  bool isSmallest() const { return IEEE.isSmallest(); }
  bool isLargest() const { return IEEE.isLargest(); }
  bool isInteger() const { return IEEE.isInteger(); }

  APFloat &operator=(const APFloat &RHS) {
    IEEE = RHS.IEEE;
    return *this;
  }
  APFloat &operator=(APFloat &&RHS) {
    IEEE = std::move(RHS.IEEE);
    return *this;
  }

  void toString(SmallVectorImpl<char> &Str, unsigned FormatPrecision = 0,
                unsigned FormatMaxPadding = 3) const {
    return IEEE.toString(Str, FormatPrecision, FormatMaxPadding);
  }

  bool getExactInverse(APFloat *inv) const {
    return IEEE.getExactInverse(inv ? &inv->IEEE : nullptr);
  }

  friend hash_code hash_value(const APFloat &Arg);
  friend int ilogb(const APFloat &Arg) { return ilogb(Arg.IEEE); }
  friend APFloat scalbn(APFloat X, int Exp, roundingMode RM);
  friend APFloat frexp(const APFloat &X, int &Exp, roundingMode RM);
=======
  bool isSmallest() const { return getIEEE().isSmallest(); }
  bool isLargest() const { return getIEEE().isLargest(); }
  bool isInteger() const { return getIEEE().isInteger(); }

  APFloat &operator=(const APFloat &RHS) = default;
  APFloat &operator=(APFloat &&RHS) = default;

  void toString(SmallVectorImpl<char> &Str, unsigned FormatPrecision = 0,
                unsigned FormatMaxPadding = 3) const {
    return getIEEE().toString(Str, FormatPrecision, FormatMaxPadding);
  }

  bool getExactInverse(APFloat *inv) const {
    return getIEEE().getExactInverse(inv ? &inv->getIEEE() : nullptr);
  }

  friend hash_code hash_value(const APFloat &Arg);
  friend int ilogb(const APFloat &Arg) { return ilogb(Arg.getIEEE()); }
  friend APFloat scalbn(APFloat X, int Exp, roundingMode RM);
  friend APFloat frexp(const APFloat &X, int &Exp, roundingMode RM);
  friend DoubleAPFloat;
>>>>>>> 069db88a
};

/// See friend declarations above.
///
/// These additional declarations are required in order to compile LLVM with IBM
/// xlC compiler.
hash_code hash_value(const APFloat &Arg);
inline APFloat scalbn(APFloat X, int Exp, APFloat::roundingMode RM) {
<<<<<<< HEAD
  return APFloat(scalbn(X.IEEE, Exp, RM));
=======
  return APFloat(scalbn(X.getIEEE(), Exp, RM), X.getSemantics());
>>>>>>> 069db88a
}

/// \brief Equivalent of C standard library function.
///
/// While the C standard says Exp is an unspecified value for infinity and nan,
/// this returns INT_MAX for infinities, and INT_MIN for NaNs.
inline APFloat frexp(const APFloat &X, int &Exp, APFloat::roundingMode RM) {
<<<<<<< HEAD
  return APFloat(frexp(X.IEEE, Exp, RM));
=======
  return APFloat(frexp(X.getIEEE(), Exp, RM), X.getSemantics());
>>>>>>> 069db88a
}
/// \brief Returns the absolute value of the argument.
inline APFloat abs(APFloat X) {
  X.clearSign();
  return X;
}

/// Implements IEEE minNum semantics. Returns the smaller of the 2 arguments if
/// both are not NaN. If either argument is a NaN, returns the other argument.
LLVM_READONLY
inline APFloat minnum(const APFloat &A, const APFloat &B) {
  if (A.isNaN())
    return B;
  if (B.isNaN())
    return A;
  return (B.compare(A) == APFloat::cmpLessThan) ? B : A;
}

/// Implements IEEE maxNum semantics. Returns the larger of the 2 arguments if
/// both are not NaN. If either argument is a NaN, returns the other argument.
LLVM_READONLY
inline APFloat maxnum(const APFloat &A, const APFloat &B) {
  if (A.isNaN())
    return B;
  if (B.isNaN())
    return A;
  return (A.compare(B) == APFloat::cmpLessThan) ? B : A;
}

} // namespace llvm

#endif // LLVM_ADT_APFLOAT_H<|MERGE_RESOLUTION|>--- conflicted
+++ resolved
@@ -209,20 +209,12 @@
 
 namespace detail {
 
-<<<<<<< HEAD
-class IEEEFloat : public APFloatBase {
-=======
 class IEEEFloat final : public APFloatBase {
->>>>>>> 069db88a
 public:
   /// \name Constructors
   /// @{
 
   IEEEFloat(const fltSemantics &); // Default construct to 0.0
-<<<<<<< HEAD
-  IEEEFloat(const fltSemantics &, StringRef);
-=======
->>>>>>> 069db88a
   IEEEFloat(const fltSemantics &, integerPart);
   IEEEFloat(const fltSemantics &, uninitializedTag);
   IEEEFloat(const fltSemantics &, const APInt &);
@@ -240,78 +232,6 @@
   /// \name Convenience "constructors"
   /// @{
 
-<<<<<<< HEAD
-  /// Factory for Positive and Negative Zero.
-  ///
-  /// \param Negative True iff the number should be negative.
-  static IEEEFloat getZero(const fltSemantics &Sem, bool Negative = false) {
-    IEEEFloat Val(Sem, uninitialized);
-    Val.makeZero(Negative);
-    return Val;
-  }
-
-  /// Factory for Positive and Negative Infinity.
-  ///
-  /// \param Negative True iff the number should be negative.
-  static IEEEFloat getInf(const fltSemantics &Sem, bool Negative = false) {
-    IEEEFloat Val(Sem, uninitialized);
-    Val.makeInf(Negative);
-    return Val;
-  }
-
-  /// Factory for QNaN values.
-  ///
-  /// \param Negative - True iff the NaN generated should be negative.
-  /// \param type - The unspecified fill bits for creating the NaN, 0 by
-  /// default.  The value is truncated as necessary.
-  static IEEEFloat getNaN(const fltSemantics &Sem, bool Negative = false,
-                          unsigned type = 0) {
-    if (type) {
-      APInt fill(64, type);
-      return getQNaN(Sem, Negative, &fill);
-    } else {
-      return getQNaN(Sem, Negative, nullptr);
-    }
-  }
-
-  /// Factory for QNaN values.
-  static IEEEFloat getQNaN(const fltSemantics &Sem, bool Negative = false,
-                           const APInt *payload = nullptr) {
-    return makeNaN(Sem, false, Negative, payload);
-  }
-
-  /// Factory for SNaN values.
-  static IEEEFloat getSNaN(const fltSemantics &Sem, bool Negative = false,
-                           const APInt *payload = nullptr) {
-    return makeNaN(Sem, true, Negative, payload);
-  }
-
-  /// Returns the largest finite number in the given semantics.
-  ///
-  /// \param Negative - True iff the number should be negative
-  static IEEEFloat getLargest(const fltSemantics &Sem, bool Negative = false);
-
-  /// Returns the smallest (by magnitude) finite number in the given semantics.
-  /// Might be denormalized, which implies a relative loss of precision.
-  ///
-  /// \param Negative - True iff the number should be negative
-  static IEEEFloat getSmallest(const fltSemantics &Sem, bool Negative = false);
-
-  /// Returns the smallest (by magnitude) normalized finite number in the given
-  /// semantics.
-  ///
-  /// \param Negative - True iff the number should be negative
-  static IEEEFloat getSmallestNormalized(const fltSemantics &Sem,
-                                         bool Negative = false);
-
-  /// Returns a float which is bitcasted from an all one value int.
-  ///
-  /// \param BitWidth - Select float type
-  /// \param isIEEE   - If 128 bit number, select between PPC and IEEE
-  static IEEEFloat getAllOnesValue(unsigned BitWidth, bool isIEEE = false);
-
-=======
->>>>>>> 069db88a
   /// @}
 
   /// Used to insert APFloat objects, or objects that contain APFloat objects,
@@ -540,8 +460,6 @@
 
   friend IEEEFloat frexp(const IEEEFloat &X, int &Exp, roundingMode);
 
-<<<<<<< HEAD
-=======
   /// \name Special value setters.
   /// @{
 
@@ -561,7 +479,6 @@
 
   /// @}
 
->>>>>>> 069db88a
 private:
   /// \name Simple Queries
   /// @{
@@ -601,24 +518,6 @@
   opStatus divideSpecials(const IEEEFloat &);
   opStatus multiplySpecials(const IEEEFloat &);
   opStatus modSpecials(const IEEEFloat &);
-<<<<<<< HEAD
-
-  /// @}
-
-  /// \name Special value setters.
-  /// @{
-
-  void makeLargest(bool Neg = false);
-  void makeSmallest(bool Neg = false);
-  void makeNaN(bool SNaN = false, bool Neg = false,
-               const APInt *fill = nullptr);
-  static IEEEFloat makeNaN(const fltSemantics &Sem, bool SNaN, bool Negative,
-                           const APInt *fill);
-  void makeInf(bool Neg = false);
-  void makeZero(bool Neg = false);
-  void makeQuiet();
-=======
->>>>>>> 069db88a
 
   /// @}
 
@@ -692,8 +591,6 @@
 IEEEFloat scalbn(IEEEFloat X, int Exp, IEEEFloat::roundingMode);
 IEEEFloat frexp(const IEEEFloat &Val, int &Exp, IEEEFloat::roundingMode RM);
 
-<<<<<<< HEAD
-=======
 // This mode implements more precise float in terms of two APFloats.
 // The interface and layout is designed for arbitray underlying semantics,
 // though currently only PPCDoubleDouble semantics are supported, whose
@@ -728,146 +625,12 @@
   const APFloat &getFirst() const { return Floats[0]; }
 };
 
->>>>>>> 069db88a
 } // End detail namespace
 
 // This is a interface class that is currently forwarding functionalities from
 // detail::IEEEFloat.
 class APFloat : public APFloatBase {
   typedef detail::IEEEFloat IEEEFloat;
-<<<<<<< HEAD
-
-  static_assert(std::is_standard_layout<IEEEFloat>::value, "");
-
-  union {
-    const fltSemantics *semantics;
-    IEEEFloat IEEE;
-  };
-
-  explicit APFloat(IEEEFloat F) : IEEE(std::move(F)) {}
-
-public:
-  APFloat(const fltSemantics &Semantics) : APFloat(IEEEFloat(Semantics)) {}
-  APFloat(const fltSemantics &Semantics, StringRef S);
-  APFloat(const fltSemantics &Semantics, integerPart I)
-      : APFloat(IEEEFloat(Semantics, I)) {}
-  APFloat(const fltSemantics &Semantics, uninitializedTag U)
-      : APFloat(IEEEFloat(Semantics, U)) {}
-  APFloat(const fltSemantics &Semantics, const APInt &I)
-      : APFloat(IEEEFloat(Semantics, I)) {}
-  explicit APFloat(double d) : APFloat(IEEEFloat(d)) {}
-  explicit APFloat(float f) : APFloat(IEEEFloat(f)) {}
-  APFloat(const APFloat &RHS) : APFloat(IEEEFloat(RHS.IEEE)) {}
-  APFloat(APFloat &&RHS) : APFloat(IEEEFloat(std::move(RHS.IEEE))) {}
-
-  ~APFloat() { IEEE.~IEEEFloat(); }
-
-  bool needsCleanup() const { return IEEE.needsCleanup(); }
-
-  static APFloat getZero(const fltSemantics &Sem, bool Negative = false) {
-    return APFloat(IEEEFloat::getZero(Sem, Negative));
-  }
-
-  static APFloat getInf(const fltSemantics &Sem, bool Negative = false) {
-    return APFloat(IEEEFloat::getInf(Sem, Negative));
-  }
-
-  static APFloat getNaN(const fltSemantics &Sem, bool Negative = false,
-                        unsigned type = 0) {
-    return APFloat(IEEEFloat::getNaN(Sem, Negative, type));
-  }
-
-  static APFloat getQNaN(const fltSemantics &Sem, bool Negative = false,
-                         const APInt *payload = nullptr) {
-    return APFloat(IEEEFloat::getQNaN(Sem, Negative, payload));
-  }
-
-  static APFloat getSNaN(const fltSemantics &Sem, bool Negative = false,
-                         const APInt *payload = nullptr) {
-    return APFloat(IEEEFloat::getSNaN(Sem, Negative, payload));
-  }
-
-  static APFloat getLargest(const fltSemantics &Sem, bool Negative = false) {
-    return APFloat(IEEEFloat::getLargest(Sem, Negative));
-  }
-
-  static APFloat getSmallest(const fltSemantics &Sem, bool Negative = false) {
-    return APFloat(IEEEFloat::getSmallest(Sem, Negative));
-  }
-
-  static APFloat getSmallestNormalized(const fltSemantics &Sem,
-                                       bool Negative = false) {
-    return APFloat(IEEEFloat::getSmallestNormalized(Sem, Negative));
-  }
-
-  static APFloat getAllOnesValue(unsigned BitWidth, bool isIEEE = false) {
-    return APFloat(IEEEFloat::getAllOnesValue(BitWidth, isIEEE));
-  }
-
-  void Profile(FoldingSetNodeID &NID) const { IEEE.Profile(NID); }
-
-  opStatus add(const APFloat &RHS, roundingMode RM) {
-    return IEEE.add(RHS.IEEE, RM);
-  }
-  opStatus subtract(const APFloat &RHS, roundingMode RM) {
-    return IEEE.subtract(RHS.IEEE, RM);
-  }
-  opStatus multiply(const APFloat &RHS, roundingMode RM) {
-    return IEEE.multiply(RHS.IEEE, RM);
-  }
-  opStatus divide(const APFloat &RHS, roundingMode RM) {
-    return IEEE.divide(RHS.IEEE, RM);
-  }
-  opStatus remainder(const APFloat &RHS) { return IEEE.remainder(RHS.IEEE); }
-  opStatus mod(const APFloat &RHS) { return IEEE.mod(RHS.IEEE); }
-  opStatus fusedMultiplyAdd(const APFloat &Multiplicand, const APFloat &Addend,
-                            roundingMode RM) {
-    return IEEE.fusedMultiplyAdd(Multiplicand.IEEE, Addend.IEEE, RM);
-  }
-  opStatus roundToIntegral(roundingMode RM) { return IEEE.roundToIntegral(RM); }
-  opStatus next(bool nextDown) { return IEEE.next(nextDown); }
-
-  APFloat operator+(const APFloat &RHS) const {
-    return APFloat(IEEE + RHS.IEEE);
-  }
-
-  APFloat operator-(const APFloat &RHS) const {
-    return APFloat(IEEE - RHS.IEEE);
-  }
-
-  APFloat operator*(const APFloat &RHS) const {
-    return APFloat(IEEE * RHS.IEEE);
-  }
-
-  APFloat operator/(const APFloat &RHS) const {
-    return APFloat(IEEE / RHS.IEEE);
-  }
-
-  void changeSign() { IEEE.changeSign(); }
-  void clearSign() { IEEE.clearSign(); }
-  void copySign(const APFloat &RHS) { IEEE.copySign(RHS.IEEE); }
-
-  static APFloat copySign(APFloat Value, const APFloat &Sign) {
-    return APFloat(IEEEFloat::copySign(Value.IEEE, Sign.IEEE));
-  }
-
-  opStatus convert(const fltSemantics &ToSemantics, roundingMode RM,
-                   bool *losesInfo) {
-    return IEEE.convert(ToSemantics, RM, losesInfo);
-  }
-  opStatus convertToInteger(integerPart *Input, unsigned int Width,
-                            bool IsSigned, roundingMode RM,
-                            bool *IsExact) const {
-    return IEEE.convertToInteger(Input, Width, IsSigned, RM, IsExact);
-  }
-  opStatus convertToInteger(APSInt &Result, roundingMode RM,
-                            bool *IsExact) const {
-    return IEEE.convertToInteger(Result, RM, IsExact);
-  }
-  opStatus convertFromAPInt(const APInt &Input, bool IsSigned,
-                            roundingMode RM) {
-    return IEEE.convertFromAPInt(Input, IsSigned, RM);
-=======
   typedef detail::DoubleAPFloat DoubleAPFloat;
 
   static_assert(std::is_standard_layout<IEEEFloat>::value, "");
@@ -1186,36 +949,16 @@
   opStatus convertFromAPInt(const APInt &Input, bool IsSigned,
                             roundingMode RM) {
     return getIEEE().convertFromAPInt(Input, IsSigned, RM);
->>>>>>> 069db88a
   }
   opStatus convertFromSignExtendedInteger(const integerPart *Input,
                                           unsigned int InputSize, bool IsSigned,
                                           roundingMode RM) {
-<<<<<<< HEAD
-    return IEEE.convertFromSignExtendedInteger(Input, InputSize, IsSigned, RM);
-=======
     return getIEEE().convertFromSignExtendedInteger(Input, InputSize, IsSigned,
                                                     RM);
->>>>>>> 069db88a
   }
   opStatus convertFromZeroExtendedInteger(const integerPart *Input,
                                           unsigned int InputSize, bool IsSigned,
                                           roundingMode RM) {
-<<<<<<< HEAD
-    return IEEE.convertFromZeroExtendedInteger(Input, InputSize, IsSigned, RM);
-  }
-  opStatus convertFromString(StringRef, roundingMode);
-  APInt bitcastToAPInt() const { return IEEE.bitcastToAPInt(); }
-  double convertToDouble() const { return IEEE.convertToDouble(); }
-  float convertToFloat() const { return IEEE.convertToFloat(); }
-
-  bool operator==(const APFloat &) const = delete;
-
-  cmpResult compare(const APFloat &RHS) const { return IEEE.compare(RHS.IEEE); }
-
-  bool bitwiseIsEqual(const APFloat &RHS) const {
-    return IEEE.bitwiseIsEqual(RHS.IEEE);
-=======
     return getIEEE().convertFromZeroExtendedInteger(Input, InputSize, IsSigned,
                                                     RM);
   }
@@ -1232,74 +975,30 @@
 
   bool bitwiseIsEqual(const APFloat &RHS) const {
     return getIEEE().bitwiseIsEqual(RHS.getIEEE());
->>>>>>> 069db88a
   }
 
   unsigned int convertToHexString(char *DST, unsigned int HexDigits,
                                   bool UpperCase, roundingMode RM) const {
-<<<<<<< HEAD
-    return IEEE.convertToHexString(DST, HexDigits, UpperCase, RM);
-=======
     return getIEEE().convertToHexString(DST, HexDigits, UpperCase, RM);
->>>>>>> 069db88a
   }
 
   bool isZero() const { return getCategory() == fcZero; }
   bool isInfinity() const { return getCategory() == fcInfinity; }
   bool isNaN() const { return getCategory() == fcNaN; }
 
-<<<<<<< HEAD
-  bool isNegative() const { return IEEE.isNegative(); }
-  bool isDenormal() const { return IEEE.isDenormal(); }
-  bool isSignaling() const { return IEEE.isSignaling(); }
-=======
   bool isNegative() const { return getIEEE().isNegative(); }
   bool isDenormal() const { return getIEEE().isDenormal(); }
   bool isSignaling() const { return getIEEE().isSignaling(); }
->>>>>>> 069db88a
 
   bool isNormal() const { return !isDenormal() && isFiniteNonZero(); }
   bool isFinite() const { return !isNaN() && !isInfinity(); }
 
-<<<<<<< HEAD
-  fltCategory getCategory() const { return IEEE.getCategory(); }
-  const fltSemantics &getSemantics() const { return *semantics; }
-=======
   fltCategory getCategory() const { return getIEEE().getCategory(); }
   const fltSemantics &getSemantics() const { return *U.semantics; }
->>>>>>> 069db88a
   bool isNonZero() const { return !isZero(); }
   bool isFiniteNonZero() const { return isFinite() && !isZero(); }
   bool isPosZero() const { return isZero() && !isNegative(); }
   bool isNegZero() const { return isZero() && isNegative(); }
-<<<<<<< HEAD
-  bool isSmallest() const { return IEEE.isSmallest(); }
-  bool isLargest() const { return IEEE.isLargest(); }
-  bool isInteger() const { return IEEE.isInteger(); }
-
-  APFloat &operator=(const APFloat &RHS) {
-    IEEE = RHS.IEEE;
-    return *this;
-  }
-  APFloat &operator=(APFloat &&RHS) {
-    IEEE = std::move(RHS.IEEE);
-    return *this;
-  }
-
-  void toString(SmallVectorImpl<char> &Str, unsigned FormatPrecision = 0,
-                unsigned FormatMaxPadding = 3) const {
-    return IEEE.toString(Str, FormatPrecision, FormatMaxPadding);
-  }
-
-  bool getExactInverse(APFloat *inv) const {
-    return IEEE.getExactInverse(inv ? &inv->IEEE : nullptr);
-  }
-
-  friend hash_code hash_value(const APFloat &Arg);
-  friend int ilogb(const APFloat &Arg) { return ilogb(Arg.IEEE); }
-  friend APFloat scalbn(APFloat X, int Exp, roundingMode RM);
-  friend APFloat frexp(const APFloat &X, int &Exp, roundingMode RM);
-=======
   bool isSmallest() const { return getIEEE().isSmallest(); }
   bool isLargest() const { return getIEEE().isLargest(); }
   bool isInteger() const { return getIEEE().isInteger(); }
@@ -1321,7 +1020,6 @@
   friend APFloat scalbn(APFloat X, int Exp, roundingMode RM);
   friend APFloat frexp(const APFloat &X, int &Exp, roundingMode RM);
   friend DoubleAPFloat;
->>>>>>> 069db88a
 };
 
 /// See friend declarations above.
@@ -1330,11 +1028,7 @@
 /// xlC compiler.
 hash_code hash_value(const APFloat &Arg);
 inline APFloat scalbn(APFloat X, int Exp, APFloat::roundingMode RM) {
-<<<<<<< HEAD
-  return APFloat(scalbn(X.IEEE, Exp, RM));
-=======
   return APFloat(scalbn(X.getIEEE(), Exp, RM), X.getSemantics());
->>>>>>> 069db88a
 }
 
 /// \brief Equivalent of C standard library function.
@@ -1342,11 +1036,7 @@
 /// While the C standard says Exp is an unspecified value for infinity and nan,
 /// this returns INT_MAX for infinities, and INT_MIN for NaNs.
 inline APFloat frexp(const APFloat &X, int &Exp, APFloat::roundingMode RM) {
-<<<<<<< HEAD
-  return APFloat(frexp(X.IEEE, Exp, RM));
-=======
   return APFloat(frexp(X.getIEEE(), Exp, RM), X.getSemantics());
->>>>>>> 069db88a
 }
 /// \brief Returns the absolute value of the argument.
 inline APFloat abs(APFloat X) {
