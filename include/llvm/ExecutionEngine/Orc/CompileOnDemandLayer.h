//===- CompileOnDemandLayer.h - Compile each function on demand -*- C++ -*-===//
//
//                     The LLVM Compiler Infrastructure
//
// This file is distributed under the University of Illinois Open Source
// License. See LICENSE.TXT for details.
//
//===----------------------------------------------------------------------===//
//
// JIT layer for breaking up modules and inserting callbacks to allow
// individual functions to be compiled on demand.
//
//===----------------------------------------------------------------------===//

#ifndef LLVM_EXECUTIONENGINE_ORC_COMPILEONDEMANDLAYER_H
#define LLVM_EXECUTIONENGINE_ORC_COMPILEONDEMANDLAYER_H

#include "IndirectionUtils.h"
#include "LambdaResolver.h"
#include "LogicalDylib.h"
#include "llvm/ADT/STLExtras.h"
#include "llvm/ExecutionEngine/SectionMemoryManager.h"
#include "llvm/Transforms/Utils/Cloning.h"
#include <list>
#include <set>

#include "llvm/Support/Debug.h"

namespace llvm {
namespace orc {

/// @brief Compile-on-demand layer.
///
///   When a module is added to this layer a stub is created for each of its
/// function definitions. The stubs and other global values are immediately
/// added to the layer below. When a stub is called it triggers the extraction
/// of the function body from the original module. The extracted body is then
/// compiled and executed.
template <typename BaseLayerT, typename CompileCallbackMgrT,
          typename PartitioningFtor =
            std::function<std::set<Function*>(Function&)>>
class CompileOnDemandLayer {
private:

  // Utility class for MapValue. Only materializes declarations for global
  // variables.
  class GlobalDeclMaterializer : public ValueMaterializer {
  public:
    typedef std::set<const Function*> StubSet;

    GlobalDeclMaterializer(Module &Dst, const StubSet *StubsToClone = nullptr)
        : Dst(Dst), StubsToClone(StubsToClone) {}

    Value* materializeValueFor(Value *V) final {
      if (auto *GV = dyn_cast<GlobalVariable>(V))
        return cloneGlobalVariableDecl(Dst, *GV);
      else if (auto *F = dyn_cast<Function>(V)) {
        auto *ClonedF = cloneFunctionDecl(Dst, *F);
        if (StubsToClone && StubsToClone->count(F)) {
          GlobalVariable *FnBodyPtr =
            createImplPointer(*ClonedF->getType(), *ClonedF->getParent(),
                              ClonedF->getName() + "$orc_addr", nullptr);
          makeStub(*ClonedF, *FnBodyPtr);
          ClonedF->setLinkage(GlobalValue::AvailableExternallyLinkage);
          ClonedF->addFnAttr(Attribute::AlwaysInline);
        }
        return ClonedF;
      }
      // Else.
      return nullptr;
    }
  private:
    Module &Dst;
    const StubSet *StubsToClone;
  };

  typedef typename BaseLayerT::ModuleSetHandleT BaseLayerModuleSetHandleT;

  struct LogicalModuleResources {
    std::shared_ptr<Module> SourceModule;
<<<<<<< HEAD
=======
    std::set<const Function*> StubsToClone;
>>>>>>> 485973a4
  };

  struct LogicalDylibResources {
    typedef std::function<RuntimeDyld::SymbolInfo(const std::string&)>
      SymbolResolverFtor;
    SymbolResolverFtor ExternalSymbolResolver;
    PartitioningFtor Partitioner;
  };

  typedef LogicalDylib<BaseLayerT, LogicalModuleResources,
                       LogicalDylibResources> CODLogicalDylib;

  typedef typename CODLogicalDylib::LogicalModuleHandle LogicalModuleHandle;
  typedef std::list<CODLogicalDylib> LogicalDylibList;

public:
  /// @brief Handle to a set of loaded modules.
  typedef typename LogicalDylibList::iterator ModuleSetHandleT;

  /// @brief Construct a compile-on-demand layer instance.
  CompileOnDemandLayer(BaseLayerT &BaseLayer, CompileCallbackMgrT &CallbackMgr,
                       bool CloneStubsIntoPartitions)
      : BaseLayer(BaseLayer), CompileCallbackMgr(CallbackMgr),
        CloneStubsIntoPartitions(CloneStubsIntoPartitions) {}

  /// @brief Add a module to the compile-on-demand layer.
  template <typename ModuleSetT, typename MemoryManagerPtrT,
            typename SymbolResolverPtrT>
  ModuleSetHandleT addModuleSet(ModuleSetT Ms,
                                MemoryManagerPtrT MemMgr,
                                SymbolResolverPtrT Resolver) {

    assert(MemMgr == nullptr &&
           "User supplied memory managers not supported with COD yet.");

    LogicalDylibs.push_back(CODLogicalDylib(BaseLayer));
<<<<<<< HEAD
    auto &LDLResources = LogicalDylibs.back().getDylibResources();

    LDLResources.ExternalSymbolResolver =
=======
    auto &LDResources = LogicalDylibs.back().getDylibResources();

    LDResources.ExternalSymbolResolver =
>>>>>>> 485973a4
      [Resolver](const std::string &Name) {
        return Resolver->findSymbol(Name);
      };

<<<<<<< HEAD
    LDLResources.Partitioner =
=======
    LDResources.Partitioner =
>>>>>>> 485973a4
      [](Function &F) {
        std::set<Function*> Partition;
        Partition.insert(&F);
        return Partition;
      };

    // Process each of the modules in this module set.
    for (auto &M : Ms)
      addLogicalModule(LogicalDylibs.back(),
                       std::shared_ptr<Module>(std::move(M)));

    return std::prev(LogicalDylibs.end());
  }

  /// @brief Remove the module represented by the given handle.
  ///
  ///   This will remove all modules in the layers below that were derived from
  /// the module represented by H.
  void removeModuleSet(ModuleSetHandleT H) {
    LogicalDylibs.erase(H);
  }

  /// @brief Search for the given named symbol.
  /// @param Name The name of the symbol to search for.
  /// @param ExportedSymbolsOnly If true, search only for exported symbols.
  /// @return A handle for the given named symbol, if it exists.
  JITSymbol findSymbol(StringRef Name, bool ExportedSymbolsOnly) {
    return BaseLayer.findSymbol(Name, ExportedSymbolsOnly);
  }

  /// @brief Get the address of a symbol provided by this layer, or some layer
  ///        below this one.
  JITSymbol findSymbolIn(ModuleSetHandleT H, const std::string &Name,
                         bool ExportedSymbolsOnly) {
    return H->findSymbol(Name, ExportedSymbolsOnly);
  }

private:

  void addLogicalModule(CODLogicalDylib &LD, std::shared_ptr<Module> SrcM) {

    // Bump the linkage and rename any anonymous/privote members in SrcM to
    // ensure that everything will resolve properly after we partition SrcM.
    makeAllSymbolsExternallyAccessible(*SrcM);

    // Create a logical module handle for SrcM within the logical dylib.
    auto LMH = LD.createLogicalModule();
<<<<<<< HEAD
    LD.getLogicalModuleResources(LMH).SourceModule = SrcM;
=======
    auto &LMResources =  LD.getLogicalModuleResources(LMH);
    LMResources.SourceModule = SrcM;
>>>>>>> 485973a4

    // Create the GVs-and-stubs module.
    auto GVsAndStubsM = llvm::make_unique<Module>(
                          (SrcM->getName() + ".globals_and_stubs").str(),
                          SrcM->getContext());
    GVsAndStubsM->setDataLayout(SrcM->getDataLayout());
    ValueToValueMapTy VMap;

    // Process module and create stubs.
    // We create the stubs before copying the global variables as we know the
    // stubs won't refer to any globals (they only refer to their implementation
    // pointer) so there's no ordering/value-mapping issues.
    for (auto &F : *SrcM) {

      // Skip declarations.
      if (F.isDeclaration())
        continue;

<<<<<<< HEAD
=======
      // Record all functions defined by this module.
      if (CloneStubsIntoPartitions)
        LMResources.StubsToClone.insert(&F);

>>>>>>> 485973a4
      // For each definition: create a callback, a stub, and a function body
      // pointer. Initialize the function body pointer to point at the callback,
      // and set the callback to compile the function body.
      auto CCInfo = CompileCallbackMgr.getCompileCallback(SrcM->getContext());
      Function *StubF = cloneFunctionDecl(*GVsAndStubsM, F, &VMap);
      GlobalVariable *FnBodyPtr =
        createImplPointer(*StubF->getType(), *StubF->getParent(),
                          StubF->getName() + "$orc_addr",
                          createIRTypedAddress(*StubF->getFunctionType(),
                                               CCInfo.getAddress()));
      makeStub(*StubF, *FnBodyPtr);
      CCInfo.setCompileAction(
        [this, &LD, LMH, &F]() {
          return this->extractAndCompile(LD, LMH, F);
        });
    }

    // Now clone the global variable declarations.
    GlobalDeclMaterializer GDMat(*GVsAndStubsM);
    for (auto &GV : SrcM->globals())
      if (!GV.isDeclaration())
        cloneGlobalVariableDecl(*GVsAndStubsM, GV, &VMap);

    // Then clone the initializers.
    for (auto &GV : SrcM->globals())
      if (!GV.isDeclaration())
        moveGlobalVariableInitializer(GV, VMap, &GDMat);

    // Build a resolver for the stubs module and add it to the base layer.
    auto GVsAndStubsResolver = createLambdaResolver(
        [&LD](const std::string &Name) {
          return LD.getDylibResources().ExternalSymbolResolver(Name);
        },
        [](const std::string &Name) {
          return RuntimeDyld::SymbolInfo(nullptr);
        });

    std::vector<std::unique_ptr<Module>> GVsAndStubsMSet;
    GVsAndStubsMSet.push_back(std::move(GVsAndStubsM));
    auto GVsAndStubsH =
      BaseLayer.addModuleSet(std::move(GVsAndStubsMSet),
                             llvm::make_unique<SectionMemoryManager>(),
                             std::move(GVsAndStubsResolver));
    LD.addToLogicalModule(LMH, GVsAndStubsH);
  }

  static std::string Mangle(StringRef Name, const DataLayout &DL) {
    Mangler M(&DL);
    std::string MangledName;
    {
      raw_string_ostream MangledNameStream(MangledName);
      M.getNameWithPrefix(MangledNameStream, Name);
    }
    return MangledName;
  }

  TargetAddress extractAndCompile(CODLogicalDylib &LD,
                                  LogicalModuleHandle LMH,
                                  Function &F) {
    Module &SrcM = *LD.getLogicalModuleResources(LMH).SourceModule;

    // If F is a declaration we must already have compiled it.
    if (F.isDeclaration())
      return 0;

    // Grab the name of the function being called here.
    std::string CalledFnName = Mangle(F.getName(), SrcM.getDataLayout());

<<<<<<< HEAD
    const auto &Partition = LD.getDylibResources().Partitioner(F);
=======
    auto Partition = LD.getDylibResources().Partitioner(F);
>>>>>>> 485973a4
    auto PartitionH = emitPartition(LD, LMH, Partition);

    TargetAddress CalledAddr = 0;
    for (auto *SubF : Partition) {
<<<<<<< HEAD
      std::string FName(SubF->getName());
=======
      std::string FName = SubF->getName();
>>>>>>> 485973a4
      auto FnBodySym =
        BaseLayer.findSymbolIn(PartitionH, Mangle(FName, SrcM.getDataLayout()),
                               false);
      auto FnPtrSym =
        BaseLayer.findSymbolIn(*LD.moduleHandlesBegin(LMH),
                               Mangle(FName + "$orc_addr",
                                      SrcM.getDataLayout()),
                               false);
      assert(FnBodySym && "Couldn't find function body.");
      assert(FnPtrSym && "Couldn't find function body pointer.");

<<<<<<< HEAD
      auto FnBodyAddr = FnBodySym.getAddress();
=======
      TargetAddress FnBodyAddr = FnBodySym.getAddress();
>>>>>>> 485973a4
      void *FnPtrAddr = reinterpret_cast<void*>(
          static_cast<uintptr_t>(FnPtrSym.getAddress()));

      // If this is the function we're calling record the address so we can
      // return it from this function.
      if (SubF == &F)
        CalledAddr = FnBodyAddr;

      memcpy(FnPtrAddr, &FnBodyAddr, sizeof(uintptr_t));
    }

    return CalledAddr;
  }

<<<<<<< HEAD
  BaseLayerModuleSetHandleT emitPartition(CODLogicalDylib &LD,
                                          LogicalModuleHandle LMH,
                                          const std::set<Function*> &Partition) {
    Module &SrcM = *LD.getLogicalModuleResources(LMH).SourceModule;

    // Create the module.
    std::string NewName(SrcM.getName());
=======
  template <typename PartitionT>
  BaseLayerModuleSetHandleT emitPartition(CODLogicalDylib &LD,
                                          LogicalModuleHandle LMH,
                                          const PartitionT &Partition) {
    auto &LMResources = LD.getLogicalModuleResources(LMH);
    Module &SrcM = *LMResources.SourceModule;

    // Create the module.
    std::string NewName = SrcM.getName();
>>>>>>> 485973a4
    for (auto *F : Partition) {
      NewName += ".";
      NewName += F->getName();
    }

    auto M = llvm::make_unique<Module>(NewName, SrcM.getContext());
    M->setDataLayout(SrcM.getDataLayout());
    ValueToValueMapTy VMap;
<<<<<<< HEAD
    GlobalDeclMaterializer GDM(*M);
=======
    GlobalDeclMaterializer GDM(*M, &LMResources.StubsToClone);
>>>>>>> 485973a4

    // Create decls in the new module.
    for (auto *F : Partition)
      cloneFunctionDecl(*M, *F, &VMap);

    // Move the function bodies.
    for (auto *F : Partition)
<<<<<<< HEAD
      moveFunctionBody(*F, VMap);
=======
      moveFunctionBody(*F, VMap, &GDM);
>>>>>>> 485973a4

    // Create memory manager and symbol resolver.
    auto MemMgr = llvm::make_unique<SectionMemoryManager>();
    auto Resolver = createLambdaResolver(
        [this, &LD, LMH](const std::string &Name) {
          if (auto Symbol = LD.findSymbolInternally(LMH, Name))
            return RuntimeDyld::SymbolInfo(Symbol.getAddress(),
                                           Symbol.getFlags());
          return LD.getDylibResources().ExternalSymbolResolver(Name);
        },
        [this, &LD, LMH](const std::string &Name) {
          if (auto Symbol = LD.findSymbolInternally(LMH, Name))
            return RuntimeDyld::SymbolInfo(Symbol.getAddress(),
                                           Symbol.getFlags());
          return RuntimeDyld::SymbolInfo(nullptr);
        });
    std::vector<std::unique_ptr<Module>> PartMSet;
    PartMSet.push_back(std::move(M));
    return BaseLayer.addModuleSet(std::move(PartMSet), std::move(MemMgr),
                                  std::move(Resolver));
  }

  BaseLayerT &BaseLayer;
  CompileCallbackMgrT &CompileCallbackMgr;
  LogicalDylibList LogicalDylibs;
  bool CloneStubsIntoPartitions;
};

} // End namespace orc.
} // End namespace llvm.

#endif // LLVM_EXECUTIONENGINE_ORC_COMPILEONDEMANDLAYER_H<|MERGE_RESOLUTION|>--- conflicted
+++ resolved
@@ -78,10 +78,7 @@
 
   struct LogicalModuleResources {
     std::shared_ptr<Module> SourceModule;
-<<<<<<< HEAD
-=======
     std::set<const Function*> StubsToClone;
->>>>>>> 485973a4
   };
 
   struct LogicalDylibResources {
@@ -118,24 +115,14 @@
            "User supplied memory managers not supported with COD yet.");
 
     LogicalDylibs.push_back(CODLogicalDylib(BaseLayer));
-<<<<<<< HEAD
-    auto &LDLResources = LogicalDylibs.back().getDylibResources();
-
-    LDLResources.ExternalSymbolResolver =
-=======
     auto &LDResources = LogicalDylibs.back().getDylibResources();
 
     LDResources.ExternalSymbolResolver =
->>>>>>> 485973a4
       [Resolver](const std::string &Name) {
         return Resolver->findSymbol(Name);
       };
 
-<<<<<<< HEAD
-    LDLResources.Partitioner =
-=======
     LDResources.Partitioner =
->>>>>>> 485973a4
       [](Function &F) {
         std::set<Function*> Partition;
         Partition.insert(&F);
@@ -183,12 +170,8 @@
 
     // Create a logical module handle for SrcM within the logical dylib.
     auto LMH = LD.createLogicalModule();
-<<<<<<< HEAD
-    LD.getLogicalModuleResources(LMH).SourceModule = SrcM;
-=======
     auto &LMResources =  LD.getLogicalModuleResources(LMH);
     LMResources.SourceModule = SrcM;
->>>>>>> 485973a4
 
     // Create the GVs-and-stubs module.
     auto GVsAndStubsM = llvm::make_unique<Module>(
@@ -207,13 +190,10 @@
       if (F.isDeclaration())
         continue;
 
-<<<<<<< HEAD
-=======
       // Record all functions defined by this module.
       if (CloneStubsIntoPartitions)
         LMResources.StubsToClone.insert(&F);
 
->>>>>>> 485973a4
       // For each definition: create a callback, a stub, and a function body
       // pointer. Initialize the function body pointer to point at the callback,
       // and set the callback to compile the function body.
@@ -282,20 +262,12 @@
     // Grab the name of the function being called here.
     std::string CalledFnName = Mangle(F.getName(), SrcM.getDataLayout());
 
-<<<<<<< HEAD
-    const auto &Partition = LD.getDylibResources().Partitioner(F);
-=======
     auto Partition = LD.getDylibResources().Partitioner(F);
->>>>>>> 485973a4
     auto PartitionH = emitPartition(LD, LMH, Partition);
 
     TargetAddress CalledAddr = 0;
     for (auto *SubF : Partition) {
-<<<<<<< HEAD
-      std::string FName(SubF->getName());
-=======
       std::string FName = SubF->getName();
->>>>>>> 485973a4
       auto FnBodySym =
         BaseLayer.findSymbolIn(PartitionH, Mangle(FName, SrcM.getDataLayout()),
                                false);
@@ -307,11 +279,7 @@
       assert(FnBodySym && "Couldn't find function body.");
       assert(FnPtrSym && "Couldn't find function body pointer.");
 
-<<<<<<< HEAD
-      auto FnBodyAddr = FnBodySym.getAddress();
-=======
       TargetAddress FnBodyAddr = FnBodySym.getAddress();
->>>>>>> 485973a4
       void *FnPtrAddr = reinterpret_cast<void*>(
           static_cast<uintptr_t>(FnPtrSym.getAddress()));
 
@@ -326,15 +294,6 @@
     return CalledAddr;
   }
 
-<<<<<<< HEAD
-  BaseLayerModuleSetHandleT emitPartition(CODLogicalDylib &LD,
-                                          LogicalModuleHandle LMH,
-                                          const std::set<Function*> &Partition) {
-    Module &SrcM = *LD.getLogicalModuleResources(LMH).SourceModule;
-
-    // Create the module.
-    std::string NewName(SrcM.getName());
-=======
   template <typename PartitionT>
   BaseLayerModuleSetHandleT emitPartition(CODLogicalDylib &LD,
                                           LogicalModuleHandle LMH,
@@ -344,7 +303,6 @@
 
     // Create the module.
     std::string NewName = SrcM.getName();
->>>>>>> 485973a4
     for (auto *F : Partition) {
       NewName += ".";
       NewName += F->getName();
@@ -353,11 +311,7 @@
     auto M = llvm::make_unique<Module>(NewName, SrcM.getContext());
     M->setDataLayout(SrcM.getDataLayout());
     ValueToValueMapTy VMap;
-<<<<<<< HEAD
-    GlobalDeclMaterializer GDM(*M);
-=======
     GlobalDeclMaterializer GDM(*M, &LMResources.StubsToClone);
->>>>>>> 485973a4
 
     // Create decls in the new module.
     for (auto *F : Partition)
@@ -365,11 +319,7 @@
 
     // Move the function bodies.
     for (auto *F : Partition)
-<<<<<<< HEAD
-      moveFunctionBody(*F, VMap);
-=======
       moveFunctionBody(*F, VMap, &GDM);
->>>>>>> 485973a4
 
     // Create memory manager and symbol resolver.
     auto MemMgr = llvm::make_unique<SectionMemoryManager>();
