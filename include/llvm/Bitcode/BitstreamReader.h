--- conflicted
+++ resolved
@@ -57,11 +57,7 @@
 
   /// This is set to true if we don't care about the block/record name
   /// information in the BlockInfo block. Only llvm-bcanalyzer uses this.
-<<<<<<< HEAD
-  bool IgnoreBlockInfoNames;
-=======
   bool IgnoreBlockInfoNames = true;
->>>>>>> 069db88a
 
 public:
   BitstreamReader() = default;
@@ -73,19 +69,7 @@
   BitstreamReader(MemoryBufferRef BitcodeBytes)
       : BitstreamReader(BitcodeBytes.getBuffer()) {}
 
-<<<<<<< HEAD
-  BitstreamReader(std::unique_ptr<MemoryObject> BitcodeBytes)
-      : BitcodeBytes(std::move(BitcodeBytes)), IgnoreBlockInfoNames(true) {}
-
-  void init(const unsigned char *Start, const unsigned char *End) {
-    assert(((End-Start) & 3) == 0 &&"Bitcode stream not a multiple of 4 bytes");
-    BitcodeBytes.reset(getNonStreamedMemoryObject(Start, End));
-  }
-
-  MemoryObject &getBitcodeBytes() { return *BitcodeBytes; }
-=======
   ArrayRef<uint8_t> getBitcodeBytes() { return BitcodeBytes; }
->>>>>>> 069db88a
 
   /// This is called by clients that want block/record name information.
   void CollectBlockInfoNames() { IgnoreBlockInfoNames = false; }
