--- conflicted
+++ resolved
@@ -1742,8 +1742,6 @@
       sys::swapByteOrder(x.cpsr);
     }
 
-<<<<<<< HEAD
-=======
     struct arm_thread_state64_t {
       uint64_t x[29];
       uint64_t fp;
@@ -1764,7 +1762,6 @@
       sys::swapByteOrder(x.cpsr);
     }
 
->>>>>>> 069db88a
     struct arm_state_hdr_t {
       uint32_t flavor;
       uint32_t count;
@@ -1801,12 +1798,9 @@
     const uint32_t ARM_THREAD_STATE_COUNT =
       sizeof(arm_thread_state32_t) / sizeof(uint32_t);
 
-<<<<<<< HEAD
-=======
     const uint32_t ARM_THREAD_STATE64_COUNT =
       sizeof(arm_thread_state64_t) / sizeof(uint32_t);
 
->>>>>>> 069db88a
     struct ppc_thread_state32_t {
       uint32_t srr0;
       uint32_t srr1;
