--- conflicted
+++ resolved
@@ -333,18 +333,10 @@
   EXPECT_TRUE(isa<BitCastInst>(Gep->getPrevNode()));
 }
 
-<<<<<<< HEAD
-static Instruction *getInstructionByName(Module &M, StringRef Name) {
-  for (auto &F : M)
-    for (auto &I : instructions(F))
-      if (I.getName() == Name)
-        return &I;
-=======
 static Instruction *getInstructionByName(Function &F, StringRef Name) {
   for (auto &I : instructions(F))
     if (I.getName() == Name)
       return &I;
->>>>>>> 069db88a
   llvm_unreachable("Expected to find instruction!");
 }
 
@@ -353,9 +345,6 @@
   SMDiagnostic Err;
   std::unique_ptr<Module> M = parseAssemblyString(
       "target datalayout = \"e-m:e-p:32:32-f64:32:64-f80:32-n8:16:32-S128\" "
-<<<<<<< HEAD
-      "define void @foo(i8* nocapture %arr, i32 %n, i32* %A, i32* %B) "
-=======
       " "
       "@var_0 = external global i32, align 4"
       "@var_1 = external global i32, align 4"
@@ -364,7 +353,6 @@
       "declare i32 @unknown(i32, i32, i32)"
       " "
       "define void @f_1(i8* nocapture %arr, i32 %n, i32* %A, i32* %B) "
->>>>>>> 069db88a
       "    local_unnamed_addr { "
       "entry: "
       "  %entrycond = icmp sgt i32 %n, 0 "
@@ -394,18 +382,11 @@
       "  ret void "
       "} "
       " "
-<<<<<<< HEAD
-      "define void @bar(i32* %X, i32* %Y, i32* %Z) { "
-=======
       "define void @f_2(i32* %X, i32* %Y, i32* %Z) { "
->>>>>>> 069db88a
       "  %x = load i32, i32* %X "
       "  %y = load i32, i32* %Y "
       "  %z = load i32, i32* %Z "
       "  ret void "
-<<<<<<< HEAD
-      "} ",
-=======
       "} "
       " "
       "define void @f_3() { "
@@ -422,22 +403,11 @@
       "  ret void"
       "} "
       ,
->>>>>>> 069db88a
       Err, C);
 
   assert(M && "Could not parse module?");
   assert(!verifyModule(*M) && "Must have been well formed!");
 
-<<<<<<< HEAD
-  {
-    auto *IV0 = getInstructionByName(*M, "iv0");
-    auto *IV0Inc = getInstructionByName(*M, "iv0.inc");
-
-    auto *F = M->getFunction("foo");
-    assert(F && "Expected!");
-
-    ScalarEvolution SE = buildSE(*F);
-=======
   auto RunWithFunctionAndSE =
       [&](StringRef FuncName,
           function_ref<void(Function &F, ScalarEvolution& SE)> Test) {
@@ -451,7 +421,6 @@
     auto *IV0 = getInstructionByName(F, "iv0");
     auto *IV0Inc = getInstructionByName(F, "iv0.inc");
 
->>>>>>> 069db88a
     auto *FirstExprForIV0 = SE.getSCEV(IV0);
     auto *FirstExprForIV0Inc = SE.getSCEV(IV0Inc);
     auto *SecondExprForIV0 = SE.getSCEV(IV0);
@@ -459,31 +428,6 @@
     EXPECT_TRUE(isa<SCEVAddRecExpr>(FirstExprForIV0));
     EXPECT_TRUE(isa<SCEVAddRecExpr>(FirstExprForIV0Inc));
     EXPECT_TRUE(isa<SCEVAddRecExpr>(SecondExprForIV0));
-<<<<<<< HEAD
-  }
-
-  {
-    auto *F = M->getFunction("bar");
-    assert(F && "Expected!");
-
-    ScalarEvolution SE = buildSE(*F);
-
-    auto *LoadArg0 = SE.getSCEV(getInstructionByName(*M, "x"));
-    auto *LoadArg1 = SE.getSCEV(getInstructionByName(*M, "y"));
-    auto *LoadArg2 = SE.getSCEV(getInstructionByName(*M, "z"));
-
-    auto *MulA = SE.getMulExpr(LoadArg0, LoadArg1);
-    auto *MulB = SE.getMulExpr(LoadArg1, LoadArg0);
-
-    EXPECT_EQ(MulA, MulB);
-
-    SmallVector<const SCEV *, 3> Ops0 = { LoadArg0, LoadArg1, LoadArg2 };
-    SmallVector<const SCEV *, 3> Ops1 = { LoadArg0, LoadArg2, LoadArg1 };
-    SmallVector<const SCEV *, 3> Ops2 = { LoadArg1, LoadArg0, LoadArg2 };
-    SmallVector<const SCEV *, 3> Ops3 = { LoadArg1, LoadArg2, LoadArg0 };
-    SmallVector<const SCEV *, 3> Ops4 = { LoadArg2, LoadArg1, LoadArg0 };
-    SmallVector<const SCEV *, 3> Ops5 = { LoadArg2, LoadArg0, LoadArg1 };
-=======
   });
 
   auto CheckCommutativeMulExprs = [&](ScalarEvolution &SE, const SCEV *A,
@@ -498,7 +442,6 @@
     SmallVector<const SCEV *, 3> Ops3 = {B, C, A};
     SmallVector<const SCEV *, 3> Ops4 = {C, B, A};
     SmallVector<const SCEV *, 3> Ops5 = {C, A, B};
->>>>>>> 069db88a
 
     auto *Mul0 = SE.getMulExpr(Ops0);
     auto *Mul1 = SE.getMulExpr(Ops1);
@@ -507,14 +450,6 @@
     auto *Mul4 = SE.getMulExpr(Ops4);
     auto *Mul5 = SE.getMulExpr(Ops5);
 
-<<<<<<< HEAD
-    EXPECT_EQ(Mul0, Mul1);
-    EXPECT_EQ(Mul1, Mul2);
-    EXPECT_EQ(Mul2, Mul3);
-    EXPECT_EQ(Mul3, Mul4);
-    EXPECT_EQ(Mul4, Mul5);
-  }
-=======
     EXPECT_EQ(Mul0, Mul1) << "Expected " << *Mul0 << " == " << *Mul1;
     EXPECT_EQ(Mul1, Mul2) << "Expected " << *Mul1 << " == " << *Mul2;
     EXPECT_EQ(Mul2, Mul3) << "Expected " << *Mul2 << " == " << *Mul3;
@@ -528,7 +463,6 @@
                                SE.getSCEV(getInstructionByName(F, "y")),
                                SE.getSCEV(getInstructionByName(F, "z")));
     });
->>>>>>> 069db88a
 }
 
 }  // end anonymous namespace
