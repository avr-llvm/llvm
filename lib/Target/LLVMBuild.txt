--- conflicted
+++ resolved
@@ -16,11 +16,7 @@
 ;===------------------------------------------------------------------------===;
 
 [common]
-<<<<<<< HEAD
-subdirectories = ARM AArch64 AVR CppBackend Hexagon MSP430 NVPTX Mips PowerPC R600 Sparc SystemZ X86 XCore
-=======
-subdirectories = ARM AArch64 BPF CppBackend Hexagon MSP430 NVPTX Mips PowerPC R600 Sparc SystemZ X86 XCore
->>>>>>> 886bbe2d
+subdirectories = ARM AArch64 AVR BPF CppBackend Hexagon MSP430 NVPTX Mips PowerPC R600 Sparc SystemZ X86 XCore
 
 ; This is a special group whose required libraries are extended (by llvm-build)
 ; with the best execution engine (the native JIT, if available, or the
