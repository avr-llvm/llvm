//===- X86ISelDAGToDAG.cpp - A DAG pattern matching inst selector for X86 -===//
//
//                     The LLVM Compiler Infrastructure
//
// This file is distributed under the University of Illinois Open Source
// License. See LICENSE.TXT for details.
//
//===----------------------------------------------------------------------===//
//
// This file defines a DAG pattern matching instruction selector for X86,
// converting from a legalized dag to a X86 dag.
//
//===----------------------------------------------------------------------===//

#include "X86.h"
#include "X86InstrBuilder.h"
#include "X86MachineFunctionInfo.h"
#include "X86RegisterInfo.h"
#include "X86Subtarget.h"
#include "X86TargetMachine.h"
#include "llvm/ADT/Statistic.h"
#include "llvm/CodeGen/MachineFrameInfo.h"
#include "llvm/CodeGen/MachineFunction.h"
#include "llvm/CodeGen/MachineInstrBuilder.h"
#include "llvm/CodeGen/MachineRegisterInfo.h"
#include "llvm/CodeGen/SelectionDAGISel.h"
#include "llvm/IR/Function.h"
#include "llvm/IR/Instructions.h"
#include "llvm/IR/Intrinsics.h"
#include "llvm/IR/Type.h"
#include "llvm/Support/Debug.h"
#include "llvm/Support/ErrorHandling.h"
#include "llvm/Support/MathExtras.h"
#include "llvm/Support/raw_ostream.h"
#include "llvm/Target/TargetMachine.h"
#include "llvm/Target/TargetOptions.h"
#include <stdint.h>
using namespace llvm;

#define DEBUG_TYPE "x86-isel"

STATISTIC(NumLoadMoved, "Number of loads moved below TokenFactor");

//===----------------------------------------------------------------------===//
//                      Pattern Matcher Implementation
//===----------------------------------------------------------------------===//

namespace {
  /// X86ISelAddressMode - This corresponds to X86AddressMode, but uses
  /// SDValue's instead of register numbers for the leaves of the matched
  /// tree.
  struct X86ISelAddressMode {
    enum {
      RegBase,
      FrameIndexBase
    } BaseType;

    // This is really a union, discriminated by BaseType!
    SDValue Base_Reg;
    int Base_FrameIndex;

    unsigned Scale;
    SDValue IndexReg;
    int32_t Disp;
    SDValue Segment;
    const GlobalValue *GV;
    const Constant *CP;
    const BlockAddress *BlockAddr;
    const char *ES;
    MCSymbol *MCSym;
    int JT;
    unsigned Align;    // CP alignment.
    unsigned char SymbolFlags;  // X86II::MO_*

    X86ISelAddressMode()
        : BaseType(RegBase), Base_FrameIndex(0), Scale(1), IndexReg(), Disp(0),
          Segment(), GV(nullptr), CP(nullptr), BlockAddr(nullptr), ES(nullptr),
          MCSym(nullptr), JT(-1), Align(0), SymbolFlags(X86II::MO_NO_FLAG) {}

    bool hasSymbolicDisplacement() const {
      return GV != nullptr || CP != nullptr || ES != nullptr ||
             MCSym != nullptr || JT != -1 || BlockAddr != nullptr;
    }

    bool hasBaseOrIndexReg() const {
      return BaseType == FrameIndexBase ||
             IndexReg.getNode() != nullptr || Base_Reg.getNode() != nullptr;
    }

    /// isRIPRelative - Return true if this addressing mode is already RIP
    /// relative.
    bool isRIPRelative() const {
      if (BaseType != RegBase) return false;
      if (RegisterSDNode *RegNode =
            dyn_cast_or_null<RegisterSDNode>(Base_Reg.getNode()))
        return RegNode->getReg() == X86::RIP;
      return false;
    }

    void setBaseReg(SDValue Reg) {
      BaseType = RegBase;
      Base_Reg = Reg;
    }

#if !defined(NDEBUG) || defined(LLVM_ENABLE_DUMP)
    void dump() {
      dbgs() << "X86ISelAddressMode " << this << '\n';
      dbgs() << "Base_Reg ";
      if (Base_Reg.getNode())
        Base_Reg.getNode()->dump();
      else
        dbgs() << "nul";
      dbgs() << " Base.FrameIndex " << Base_FrameIndex << '\n'
             << " Scale" << Scale << '\n'
             << "IndexReg ";
      if (IndexReg.getNode())
        IndexReg.getNode()->dump();
      else
        dbgs() << "nul";
      dbgs() << " Disp " << Disp << '\n'
             << "GV ";
      if (GV)
        GV->dump();
      else
        dbgs() << "nul";
      dbgs() << " CP ";
      if (CP)
        CP->dump();
      else
        dbgs() << "nul";
      dbgs() << '\n'
             << "ES ";
      if (ES)
        dbgs() << ES;
      else
        dbgs() << "nul";
      dbgs() << " MCSym ";
      if (MCSym)
        dbgs() << MCSym;
      else
        dbgs() << "nul";
      dbgs() << " JT" << JT << " Align" << Align << '\n';
    }
#endif
  };
}

namespace {
  //===--------------------------------------------------------------------===//
  /// ISel - X86 specific code to select X86 machine instructions for
  /// SelectionDAG operations.
  ///
  class X86DAGToDAGISel final : public SelectionDAGISel {
    /// Subtarget - Keep a pointer to the X86Subtarget around so that we can
    /// make the right decision when generating code for different targets.
    const X86Subtarget *Subtarget;

    /// OptForSize - If true, selector should try to optimize for code size
    /// instead of performance.
    bool OptForSize;

  public:
    explicit X86DAGToDAGISel(X86TargetMachine &tm, CodeGenOpt::Level OptLevel)
        : SelectionDAGISel(tm, OptLevel), OptForSize(false) {}

    const char *getPassName() const override {
      return "X86 DAG->DAG Instruction Selection";
    }

    bool runOnMachineFunction(MachineFunction &MF) override {
      // Reset the subtarget each time through.
      Subtarget = &MF.getSubtarget<X86Subtarget>();
      SelectionDAGISel::runOnMachineFunction(MF);
      return true;
    }

    void EmitFunctionEntryCode() override;

    bool IsProfitableToFold(SDValue N, SDNode *U, SDNode *Root) const override;

    void PreprocessISelDAG() override;

    inline bool immSext8(SDNode *N) const {
      return isInt<8>(cast<ConstantSDNode>(N)->getSExtValue());
    }

    // i64immSExt32 predicate - True if the 64-bit immediate fits in a 32-bit
    // sign extended field.
    inline bool i64immSExt32(SDNode *N) const {
      uint64_t v = cast<ConstantSDNode>(N)->getZExtValue();
      return (int64_t)v == (int32_t)v;
    }

// Include the pieces autogenerated from the target description.
#include "X86GenDAGISel.inc"

  private:
    SDNode *Select(SDNode *N) override;
    SDNode *SelectGather(SDNode *N, unsigned Opc);
    SDNode *SelectAtomicLoadArith(SDNode *Node, MVT NVT);
    SDNode *SelectAndWithSExtImmediate(SDNode *Node, MVT NVT);

    bool FoldOffsetIntoAddress(uint64_t Offset, X86ISelAddressMode &AM);
    bool MatchLoadInAddress(LoadSDNode *N, X86ISelAddressMode &AM);
    bool MatchWrapper(SDValue N, X86ISelAddressMode &AM);
    bool MatchAddress(SDValue N, X86ISelAddressMode &AM);
    bool MatchAddressRecursively(SDValue N, X86ISelAddressMode &AM,
                                 unsigned Depth);
    bool MatchAddressBase(SDValue N, X86ISelAddressMode &AM);
    bool SelectAddr(SDNode *Parent, SDValue N, SDValue &Base,
                    SDValue &Scale, SDValue &Index, SDValue &Disp,
                    SDValue &Segment);
    bool SelectVectorAddr(SDNode *Parent, SDValue N, SDValue &Base,
                          SDValue &Scale, SDValue &Index, SDValue &Disp,
                          SDValue &Segment);
    bool SelectMOV64Imm32(SDValue N, SDValue &Imm);
    bool SelectLEAAddr(SDValue N, SDValue &Base,
                       SDValue &Scale, SDValue &Index, SDValue &Disp,
                       SDValue &Segment);
    bool SelectLEA64_32Addr(SDValue N, SDValue &Base,
                            SDValue &Scale, SDValue &Index, SDValue &Disp,
                            SDValue &Segment);
    bool SelectTLSADDRAddr(SDValue N, SDValue &Base,
                           SDValue &Scale, SDValue &Index, SDValue &Disp,
                           SDValue &Segment);
    bool SelectScalarSSELoad(SDNode *Root, SDValue N,
                             SDValue &Base, SDValue &Scale,
                             SDValue &Index, SDValue &Disp,
                             SDValue &Segment,
                             SDValue &NodeWithChain);

    bool TryFoldLoad(SDNode *P, SDValue N,
                     SDValue &Base, SDValue &Scale,
                     SDValue &Index, SDValue &Disp,
                     SDValue &Segment);

    /// SelectInlineAsmMemoryOperand - Implement addressing mode selection for
    /// inline asm expressions.
    bool SelectInlineAsmMemoryOperand(const SDValue &Op,
                                      unsigned ConstraintID,
                                      std::vector<SDValue> &OutOps) override;

    void EmitSpecialCodeForMain();

    inline void getAddressOperands(X86ISelAddressMode &AM, SDLoc DL,
                                   SDValue &Base, SDValue &Scale,
                                   SDValue &Index, SDValue &Disp,
                                   SDValue &Segment) {
      Base = (AM.BaseType == X86ISelAddressMode::FrameIndexBase)
                 ? CurDAG->getTargetFrameIndex(
                       AM.Base_FrameIndex,
                       TLI->getPointerTy(CurDAG->getDataLayout()))
                 : AM.Base_Reg;
      Scale = getI8Imm(AM.Scale, DL);
      Index = AM.IndexReg;
      // These are 32-bit even in 64-bit mode since RIP relative offset
      // is 32-bit.
      if (AM.GV)
        Disp = CurDAG->getTargetGlobalAddress(AM.GV, SDLoc(),
                                              MVT::i32, AM.Disp,
                                              AM.SymbolFlags);
      else if (AM.CP)
        Disp = CurDAG->getTargetConstantPool(AM.CP, MVT::i32,
                                             AM.Align, AM.Disp, AM.SymbolFlags);
      else if (AM.ES) {
        assert(!AM.Disp && "Non-zero displacement is ignored with ES.");
        Disp = CurDAG->getTargetExternalSymbol(AM.ES, MVT::i32, AM.SymbolFlags);
      } else if (AM.MCSym) {
        assert(!AM.Disp && "Non-zero displacement is ignored with MCSym.");
        assert(AM.SymbolFlags == 0 && "oo");
        Disp = CurDAG->getMCSymbol(AM.MCSym, MVT::i32);
      } else if (AM.JT != -1) {
        assert(!AM.Disp && "Non-zero displacement is ignored with JT.");
        Disp = CurDAG->getTargetJumpTable(AM.JT, MVT::i32, AM.SymbolFlags);
      } else if (AM.BlockAddr)
        Disp = CurDAG->getTargetBlockAddress(AM.BlockAddr, MVT::i32, AM.Disp,
                                             AM.SymbolFlags);
      else
        Disp = CurDAG->getTargetConstant(AM.Disp, DL, MVT::i32);

      if (AM.Segment.getNode())
        Segment = AM.Segment;
      else
        Segment = CurDAG->getRegister(0, MVT::i32);
    }

    // Utility function to determine whether we should avoid selecting
    // immediate forms of instructions for better code size or not.
    // At a high level, we'd like to avoid such instructions when
    // we have similar constants used within the same basic block
    // that can be kept in a register.
    //
    bool shouldAvoidImmediateInstFormsForSize(SDNode *N) const {
      uint32_t UseCount = 0;

      // Do not want to hoist if we're not optimizing for size.
      // TODO: We'd like to remove this restriction.
      // See the comment in X86InstrInfo.td for more info.
      if (!OptForSize)
        return false;

      // Walk all the users of the immediate.
      for (SDNode::use_iterator UI = N->use_begin(),
           UE = N->use_end(); (UI != UE) && (UseCount < 2); ++UI) {

        SDNode *User = *UI;

        // This user is already selected. Count it as a legitimate use and
        // move on.
        if (User->isMachineOpcode()) {
          UseCount++;
          continue;
        }

        // We want to count stores of immediates as real uses.
        if (User->getOpcode() == ISD::STORE &&
            User->getOperand(1).getNode() == N) {
          UseCount++;
          continue;
        }

        // We don't currently match users that have > 2 operands (except
        // for stores, which are handled above)
        // Those instruction won't match in ISEL, for now, and would
        // be counted incorrectly.
        // This may change in the future as we add additional instruction
        // types.
        if (User->getNumOperands() != 2)
          continue;
        
        // Immediates that are used for offsets as part of stack
        // manipulation should be left alone. These are typically
        // used to indicate SP offsets for argument passing and
        // will get pulled into stores/pushes (implicitly).
        if (User->getOpcode() == X86ISD::ADD ||
            User->getOpcode() == ISD::ADD    ||
            User->getOpcode() == X86ISD::SUB ||
            User->getOpcode() == ISD::SUB) {

          // Find the other operand of the add/sub.
          SDValue OtherOp = User->getOperand(0);
          if (OtherOp.getNode() == N)
            OtherOp = User->getOperand(1);

          // Don't count if the other operand is SP.
          RegisterSDNode *RegNode;
          if (OtherOp->getOpcode() == ISD::CopyFromReg &&
              (RegNode = dyn_cast_or_null<RegisterSDNode>(
                 OtherOp->getOperand(1).getNode())))
            if ((RegNode->getReg() == X86::ESP) ||
                (RegNode->getReg() == X86::RSP))
              continue;
        }

        // ... otherwise, count this and move on.
        UseCount++;
      }

      // If we have more than 1 use, then recommend for hoisting.
      return (UseCount > 1);
    }

    /// getI8Imm - Return a target constant with the specified value, of type
    /// i8.
    inline SDValue getI8Imm(unsigned Imm, SDLoc DL) {
      return CurDAG->getTargetConstant(Imm, DL, MVT::i8);
    }

    /// getI32Imm - Return a target constant with the specified value, of type
    /// i32.
    inline SDValue getI32Imm(unsigned Imm, SDLoc DL) {
      return CurDAG->getTargetConstant(Imm, DL, MVT::i32);
    }

    /// getGlobalBaseReg - Return an SDNode that returns the value of
    /// the global base register. Output instructions required to
    /// initialize the global base register, if necessary.
    ///
    SDNode *getGlobalBaseReg();

    /// getTargetMachine - Return a reference to the TargetMachine, casted
    /// to the target-specific type.
    const X86TargetMachine &getTargetMachine() const {
      return static_cast<const X86TargetMachine &>(TM);
    }

    /// getInstrInfo - Return a reference to the TargetInstrInfo, casted
    /// to the target-specific type.
    const X86InstrInfo *getInstrInfo() const {
      return Subtarget->getInstrInfo();
    }

    /// \brief Address-mode matching performs shift-of-and to and-of-shift
    /// reassociation in order to expose more scaled addressing
    /// opportunities.
    bool ComplexPatternFuncMutatesDAG() const override {
      return true;
    }
  };
}


bool
X86DAGToDAGISel::IsProfitableToFold(SDValue N, SDNode *U, SDNode *Root) const {
  if (OptLevel == CodeGenOpt::None) return false;

  if (!N.hasOneUse())
    return false;

  if (N.getOpcode() != ISD::LOAD)
    return true;

  // If N is a load, do additional profitability checks.
  if (U == Root) {
    switch (U->getOpcode()) {
    default: break;
    case X86ISD::ADD:
    case X86ISD::SUB:
    case X86ISD::AND:
    case X86ISD::XOR:
    case X86ISD::OR:
    case ISD::ADD:
    case ISD::ADDC:
    case ISD::ADDE:
    case ISD::AND:
    case ISD::OR:
    case ISD::XOR: {
      SDValue Op1 = U->getOperand(1);

      // If the other operand is a 8-bit immediate we should fold the immediate
      // instead. This reduces code size.
      // e.g.
      // movl 4(%esp), %eax
      // addl $4, %eax
      // vs.
      // movl $4, %eax
      // addl 4(%esp), %eax
      // The former is 2 bytes shorter. In case where the increment is 1, then
      // the saving can be 4 bytes (by using incl %eax).
      if (ConstantSDNode *Imm = dyn_cast<ConstantSDNode>(Op1))
        if (Imm->getAPIntValue().isSignedIntN(8))
          return false;

      // If the other operand is a TLS address, we should fold it instead.
      // This produces
      // movl    %gs:0, %eax
      // leal    i@NTPOFF(%eax), %eax
      // instead of
      // movl    $i@NTPOFF, %eax
      // addl    %gs:0, %eax
      // if the block also has an access to a second TLS address this will save
      // a load.
      // FIXME: This is probably also true for non-TLS addresses.
      if (Op1.getOpcode() == X86ISD::Wrapper) {
        SDValue Val = Op1.getOperand(0);
        if (Val.getOpcode() == ISD::TargetGlobalTLSAddress)
          return false;
      }
    }
    }
  }

  return true;
}

/// MoveBelowCallOrigChain - Replace the original chain operand of the call with
/// load's chain operand and move load below the call's chain operand.
static void MoveBelowOrigChain(SelectionDAG *CurDAG, SDValue Load,
                               SDValue Call, SDValue OrigChain) {
  SmallVector<SDValue, 8> Ops;
  SDValue Chain = OrigChain.getOperand(0);
  if (Chain.getNode() == Load.getNode())
    Ops.push_back(Load.getOperand(0));
  else {
    assert(Chain.getOpcode() == ISD::TokenFactor &&
           "Unexpected chain operand");
    for (unsigned i = 0, e = Chain.getNumOperands(); i != e; ++i)
      if (Chain.getOperand(i).getNode() == Load.getNode())
        Ops.push_back(Load.getOperand(0));
      else
        Ops.push_back(Chain.getOperand(i));
    SDValue NewChain =
      CurDAG->getNode(ISD::TokenFactor, SDLoc(Load), MVT::Other, Ops);
    Ops.clear();
    Ops.push_back(NewChain);
  }
  Ops.append(OrigChain->op_begin() + 1, OrigChain->op_end());
  CurDAG->UpdateNodeOperands(OrigChain.getNode(), Ops);
  CurDAG->UpdateNodeOperands(Load.getNode(), Call.getOperand(0),
                             Load.getOperand(1), Load.getOperand(2));

  Ops.clear();
  Ops.push_back(SDValue(Load.getNode(), 1));
  Ops.append(Call->op_begin() + 1, Call->op_end());
  CurDAG->UpdateNodeOperands(Call.getNode(), Ops);
}

/// isCalleeLoad - Return true if call address is a load and it can be
/// moved below CALLSEQ_START and the chains leading up to the call.
/// Return the CALLSEQ_START by reference as a second output.
/// In the case of a tail call, there isn't a callseq node between the call
/// chain and the load.
static bool isCalleeLoad(SDValue Callee, SDValue &Chain, bool HasCallSeq) {
  // The transformation is somewhat dangerous if the call's chain was glued to
  // the call. After MoveBelowOrigChain the load is moved between the call and
  // the chain, this can create a cycle if the load is not folded. So it is
  // *really* important that we are sure the load will be folded.
  if (Callee.getNode() == Chain.getNode() || !Callee.hasOneUse())
    return false;
  LoadSDNode *LD = dyn_cast<LoadSDNode>(Callee.getNode());
  if (!LD ||
      LD->isVolatile() ||
      LD->getAddressingMode() != ISD::UNINDEXED ||
      LD->getExtensionType() != ISD::NON_EXTLOAD)
    return false;

  // Now let's find the callseq_start.
  while (HasCallSeq && Chain.getOpcode() != ISD::CALLSEQ_START) {
    if (!Chain.hasOneUse())
      return false;
    Chain = Chain.getOperand(0);
  }

  if (!Chain.getNumOperands())
    return false;
  // Since we are not checking for AA here, conservatively abort if the chain
  // writes to memory. It's not safe to move the callee (a load) across a store.
  if (isa<MemSDNode>(Chain.getNode()) &&
      cast<MemSDNode>(Chain.getNode())->writeMem())
    return false;
  if (Chain.getOperand(0).getNode() == Callee.getNode())
    return true;
  if (Chain.getOperand(0).getOpcode() == ISD::TokenFactor &&
      Callee.getValue(1).isOperandOf(Chain.getOperand(0).getNode()) &&
      Callee.getValue(1).hasOneUse())
    return true;
  return false;
}

void X86DAGToDAGISel::PreprocessISelDAG() {
  // OptForSize is used in pattern predicates that isel is matching.
  OptForSize = MF->getFunction()->optForSize();

  for (SelectionDAG::allnodes_iterator I = CurDAG->allnodes_begin(),
       E = CurDAG->allnodes_end(); I != E; ) {
    SDNode *N = I++;  // Preincrement iterator to avoid invalidation issues.

    if (OptLevel != CodeGenOpt::None &&
        // Only does this when target favors doesn't favor register indirect
        // call.
        ((N->getOpcode() == X86ISD::CALL && !Subtarget->callRegIndirect()) ||
         (N->getOpcode() == X86ISD::TC_RETURN &&
          // Only does this if load can be folded into TC_RETURN.
          (Subtarget->is64Bit() ||
           getTargetMachine().getRelocationModel() != Reloc::PIC_)))) {
      /// Also try moving call address load from outside callseq_start to just
      /// before the call to allow it to be folded.
      ///
      ///     [Load chain]
      ///         ^
      ///         |
      ///       [Load]
      ///       ^    ^
      ///       |    |
      ///      /      \--
      ///     /          |
      ///[CALLSEQ_START] |
      ///     ^          |
      ///     |          |
      /// [LOAD/C2Reg]   |
      ///     |          |
      ///      \        /
      ///       \      /
      ///       [CALL]
      bool HasCallSeq = N->getOpcode() == X86ISD::CALL;
      SDValue Chain = N->getOperand(0);
      SDValue Load  = N->getOperand(1);
      if (!isCalleeLoad(Load, Chain, HasCallSeq))
        continue;
      MoveBelowOrigChain(CurDAG, Load, SDValue(N, 0), Chain);
      ++NumLoadMoved;
      continue;
    }

    // Lower fpround and fpextend nodes that target the FP stack to be store and
    // load to the stack.  This is a gross hack.  We would like to simply mark
    // these as being illegal, but when we do that, legalize produces these when
    // it expands calls, then expands these in the same legalize pass.  We would
    // like dag combine to be able to hack on these between the call expansion
    // and the node legalization.  As such this pass basically does "really
    // late" legalization of these inline with the X86 isel pass.
    // FIXME: This should only happen when not compiled with -O0.
    if (N->getOpcode() != ISD::FP_ROUND && N->getOpcode() != ISD::FP_EXTEND)
      continue;

    MVT SrcVT = N->getOperand(0).getSimpleValueType();
    MVT DstVT = N->getSimpleValueType(0);

    // If any of the sources are vectors, no fp stack involved.
    if (SrcVT.isVector() || DstVT.isVector())
      continue;

    // If the source and destination are SSE registers, then this is a legal
    // conversion that should not be lowered.
    const X86TargetLowering *X86Lowering =
        static_cast<const X86TargetLowering *>(TLI);
    bool SrcIsSSE = X86Lowering->isScalarFPTypeInSSEReg(SrcVT);
    bool DstIsSSE = X86Lowering->isScalarFPTypeInSSEReg(DstVT);
    if (SrcIsSSE && DstIsSSE)
      continue;

    if (!SrcIsSSE && !DstIsSSE) {
      // If this is an FPStack extension, it is a noop.
      if (N->getOpcode() == ISD::FP_EXTEND)
        continue;
      // If this is a value-preserving FPStack truncation, it is a noop.
      if (N->getConstantOperandVal(1))
        continue;
    }

    // Here we could have an FP stack truncation or an FPStack <-> SSE convert.
    // FPStack has extload and truncstore.  SSE can fold direct loads into other
    // operations.  Based on this, decide what we want to do.
    MVT MemVT;
    if (N->getOpcode() == ISD::FP_ROUND)
      MemVT = DstVT;  // FP_ROUND must use DstVT, we can't do a 'trunc load'.
    else
      MemVT = SrcIsSSE ? SrcVT : DstVT;

    SDValue MemTmp = CurDAG->CreateStackTemporary(MemVT);
    SDLoc dl(N);

    // FIXME: optimize the case where the src/dest is a load or store?
    SDValue Store = CurDAG->getTruncStore(CurDAG->getEntryNode(), dl,
                                          N->getOperand(0),
                                          MemTmp, MachinePointerInfo(), MemVT,
                                          false, false, 0);
    SDValue Result = CurDAG->getExtLoad(ISD::EXTLOAD, dl, DstVT, Store, MemTmp,
                                        MachinePointerInfo(),
                                        MemVT, false, false, false, 0);

    // We're about to replace all uses of the FP_ROUND/FP_EXTEND with the
    // extload we created.  This will cause general havok on the dag because
    // anything below the conversion could be folded into other existing nodes.
    // To avoid invalidating 'I', back it up to the convert node.
    --I;
    CurDAG->ReplaceAllUsesOfValueWith(SDValue(N, 0), Result);

    // Now that we did that, the node is dead.  Increment the iterator to the
    // next node to process, then delete N.
    ++I;
    CurDAG->DeleteNode(N);
  }
}


/// EmitSpecialCodeForMain - Emit any code that needs to be executed only in
/// the main function.
void X86DAGToDAGISel::EmitSpecialCodeForMain() {
  if (Subtarget->isTargetCygMing()) {
    TargetLowering::ArgListTy Args;
    auto &DL = CurDAG->getDataLayout();

    TargetLowering::CallLoweringInfo CLI(*CurDAG);
    CLI.setChain(CurDAG->getRoot())
        .setCallee(CallingConv::C, Type::getVoidTy(*CurDAG->getContext()),
                   CurDAG->getExternalSymbol("__main", TLI->getPointerTy(DL)),
                   std::move(Args), 0);
    const TargetLowering &TLI = CurDAG->getTargetLoweringInfo();
    std::pair<SDValue, SDValue> Result = TLI.LowerCallTo(CLI);
    CurDAG->setRoot(Result.second);
  }
}

void X86DAGToDAGISel::EmitFunctionEntryCode() {
  // If this is main, emit special code for main.
  if (const Function *Fn = MF->getFunction())
    if (Fn->hasExternalLinkage() && Fn->getName() == "main")
      EmitSpecialCodeForMain();
}

static bool isDispSafeForFrameIndex(int64_t Val) {
  // On 64-bit platforms, we can run into an issue where a frame index
  // includes a displacement that, when added to the explicit displacement,
  // will overflow the displacement field. Assuming that the frame index
  // displacement fits into a 31-bit integer  (which is only slightly more
  // aggressive than the current fundamental assumption that it fits into
  // a 32-bit integer), a 31-bit disp should always be safe.
  return isInt<31>(Val);
}

bool X86DAGToDAGISel::FoldOffsetIntoAddress(uint64_t Offset,
                                            X86ISelAddressMode &AM) {
  // Cannot combine ExternalSymbol displacements with integer offsets.
  if (Offset != 0 && (AM.ES || AM.MCSym))
    return true;
  int64_t Val = AM.Disp + Offset;
  CodeModel::Model M = TM.getCodeModel();
  if (Subtarget->is64Bit()) {
    if (!X86::isOffsetSuitableForCodeModel(Val, M,
                                           AM.hasSymbolicDisplacement()))
      return true;
    // In addition to the checks required for a register base, check that
    // we do not try to use an unsafe Disp with a frame index.
    if (AM.BaseType == X86ISelAddressMode::FrameIndexBase &&
        !isDispSafeForFrameIndex(Val))
      return true;
  }
  AM.Disp = Val;
  return false;

}

bool X86DAGToDAGISel::MatchLoadInAddress(LoadSDNode *N, X86ISelAddressMode &AM){
  SDValue Address = N->getOperand(1);

  // load gs:0 -> GS segment register.
  // load fs:0 -> FS segment register.
  //
  // This optimization is valid because the GNU TLS model defines that
  // gs:0 (or fs:0 on X86-64) contains its own address.
  // For more information see http://people.redhat.com/drepper/tls.pdf
  if (ConstantSDNode *C = dyn_cast<ConstantSDNode>(Address))
    if (C->getSExtValue() == 0 && AM.Segment.getNode() == nullptr &&
        Subtarget->isTargetLinux())
      switch (N->getPointerInfo().getAddrSpace()) {
      case 256:
        AM.Segment = CurDAG->getRegister(X86::GS, MVT::i16);
        return false;
      case 257:
        AM.Segment = CurDAG->getRegister(X86::FS, MVT::i16);
        return false;
      }

  return true;
}

/// MatchWrapper - Try to match X86ISD::Wrapper and X86ISD::WrapperRIP nodes
/// into an addressing mode.  These wrap things that will resolve down into a
/// symbol reference.  If no match is possible, this returns true, otherwise it
/// returns false.
bool X86DAGToDAGISel::MatchWrapper(SDValue N, X86ISelAddressMode &AM) {
  // If the addressing mode already has a symbol as the displacement, we can
  // never match another symbol.
  if (AM.hasSymbolicDisplacement())
    return true;

  SDValue N0 = N.getOperand(0);
  CodeModel::Model M = TM.getCodeModel();

  // Handle X86-64 rip-relative addresses.  We check this before checking direct
  // folding because RIP is preferable to non-RIP accesses.
  if (Subtarget->is64Bit() && N.getOpcode() == X86ISD::WrapperRIP &&
      // Under X86-64 non-small code model, GV (and friends) are 64-bits, so
      // they cannot be folded into immediate fields.
      // FIXME: This can be improved for kernel and other models?
      (M == CodeModel::Small || M == CodeModel::Kernel)) {
    // Base and index reg must be 0 in order to use %rip as base.
    if (AM.hasBaseOrIndexReg())
      return true;
    if (GlobalAddressSDNode *G = dyn_cast<GlobalAddressSDNode>(N0)) {
      X86ISelAddressMode Backup = AM;
      AM.GV = G->getGlobal();
      AM.SymbolFlags = G->getTargetFlags();
      if (FoldOffsetIntoAddress(G->getOffset(), AM)) {
        AM = Backup;
        return true;
      }
    } else if (ConstantPoolSDNode *CP = dyn_cast<ConstantPoolSDNode>(N0)) {
      X86ISelAddressMode Backup = AM;
      AM.CP = CP->getConstVal();
      AM.Align = CP->getAlignment();
      AM.SymbolFlags = CP->getTargetFlags();
      if (FoldOffsetIntoAddress(CP->getOffset(), AM)) {
        AM = Backup;
        return true;
      }
    } else if (ExternalSymbolSDNode *S = dyn_cast<ExternalSymbolSDNode>(N0)) {
      AM.ES = S->getSymbol();
      AM.SymbolFlags = S->getTargetFlags();
    } else if (auto *S = dyn_cast<MCSymbolSDNode>(N0)) {
      AM.MCSym = S->getMCSymbol();
    } else if (JumpTableSDNode *J = dyn_cast<JumpTableSDNode>(N0)) {
      AM.JT = J->getIndex();
      AM.SymbolFlags = J->getTargetFlags();
    } else if (BlockAddressSDNode *BA = dyn_cast<BlockAddressSDNode>(N0)) {
      X86ISelAddressMode Backup = AM;
      AM.BlockAddr = BA->getBlockAddress();
      AM.SymbolFlags = BA->getTargetFlags();
      if (FoldOffsetIntoAddress(BA->getOffset(), AM)) {
        AM = Backup;
        return true;
      }
    } else
      llvm_unreachable("Unhandled symbol reference node.");

    if (N.getOpcode() == X86ISD::WrapperRIP)
      AM.setBaseReg(CurDAG->getRegister(X86::RIP, MVT::i64));
    return false;
  }

  // Handle the case when globals fit in our immediate field: This is true for
  // X86-32 always and X86-64 when in -mcmodel=small mode.  In 64-bit
  // mode, this only applies to a non-RIP-relative computation.
  if (!Subtarget->is64Bit() ||
      M == CodeModel::Small || M == CodeModel::Kernel) {
    assert(N.getOpcode() != X86ISD::WrapperRIP &&
           "RIP-relative addressing already handled");
    if (GlobalAddressSDNode *G = dyn_cast<GlobalAddressSDNode>(N0)) {
      AM.GV = G->getGlobal();
      AM.Disp += G->getOffset();
      AM.SymbolFlags = G->getTargetFlags();
    } else if (ConstantPoolSDNode *CP = dyn_cast<ConstantPoolSDNode>(N0)) {
      AM.CP = CP->getConstVal();
      AM.Align = CP->getAlignment();
      AM.Disp += CP->getOffset();
      AM.SymbolFlags = CP->getTargetFlags();
    } else if (ExternalSymbolSDNode *S = dyn_cast<ExternalSymbolSDNode>(N0)) {
      AM.ES = S->getSymbol();
      AM.SymbolFlags = S->getTargetFlags();
    } else if (auto *S = dyn_cast<MCSymbolSDNode>(N0)) {
      AM.MCSym = S->getMCSymbol();
    } else if (JumpTableSDNode *J = dyn_cast<JumpTableSDNode>(N0)) {
      AM.JT = J->getIndex();
      AM.SymbolFlags = J->getTargetFlags();
    } else if (BlockAddressSDNode *BA = dyn_cast<BlockAddressSDNode>(N0)) {
      AM.BlockAddr = BA->getBlockAddress();
      AM.Disp += BA->getOffset();
      AM.SymbolFlags = BA->getTargetFlags();
    } else
      llvm_unreachable("Unhandled symbol reference node.");
    return false;
  }

  return true;
}

/// MatchAddress - Add the specified node to the specified addressing mode,
/// returning true if it cannot be done.  This just pattern matches for the
/// addressing mode.
bool X86DAGToDAGISel::MatchAddress(SDValue N, X86ISelAddressMode &AM) {
  if (MatchAddressRecursively(N, AM, 0))
    return true;

  // Post-processing: Convert lea(,%reg,2) to lea(%reg,%reg), which has
  // a smaller encoding and avoids a scaled-index.
  if (AM.Scale == 2 &&
      AM.BaseType == X86ISelAddressMode::RegBase &&
      AM.Base_Reg.getNode() == nullptr) {
    AM.Base_Reg = AM.IndexReg;
    AM.Scale = 1;
  }

  // Post-processing: Convert foo to foo(%rip), even in non-PIC mode,
  // because it has a smaller encoding.
  // TODO: Which other code models can use this?
  if (TM.getCodeModel() == CodeModel::Small &&
      Subtarget->is64Bit() &&
      AM.Scale == 1 &&
      AM.BaseType == X86ISelAddressMode::RegBase &&
      AM.Base_Reg.getNode() == nullptr &&
      AM.IndexReg.getNode() == nullptr &&
      AM.SymbolFlags == X86II::MO_NO_FLAG &&
      AM.hasSymbolicDisplacement())
    AM.Base_Reg = CurDAG->getRegister(X86::RIP, MVT::i64);

  return false;
}

// Insert a node into the DAG at least before the Pos node's position. This
// will reposition the node as needed, and will assign it a node ID that is <=
// the Pos node's ID. Note that this does *not* preserve the uniqueness of node
// IDs! The selection DAG must no longer depend on their uniqueness when this
// is used.
static void InsertDAGNode(SelectionDAG &DAG, SDValue Pos, SDValue N) {
  if (N.getNode()->getNodeId() == -1 ||
      N.getNode()->getNodeId() > Pos.getNode()->getNodeId()) {
    DAG.RepositionNode(Pos.getNode(), N.getNode());
    N.getNode()->setNodeId(Pos.getNode()->getNodeId());
  }
}

// Transform "(X >> (8-C1)) & (0xff << C1)" to "((X >> 8) & 0xff) << C1" if
// safe. This allows us to convert the shift and and into an h-register
// extract and a scaled index. Returns false if the simplification is
// performed.
static bool FoldMaskAndShiftToExtract(SelectionDAG &DAG, SDValue N,
                                      uint64_t Mask,
                                      SDValue Shift, SDValue X,
                                      X86ISelAddressMode &AM) {
  if (Shift.getOpcode() != ISD::SRL ||
      !isa<ConstantSDNode>(Shift.getOperand(1)) ||
      !Shift.hasOneUse())
    return true;

  int ScaleLog = 8 - Shift.getConstantOperandVal(1);
  if (ScaleLog <= 0 || ScaleLog >= 4 ||
      Mask != (0xffu << ScaleLog))
    return true;

  MVT VT = N.getSimpleValueType();
  SDLoc DL(N);
  SDValue Eight = DAG.getConstant(8, DL, MVT::i8);
  SDValue NewMask = DAG.getConstant(0xff, DL, VT);
  SDValue Srl = DAG.getNode(ISD::SRL, DL, VT, X, Eight);
  SDValue And = DAG.getNode(ISD::AND, DL, VT, Srl, NewMask);
  SDValue ShlCount = DAG.getConstant(ScaleLog, DL, MVT::i8);
  SDValue Shl = DAG.getNode(ISD::SHL, DL, VT, And, ShlCount);

  // Insert the new nodes into the topological ordering. We must do this in
  // a valid topological ordering as nothing is going to go back and re-sort
  // these nodes. We continually insert before 'N' in sequence as this is
  // essentially a pre-flattened and pre-sorted sequence of nodes. There is no
  // hierarchy left to express.
  InsertDAGNode(DAG, N, Eight);
  InsertDAGNode(DAG, N, Srl);
  InsertDAGNode(DAG, N, NewMask);
  InsertDAGNode(DAG, N, And);
  InsertDAGNode(DAG, N, ShlCount);
  InsertDAGNode(DAG, N, Shl);
  DAG.ReplaceAllUsesWith(N, Shl);
  AM.IndexReg = And;
  AM.Scale = (1 << ScaleLog);
  return false;
}

// Transforms "(X << C1) & C2" to "(X & (C2>>C1)) << C1" if safe and if this
// allows us to fold the shift into this addressing mode. Returns false if the
// transform succeeded.
static bool FoldMaskedShiftToScaledMask(SelectionDAG &DAG, SDValue N,
                                        uint64_t Mask,
                                        SDValue Shift, SDValue X,
                                        X86ISelAddressMode &AM) {
  if (Shift.getOpcode() != ISD::SHL ||
      !isa<ConstantSDNode>(Shift.getOperand(1)))
    return true;

  // Not likely to be profitable if either the AND or SHIFT node has more
  // than one use (unless all uses are for address computation). Besides,
  // isel mechanism requires their node ids to be reused.
  if (!N.hasOneUse() || !Shift.hasOneUse())
    return true;

  // Verify that the shift amount is something we can fold.
  unsigned ShiftAmt = Shift.getConstantOperandVal(1);
  if (ShiftAmt != 1 && ShiftAmt != 2 && ShiftAmt != 3)
    return true;

  MVT VT = N.getSimpleValueType();
  SDLoc DL(N);
  SDValue NewMask = DAG.getConstant(Mask >> ShiftAmt, DL, VT);
  SDValue NewAnd = DAG.getNode(ISD::AND, DL, VT, X, NewMask);
  SDValue NewShift = DAG.getNode(ISD::SHL, DL, VT, NewAnd, Shift.getOperand(1));

  // Insert the new nodes into the topological ordering. We must do this in
  // a valid topological ordering as nothing is going to go back and re-sort
  // these nodes. We continually insert before 'N' in sequence as this is
  // essentially a pre-flattened and pre-sorted sequence of nodes. There is no
  // hierarchy left to express.
  InsertDAGNode(DAG, N, NewMask);
  InsertDAGNode(DAG, N, NewAnd);
  InsertDAGNode(DAG, N, NewShift);
  DAG.ReplaceAllUsesWith(N, NewShift);

  AM.Scale = 1 << ShiftAmt;
  AM.IndexReg = NewAnd;
  return false;
}

// Implement some heroics to detect shifts of masked values where the mask can
// be replaced by extending the shift and undoing that in the addressing mode
// scale. Patterns such as (shl (srl x, c1), c2) are canonicalized into (and
// (srl x, SHIFT), MASK) by DAGCombines that don't know the shl can be done in
// the addressing mode. This results in code such as:
//
//   int f(short *y, int *lookup_table) {
//     ...
//     return *y + lookup_table[*y >> 11];
//   }
//
// Turning into:
//   movzwl (%rdi), %eax
//   movl %eax, %ecx
//   shrl $11, %ecx
//   addl (%rsi,%rcx,4), %eax
//
// Instead of:
//   movzwl (%rdi), %eax
//   movl %eax, %ecx
//   shrl $9, %ecx
//   andl $124, %rcx
//   addl (%rsi,%rcx), %eax
//
// Note that this function assumes the mask is provided as a mask *after* the
// value is shifted. The input chain may or may not match that, but computing
// such a mask is trivial.
static bool FoldMaskAndShiftToScale(SelectionDAG &DAG, SDValue N,
                                    uint64_t Mask,
                                    SDValue Shift, SDValue X,
                                    X86ISelAddressMode &AM) {
  if (Shift.getOpcode() != ISD::SRL || !Shift.hasOneUse() ||
      !isa<ConstantSDNode>(Shift.getOperand(1)))
    return true;

  unsigned ShiftAmt = Shift.getConstantOperandVal(1);
  unsigned MaskLZ = countLeadingZeros(Mask);
  unsigned MaskTZ = countTrailingZeros(Mask);

  // The amount of shift we're trying to fit into the addressing mode is taken
  // from the trailing zeros of the mask.
  unsigned AMShiftAmt = MaskTZ;

  // There is nothing we can do here unless the mask is removing some bits.
  // Also, the addressing mode can only represent shifts of 1, 2, or 3 bits.
  if (AMShiftAmt <= 0 || AMShiftAmt > 3) return true;

  // We also need to ensure that mask is a continuous run of bits.
  if (countTrailingOnes(Mask >> MaskTZ) + MaskTZ + MaskLZ != 64) return true;

  // Scale the leading zero count down based on the actual size of the value.
  // Also scale it down based on the size of the shift.
  MaskLZ -= (64 - X.getSimpleValueType().getSizeInBits()) + ShiftAmt;

  // The final check is to ensure that any masked out high bits of X are
  // already known to be zero. Otherwise, the mask has a semantic impact
  // other than masking out a couple of low bits. Unfortunately, because of
  // the mask, zero extensions will be removed from operands in some cases.
  // This code works extra hard to look through extensions because we can
  // replace them with zero extensions cheaply if necessary.
  bool ReplacingAnyExtend = false;
  if (X.getOpcode() == ISD::ANY_EXTEND) {
    unsigned ExtendBits = X.getSimpleValueType().getSizeInBits() -
                          X.getOperand(0).getSimpleValueType().getSizeInBits();
    // Assume that we'll replace the any-extend with a zero-extend, and
    // narrow the search to the extended value.
    X = X.getOperand(0);
    MaskLZ = ExtendBits > MaskLZ ? 0 : MaskLZ - ExtendBits;
    ReplacingAnyExtend = true;
  }
  APInt MaskedHighBits =
    APInt::getHighBitsSet(X.getSimpleValueType().getSizeInBits(), MaskLZ);
  APInt KnownZero, KnownOne;
  DAG.computeKnownBits(X, KnownZero, KnownOne);
  if (MaskedHighBits != KnownZero) return true;

  // We've identified a pattern that can be transformed into a single shift
  // and an addressing mode. Make it so.
  MVT VT = N.getSimpleValueType();
  if (ReplacingAnyExtend) {
    assert(X.getValueType() != VT);
    // We looked through an ANY_EXTEND node, insert a ZERO_EXTEND.
    SDValue NewX = DAG.getNode(ISD::ZERO_EXTEND, SDLoc(X), VT, X);
    InsertDAGNode(DAG, N, NewX);
    X = NewX;
  }
  SDLoc DL(N);
  SDValue NewSRLAmt = DAG.getConstant(ShiftAmt + AMShiftAmt, DL, MVT::i8);
  SDValue NewSRL = DAG.getNode(ISD::SRL, DL, VT, X, NewSRLAmt);
  SDValue NewSHLAmt = DAG.getConstant(AMShiftAmt, DL, MVT::i8);
  SDValue NewSHL = DAG.getNode(ISD::SHL, DL, VT, NewSRL, NewSHLAmt);

  // Insert the new nodes into the topological ordering. We must do this in
  // a valid topological ordering as nothing is going to go back and re-sort
  // these nodes. We continually insert before 'N' in sequence as this is
  // essentially a pre-flattened and pre-sorted sequence of nodes. There is no
  // hierarchy left to express.
  InsertDAGNode(DAG, N, NewSRLAmt);
  InsertDAGNode(DAG, N, NewSRL);
  InsertDAGNode(DAG, N, NewSHLAmt);
  InsertDAGNode(DAG, N, NewSHL);
  DAG.ReplaceAllUsesWith(N, NewSHL);

  AM.Scale = 1 << AMShiftAmt;
  AM.IndexReg = NewSRL;
  return false;
}

bool X86DAGToDAGISel::MatchAddressRecursively(SDValue N, X86ISelAddressMode &AM,
                                              unsigned Depth) {
  SDLoc dl(N);
  DEBUG({
      dbgs() << "MatchAddress: ";
      AM.dump();
    });
  // Limit recursion.
  if (Depth > 5)
    return MatchAddressBase(N, AM);

  // If this is already a %rip relative address, we can only merge immediates
  // into it.  Instead of handling this in every case, we handle it here.
  // RIP relative addressing: %rip + 32-bit displacement!
  if (AM.isRIPRelative()) {
    // FIXME: JumpTable and ExternalSymbol address currently don't like
    // displacements.  It isn't very important, but this should be fixed for
    // consistency.
    if (!(AM.ES || AM.MCSym) && AM.JT != -1)
      return true;

    if (ConstantSDNode *Cst = dyn_cast<ConstantSDNode>(N))
      if (!FoldOffsetIntoAddress(Cst->getSExtValue(), AM))
        return false;
    return true;
  }

  switch (N.getOpcode()) {
  default: break;
  case ISD::LOCAL_RECOVER: {
    if (!AM.hasSymbolicDisplacement() && AM.Disp == 0)
      if (const auto *ESNode = dyn_cast<MCSymbolSDNode>(N.getOperand(0))) {
        // Use the symbol and don't prefix it.
        AM.MCSym = ESNode->getMCSymbol();
        return false;
      }
    break;
  }
  case ISD::Constant: {
    uint64_t Val = cast<ConstantSDNode>(N)->getSExtValue();
    if (!FoldOffsetIntoAddress(Val, AM))
      return false;
    break;
  }

  case X86ISD::Wrapper:
  case X86ISD::WrapperRIP:
    if (!MatchWrapper(N, AM))
      return false;
    break;

  case ISD::LOAD:
    if (!MatchLoadInAddress(cast<LoadSDNode>(N), AM))
      return false;
    break;

  case ISD::FrameIndex:
    if (AM.BaseType == X86ISelAddressMode::RegBase &&
        AM.Base_Reg.getNode() == nullptr &&
        (!Subtarget->is64Bit() || isDispSafeForFrameIndex(AM.Disp))) {
      AM.BaseType = X86ISelAddressMode::FrameIndexBase;
      AM.Base_FrameIndex = cast<FrameIndexSDNode>(N)->getIndex();
      return false;
    }
    break;

  case ISD::SHL:
    if (AM.IndexReg.getNode() != nullptr || AM.Scale != 1)
      break;

    if (ConstantSDNode
          *CN = dyn_cast<ConstantSDNode>(N.getNode()->getOperand(1))) {
      unsigned Val = CN->getZExtValue();
      // Note that we handle x<<1 as (,x,2) rather than (x,x) here so
      // that the base operand remains free for further matching. If
      // the base doesn't end up getting used, a post-processing step
      // in MatchAddress turns (,x,2) into (x,x), which is cheaper.
      if (Val == 1 || Val == 2 || Val == 3) {
        AM.Scale = 1 << Val;
        SDValue ShVal = N.getNode()->getOperand(0);

        // Okay, we know that we have a scale by now.  However, if the scaled
        // value is an add of something and a constant, we can fold the
        // constant into the disp field here.
        if (CurDAG->isBaseWithConstantOffset(ShVal)) {
          AM.IndexReg = ShVal.getNode()->getOperand(0);
          ConstantSDNode *AddVal =
            cast<ConstantSDNode>(ShVal.getNode()->getOperand(1));
          uint64_t Disp = (uint64_t)AddVal->getSExtValue() << Val;
          if (!FoldOffsetIntoAddress(Disp, AM))
            return false;
        }

        AM.IndexReg = ShVal;
        return false;
      }
    }
    break;

  case ISD::SRL: {
    // Scale must not be used already.
    if (AM.IndexReg.getNode() != nullptr || AM.Scale != 1) break;

    SDValue And = N.getOperand(0);
    if (And.getOpcode() != ISD::AND) break;
    SDValue X = And.getOperand(0);

    // We only handle up to 64-bit values here as those are what matter for
    // addressing mode optimizations.
    if (X.getSimpleValueType().getSizeInBits() > 64) break;

    // The mask used for the transform is expected to be post-shift, but we
    // found the shift first so just apply the shift to the mask before passing
    // it down.
    if (!isa<ConstantSDNode>(N.getOperand(1)) ||
        !isa<ConstantSDNode>(And.getOperand(1)))
      break;
    uint64_t Mask = And.getConstantOperandVal(1) >> N.getConstantOperandVal(1);

    // Try to fold the mask and shift into the scale, and return false if we
    // succeed.
    if (!FoldMaskAndShiftToScale(*CurDAG, N, Mask, N, X, AM))
      return false;
    break;
  }

  case ISD::SMUL_LOHI:
  case ISD::UMUL_LOHI:
    // A mul_lohi where we need the low part can be folded as a plain multiply.
    if (N.getResNo() != 0) break;
    // FALL THROUGH
  case ISD::MUL:
  case X86ISD::MUL_IMM:
    // X*[3,5,9] -> X+X*[2,4,8]
    if (AM.BaseType == X86ISelAddressMode::RegBase &&
        AM.Base_Reg.getNode() == nullptr &&
        AM.IndexReg.getNode() == nullptr) {
      if (ConstantSDNode
            *CN = dyn_cast<ConstantSDNode>(N.getNode()->getOperand(1)))
        if (CN->getZExtValue() == 3 || CN->getZExtValue() == 5 ||
            CN->getZExtValue() == 9) {
          AM.Scale = unsigned(CN->getZExtValue())-1;

          SDValue MulVal = N.getNode()->getOperand(0);
          SDValue Reg;

          // Okay, we know that we have a scale by now.  However, if the scaled
          // value is an add of something and a constant, we can fold the
          // constant into the disp field here.
          if (MulVal.getNode()->getOpcode() == ISD::ADD && MulVal.hasOneUse() &&
              isa<ConstantSDNode>(MulVal.getNode()->getOperand(1))) {
            Reg = MulVal.getNode()->getOperand(0);
            ConstantSDNode *AddVal =
              cast<ConstantSDNode>(MulVal.getNode()->getOperand(1));
            uint64_t Disp = AddVal->getSExtValue() * CN->getZExtValue();
            if (FoldOffsetIntoAddress(Disp, AM))
              Reg = N.getNode()->getOperand(0);
          } else {
            Reg = N.getNode()->getOperand(0);
          }

          AM.IndexReg = AM.Base_Reg = Reg;
          return false;
        }
    }
    break;

  case ISD::SUB: {
    // Given A-B, if A can be completely folded into the address and
    // the index field with the index field unused, use -B as the index.
    // This is a win if a has multiple parts that can be folded into
    // the address. Also, this saves a mov if the base register has
    // other uses, since it avoids a two-address sub instruction, however
    // it costs an additional mov if the index register has other uses.

    // Add an artificial use to this node so that we can keep track of
    // it if it gets CSE'd with a different node.
    HandleSDNode Handle(N);

    // Test if the LHS of the sub can be folded.
    X86ISelAddressMode Backup = AM;
    if (MatchAddressRecursively(N.getNode()->getOperand(0), AM, Depth+1)) {
      AM = Backup;
      break;
    }
    // Test if the index field is free for use.
    if (AM.IndexReg.getNode() || AM.isRIPRelative()) {
      AM = Backup;
      break;
    }

    int Cost = 0;
    SDValue RHS = Handle.getValue().getNode()->getOperand(1);
    // If the RHS involves a register with multiple uses, this
    // transformation incurs an extra mov, due to the neg instruction
    // clobbering its operand.
    if (!RHS.getNode()->hasOneUse() ||
        RHS.getNode()->getOpcode() == ISD::CopyFromReg ||
        RHS.getNode()->getOpcode() == ISD::TRUNCATE ||
        RHS.getNode()->getOpcode() == ISD::ANY_EXTEND ||
        (RHS.getNode()->getOpcode() == ISD::ZERO_EXTEND &&
         RHS.getNode()->getOperand(0).getValueType() == MVT::i32))
      ++Cost;
    // If the base is a register with multiple uses, this
    // transformation may save a mov.
    if ((AM.BaseType == X86ISelAddressMode::RegBase &&
         AM.Base_Reg.getNode() &&
         !AM.Base_Reg.getNode()->hasOneUse()) ||
        AM.BaseType == X86ISelAddressMode::FrameIndexBase)
      --Cost;
    // If the folded LHS was interesting, this transformation saves
    // address arithmetic.
    if ((AM.hasSymbolicDisplacement() && !Backup.hasSymbolicDisplacement()) +
        ((AM.Disp != 0) && (Backup.Disp == 0)) +
        (AM.Segment.getNode() && !Backup.Segment.getNode()) >= 2)
      --Cost;
    // If it doesn't look like it may be an overall win, don't do it.
    if (Cost >= 0) {
      AM = Backup;
      break;
    }

    // Ok, the transformation is legal and appears profitable. Go for it.
    SDValue Zero = CurDAG->getConstant(0, dl, N.getValueType());
    SDValue Neg = CurDAG->getNode(ISD::SUB, dl, N.getValueType(), Zero, RHS);
    AM.IndexReg = Neg;
    AM.Scale = 1;

    // Insert the new nodes into the topological ordering.
    InsertDAGNode(*CurDAG, N, Zero);
    InsertDAGNode(*CurDAG, N, Neg);
    return false;
  }

  case ISD::ADD: {
    // Add an artificial use to this node so that we can keep track of
    // it if it gets CSE'd with a different node.
    HandleSDNode Handle(N);

    X86ISelAddressMode Backup = AM;
    if (!MatchAddressRecursively(N.getOperand(0), AM, Depth+1) &&
        !MatchAddressRecursively(Handle.getValue().getOperand(1), AM, Depth+1))
      return false;
    AM = Backup;

    // Try again after commuting the operands.
    if (!MatchAddressRecursively(Handle.getValue().getOperand(1), AM, Depth+1)&&
        !MatchAddressRecursively(Handle.getValue().getOperand(0), AM, Depth+1))
      return false;
    AM = Backup;

    // If we couldn't fold both operands into the address at the same time,
    // see if we can just put each operand into a register and fold at least
    // the add.
    if (AM.BaseType == X86ISelAddressMode::RegBase &&
        !AM.Base_Reg.getNode() &&
        !AM.IndexReg.getNode()) {
      N = Handle.getValue();
      AM.Base_Reg = N.getOperand(0);
      AM.IndexReg = N.getOperand(1);
      AM.Scale = 1;
      return false;
    }
    N = Handle.getValue();
    break;
  }

  case ISD::OR:
    // Handle "X | C" as "X + C" iff X is known to have C bits clear.
    if (CurDAG->isBaseWithConstantOffset(N)) {
      X86ISelAddressMode Backup = AM;
      ConstantSDNode *CN = cast<ConstantSDNode>(N.getOperand(1));

      // Start with the LHS as an addr mode.
      if (!MatchAddressRecursively(N.getOperand(0), AM, Depth+1) &&
          !FoldOffsetIntoAddress(CN->getSExtValue(), AM))
        return false;
      AM = Backup;
    }
    break;

  case ISD::AND: {
    // Perform some heroic transforms on an and of a constant-count shift
    // with a constant to enable use of the scaled offset field.

    // Scale must not be used already.
    if (AM.IndexReg.getNode() != nullptr || AM.Scale != 1) break;

    SDValue Shift = N.getOperand(0);
    if (Shift.getOpcode() != ISD::SRL && Shift.getOpcode() != ISD::SHL) break;
    SDValue X = Shift.getOperand(0);

    // We only handle up to 64-bit values here as those are what matter for
    // addressing mode optimizations.
    if (X.getSimpleValueType().getSizeInBits() > 64) break;

    if (!isa<ConstantSDNode>(N.getOperand(1)))
      break;
    uint64_t Mask = N.getConstantOperandVal(1);

    // Try to fold the mask and shift into an extract and scale.
    if (!FoldMaskAndShiftToExtract(*CurDAG, N, Mask, Shift, X, AM))
      return false;

    // Try to fold the mask and shift directly into the scale.
    if (!FoldMaskAndShiftToScale(*CurDAG, N, Mask, Shift, X, AM))
      return false;

    // Try to swap the mask and shift to place shifts which can be done as
    // a scale on the outside of the mask.
    if (!FoldMaskedShiftToScaledMask(*CurDAG, N, Mask, Shift, X, AM))
      return false;
    break;
  }
  }

  return MatchAddressBase(N, AM);
}

/// MatchAddressBase - Helper for MatchAddress. Add the specified node to the
/// specified addressing mode without any further recursion.
bool X86DAGToDAGISel::MatchAddressBase(SDValue N, X86ISelAddressMode &AM) {
  // Is the base register already occupied?
  if (AM.BaseType != X86ISelAddressMode::RegBase || AM.Base_Reg.getNode()) {
    // If so, check to see if the scale index register is set.
    if (!AM.IndexReg.getNode()) {
      AM.IndexReg = N;
      AM.Scale = 1;
      return false;
    }

    // Otherwise, we cannot select it.
    return true;
  }

  // Default, generate it as a register.
  AM.BaseType = X86ISelAddressMode::RegBase;
  AM.Base_Reg = N;
  return false;
}

bool X86DAGToDAGISel::SelectVectorAddr(SDNode *Parent, SDValue N, SDValue &Base,
                                      SDValue &Scale, SDValue &Index,
                                      SDValue &Disp, SDValue &Segment) {

  MaskedGatherScatterSDNode *Mgs = dyn_cast<MaskedGatherScatterSDNode>(Parent);
  if (!Mgs)
    return false;
  X86ISelAddressMode AM;
  unsigned AddrSpace = Mgs->getPointerInfo().getAddrSpace();
  // AddrSpace 256 -> GS, 257 -> FS.
  if (AddrSpace == 256)
    AM.Segment = CurDAG->getRegister(X86::GS, MVT::i16);
  if (AddrSpace == 257)
    AM.Segment = CurDAG->getRegister(X86::FS, MVT::i16);

  SDLoc DL(N);
  Base = Mgs->getBasePtr();
  Index = Mgs->getIndex();
  unsigned ScalarSize = Mgs->getValue().getValueType().getScalarSizeInBits();
  Scale = getI8Imm(ScalarSize/8, DL);

  // If Base is 0, the whole address is in index and the Scale is 1
  if (isa<ConstantSDNode>(Base)) {
    assert(dyn_cast<ConstantSDNode>(Base)->isNullValue() &&
           "Unexpected base in gather/scatter");
    Scale = getI8Imm(1, DL);
    Base = CurDAG->getRegister(0, MVT::i32);
  }
  if (AM.Segment.getNode())
    Segment = AM.Segment;
  else
    Segment = CurDAG->getRegister(0, MVT::i32);
  Disp = CurDAG->getTargetConstant(0, DL, MVT::i32);
  return true;
}

/// SelectAddr - returns true if it is able pattern match an addressing mode.
/// It returns the operands which make up the maximal addressing mode it can
/// match by reference.
///
/// Parent is the parent node of the addr operand that is being matched.  It
/// is always a load, store, atomic node, or null.  It is only null when
/// checking memory operands for inline asm nodes.
bool X86DAGToDAGISel::SelectAddr(SDNode *Parent, SDValue N, SDValue &Base,
                                 SDValue &Scale, SDValue &Index,
                                 SDValue &Disp, SDValue &Segment) {
  X86ISelAddressMode AM;

  if (Parent &&
      // This list of opcodes are all the nodes that have an "addr:$ptr" operand
      // that are not a MemSDNode, and thus don't have proper addrspace info.
      Parent->getOpcode() != ISD::INTRINSIC_W_CHAIN && // unaligned loads, fixme
      Parent->getOpcode() != ISD::INTRINSIC_VOID && // nontemporal stores
      Parent->getOpcode() != X86ISD::TLSCALL && // Fixme
      Parent->getOpcode() != X86ISD::EH_SJLJ_SETJMP && // setjmp
      Parent->getOpcode() != X86ISD::EH_SJLJ_LONGJMP) { // longjmp
    unsigned AddrSpace =
      cast<MemSDNode>(Parent)->getPointerInfo().getAddrSpace();
    // AddrSpace 256 -> GS, 257 -> FS.
    if (AddrSpace == 256)
      AM.Segment = CurDAG->getRegister(X86::GS, MVT::i16);
    if (AddrSpace == 257)
      AM.Segment = CurDAG->getRegister(X86::FS, MVT::i16);
  }

  if (MatchAddress(N, AM))
    return false;

  MVT VT = N.getSimpleValueType();
  if (AM.BaseType == X86ISelAddressMode::RegBase) {
    if (!AM.Base_Reg.getNode())
      AM.Base_Reg = CurDAG->getRegister(0, VT);
  }

  if (!AM.IndexReg.getNode())
    AM.IndexReg = CurDAG->getRegister(0, VT);

  getAddressOperands(AM, SDLoc(N), Base, Scale, Index, Disp, Segment);
  return true;
}

/// SelectScalarSSELoad - Match a scalar SSE load.  In particular, we want to
/// match a load whose top elements are either undef or zeros.  The load flavor
/// is derived from the type of N, which is either v4f32 or v2f64.
///
/// We also return:
///   PatternChainNode: this is the matched node that has a chain input and
///   output.
bool X86DAGToDAGISel::SelectScalarSSELoad(SDNode *Root,
                                          SDValue N, SDValue &Base,
                                          SDValue &Scale, SDValue &Index,
                                          SDValue &Disp, SDValue &Segment,
                                          SDValue &PatternNodeWithChain) {
  if (N.getOpcode() == ISD::SCALAR_TO_VECTOR) {
    PatternNodeWithChain = N.getOperand(0);
    if (ISD::isNON_EXTLoad(PatternNodeWithChain.getNode()) &&
        PatternNodeWithChain.hasOneUse() &&
        IsProfitableToFold(N.getOperand(0), N.getNode(), Root) &&
        IsLegalToFold(N.getOperand(0), N.getNode(), Root, OptLevel)) {
      LoadSDNode *LD = cast<LoadSDNode>(PatternNodeWithChain);
      if (!SelectAddr(LD, LD->getBasePtr(), Base, Scale, Index, Disp, Segment))
        return false;
      return true;
    }
  }

  // Also handle the case where we explicitly require zeros in the top
  // elements.  This is a vector shuffle from the zero vector.
  if (N.getOpcode() == X86ISD::VZEXT_MOVL && N.getNode()->hasOneUse() &&
      // Check to see if the top elements are all zeros (or bitcast of zeros).
      N.getOperand(0).getOpcode() == ISD::SCALAR_TO_VECTOR &&
      N.getOperand(0).getNode()->hasOneUse() &&
      ISD::isNON_EXTLoad(N.getOperand(0).getOperand(0).getNode()) &&
      N.getOperand(0).getOperand(0).hasOneUse() &&
      IsProfitableToFold(N.getOperand(0), N.getNode(), Root) &&
      IsLegalToFold(N.getOperand(0), N.getNode(), Root, OptLevel)) {
    // Okay, this is a zero extending load.  Fold it.
    LoadSDNode *LD = cast<LoadSDNode>(N.getOperand(0).getOperand(0));
    if (!SelectAddr(LD, LD->getBasePtr(), Base, Scale, Index, Disp, Segment))
      return false;
    PatternNodeWithChain = SDValue(LD, 0);
    return true;
  }
  return false;
}


bool X86DAGToDAGISel::SelectMOV64Imm32(SDValue N, SDValue &Imm) {
  if (const ConstantSDNode *CN = dyn_cast<ConstantSDNode>(N)) {
    uint64_t ImmVal = CN->getZExtValue();
    if ((uint32_t)ImmVal != (uint64_t)ImmVal)
      return false;

    Imm = CurDAG->getTargetConstant(ImmVal, SDLoc(N), MVT::i64);
    return true;
  }

  // In static codegen with small code model, we can get the address of a label
  // into a register with 'movl'. TableGen has already made sure we're looking
  // at a label of some kind.
  assert(N->getOpcode() == X86ISD::Wrapper &&
         "Unexpected node type for MOV32ri64");
  N = N.getOperand(0);

  if (N->getOpcode() != ISD::TargetConstantPool &&
      N->getOpcode() != ISD::TargetJumpTable &&
      N->getOpcode() != ISD::TargetGlobalAddress &&
      N->getOpcode() != ISD::TargetExternalSymbol &&
      N->getOpcode() != ISD::MCSymbol &&
      N->getOpcode() != ISD::TargetBlockAddress)
    return false;

  Imm = N;
  return TM.getCodeModel() == CodeModel::Small;
}

bool X86DAGToDAGISel::SelectLEA64_32Addr(SDValue N, SDValue &Base,
                                         SDValue &Scale, SDValue &Index,
                                         SDValue &Disp, SDValue &Segment) {
  if (!SelectLEAAddr(N, Base, Scale, Index, Disp, Segment))
    return false;

  SDLoc DL(N);
  RegisterSDNode *RN = dyn_cast<RegisterSDNode>(Base);
  if (RN && RN->getReg() == 0)
    Base = CurDAG->getRegister(0, MVT::i64);
  else if (Base.getValueType() == MVT::i32 && !dyn_cast<FrameIndexSDNode>(Base)) {
    // Base could already be %rip, particularly in the x32 ABI.
    Base = SDValue(CurDAG->getMachineNode(
                       TargetOpcode::SUBREG_TO_REG, DL, MVT::i64,
                       CurDAG->getTargetConstant(0, DL, MVT::i64),
                       Base,
                       CurDAG->getTargetConstant(X86::sub_32bit, DL, MVT::i32)),
                   0);
  }

  RN = dyn_cast<RegisterSDNode>(Index);
  if (RN && RN->getReg() == 0)
    Index = CurDAG->getRegister(0, MVT::i64);
  else {
    assert(Index.getValueType() == MVT::i32 &&
           "Expect to be extending 32-bit registers for use in LEA");
    Index = SDValue(CurDAG->getMachineNode(
                        TargetOpcode::SUBREG_TO_REG, DL, MVT::i64,
                        CurDAG->getTargetConstant(0, DL, MVT::i64),
                        Index,
                        CurDAG->getTargetConstant(X86::sub_32bit, DL,
                                                  MVT::i32)),
                    0);
  }

  return true;
}

/// SelectLEAAddr - it calls SelectAddr and determines if the maximal addressing
/// mode it matches can be cost effectively emitted as an LEA instruction.
bool X86DAGToDAGISel::SelectLEAAddr(SDValue N,
                                    SDValue &Base, SDValue &Scale,
                                    SDValue &Index, SDValue &Disp,
                                    SDValue &Segment) {
  X86ISelAddressMode AM;

  // Set AM.Segment to prevent MatchAddress from using one. LEA doesn't support
  // segments.
  SDValue Copy = AM.Segment;
  SDValue T = CurDAG->getRegister(0, MVT::i32);
  AM.Segment = T;
  if (MatchAddress(N, AM))
    return false;
  assert (T == AM.Segment);
  AM.Segment = Copy;

  MVT VT = N.getSimpleValueType();
  unsigned Complexity = 0;
  if (AM.BaseType == X86ISelAddressMode::RegBase)
    if (AM.Base_Reg.getNode())
      Complexity = 1;
    else
      AM.Base_Reg = CurDAG->getRegister(0, VT);
  else if (AM.BaseType == X86ISelAddressMode::FrameIndexBase)
    Complexity = 4;

  if (AM.IndexReg.getNode())
    Complexity++;
  else
    AM.IndexReg = CurDAG->getRegister(0, VT);

  // Don't match just leal(,%reg,2). It's cheaper to do addl %reg, %reg, or with
  // a simple shift.
  if (AM.Scale > 1)
    Complexity++;

  // FIXME: We are artificially lowering the criteria to turn ADD %reg, $GA
  // to a LEA. This is determined with some expermentation but is by no means
  // optimal (especially for code size consideration). LEA is nice because of
  // its three-address nature. Tweak the cost function again when we can run
  // convertToThreeAddress() at register allocation time.
  if (AM.hasSymbolicDisplacement()) {
    // For X86-64, we should always use lea to materialize RIP relative
    // addresses.
    if (Subtarget->is64Bit())
      Complexity = 4;
    else
      Complexity += 2;
  }

  if (AM.Disp && (AM.Base_Reg.getNode() || AM.IndexReg.getNode()))
    Complexity++;

  // If it isn't worth using an LEA, reject it.
  if (Complexity <= 2)
    return false;

  getAddressOperands(AM, SDLoc(N), Base, Scale, Index, Disp, Segment);
  return true;
}

/// SelectTLSADDRAddr - This is only run on TargetGlobalTLSAddress nodes.
bool X86DAGToDAGISel::SelectTLSADDRAddr(SDValue N, SDValue &Base,
                                        SDValue &Scale, SDValue &Index,
                                        SDValue &Disp, SDValue &Segment) {
  assert(N.getOpcode() == ISD::TargetGlobalTLSAddress);
  const GlobalAddressSDNode *GA = cast<GlobalAddressSDNode>(N);

  X86ISelAddressMode AM;
  AM.GV = GA->getGlobal();
  AM.Disp += GA->getOffset();
  AM.Base_Reg = CurDAG->getRegister(0, N.getValueType());
  AM.SymbolFlags = GA->getTargetFlags();

  if (N.getValueType() == MVT::i32) {
    AM.Scale = 1;
    AM.IndexReg = CurDAG->getRegister(X86::EBX, MVT::i32);
  } else {
    AM.IndexReg = CurDAG->getRegister(0, MVT::i64);
  }

  getAddressOperands(AM, SDLoc(N), Base, Scale, Index, Disp, Segment);
  return true;
}


bool X86DAGToDAGISel::TryFoldLoad(SDNode *P, SDValue N,
                                  SDValue &Base, SDValue &Scale,
                                  SDValue &Index, SDValue &Disp,
                                  SDValue &Segment) {
  if (!ISD::isNON_EXTLoad(N.getNode()) ||
      !IsProfitableToFold(N, P, P) ||
      !IsLegalToFold(N, P, P, OptLevel))
    return false;

  return SelectAddr(N.getNode(),
                    N.getOperand(1), Base, Scale, Index, Disp, Segment);
}

/// getGlobalBaseReg - Return an SDNode that returns the value of
/// the global base register. Output instructions required to
/// initialize the global base register, if necessary.
///
SDNode *X86DAGToDAGISel::getGlobalBaseReg() {
  unsigned GlobalBaseReg = getInstrInfo()->getGlobalBaseReg(MF);
  auto &DL = MF->getDataLayout();
  return CurDAG->getRegister(GlobalBaseReg, TLI->getPointerTy(DL)).getNode();
}

/// Atomic opcode table
///
enum AtomicOpc {
  ADD,
  SUB,
  INC,
  DEC,
  OR,
  AND,
  XOR,
  AtomicOpcEnd
};

enum AtomicSz {
  ConstantI8,
  I8,
  SextConstantI16,
  ConstantI16,
  I16,
  SextConstantI32,
  ConstantI32,
  I32,
  SextConstantI64,
  ConstantI64,
  I64,
  AtomicSzEnd
};

static const uint16_t AtomicOpcTbl[AtomicOpcEnd][AtomicSzEnd] = {
  {
    X86::LOCK_ADD8mi,
    X86::LOCK_ADD8mr,
    X86::LOCK_ADD16mi8,
    X86::LOCK_ADD16mi,
    X86::LOCK_ADD16mr,
    X86::LOCK_ADD32mi8,
    X86::LOCK_ADD32mi,
    X86::LOCK_ADD32mr,
    X86::LOCK_ADD64mi8,
    X86::LOCK_ADD64mi32,
    X86::LOCK_ADD64mr,
  },
  {
    X86::LOCK_SUB8mi,
    X86::LOCK_SUB8mr,
    X86::LOCK_SUB16mi8,
    X86::LOCK_SUB16mi,
    X86::LOCK_SUB16mr,
    X86::LOCK_SUB32mi8,
    X86::LOCK_SUB32mi,
    X86::LOCK_SUB32mr,
    X86::LOCK_SUB64mi8,
    X86::LOCK_SUB64mi32,
    X86::LOCK_SUB64mr,
  },
  {
    0,
    X86::LOCK_INC8m,
    0,
    0,
    X86::LOCK_INC16m,
    0,
    0,
    X86::LOCK_INC32m,
    0,
    0,
    X86::LOCK_INC64m,
  },
  {
    0,
    X86::LOCK_DEC8m,
    0,
    0,
    X86::LOCK_DEC16m,
    0,
    0,
    X86::LOCK_DEC32m,
    0,
    0,
    X86::LOCK_DEC64m,
  },
  {
    X86::LOCK_OR8mi,
    X86::LOCK_OR8mr,
    X86::LOCK_OR16mi8,
    X86::LOCK_OR16mi,
    X86::LOCK_OR16mr,
    X86::LOCK_OR32mi8,
    X86::LOCK_OR32mi,
    X86::LOCK_OR32mr,
    X86::LOCK_OR64mi8,
    X86::LOCK_OR64mi32,
    X86::LOCK_OR64mr,
  },
  {
    X86::LOCK_AND8mi,
    X86::LOCK_AND8mr,
    X86::LOCK_AND16mi8,
    X86::LOCK_AND16mi,
    X86::LOCK_AND16mr,
    X86::LOCK_AND32mi8,
    X86::LOCK_AND32mi,
    X86::LOCK_AND32mr,
    X86::LOCK_AND64mi8,
    X86::LOCK_AND64mi32,
    X86::LOCK_AND64mr,
  },
  {
    X86::LOCK_XOR8mi,
    X86::LOCK_XOR8mr,
    X86::LOCK_XOR16mi8,
    X86::LOCK_XOR16mi,
    X86::LOCK_XOR16mr,
    X86::LOCK_XOR32mi8,
    X86::LOCK_XOR32mi,
    X86::LOCK_XOR32mr,
    X86::LOCK_XOR64mi8,
    X86::LOCK_XOR64mi32,
    X86::LOCK_XOR64mr,
  }
};

// Return the target constant operand for atomic-load-op and do simple
// translations, such as from atomic-load-add to lock-sub. The return value is
// one of the following 3 cases:
// + target-constant, the operand could be supported as a target constant.
// + empty, the operand is not needed any more with the new op selected.
// + non-empty, otherwise.
static SDValue getAtomicLoadArithTargetConstant(SelectionDAG *CurDAG,
                                                SDLoc dl,
                                                enum AtomicOpc &Op, MVT NVT,
                                                SDValue Val,
                                                const X86Subtarget *Subtarget) {
  if (ConstantSDNode *CN = dyn_cast<ConstantSDNode>(Val)) {
    int64_t CNVal = CN->getSExtValue();
    // Quit if not 32-bit imm.
    if ((int32_t)CNVal != CNVal)
      return Val;
    // Quit if INT32_MIN: it would be negated as it is negative and overflow,
    // producing an immediate that does not fit in the 32 bits available for
    // an immediate operand to sub. However, it still fits in 32 bits for the
    // add (since it is not negated) so we can return target-constant.
    if (CNVal == INT32_MIN)
      return CurDAG->getTargetConstant(CNVal, dl, NVT);
    // For atomic-load-add, we could do some optimizations.
    if (Op == ADD) {
      // Translate to INC/DEC if ADD by 1 or -1.
      if (((CNVal == 1) || (CNVal == -1)) && !Subtarget->slowIncDec()) {
        Op = (CNVal == 1) ? INC : DEC;
        // No more constant operand after being translated into INC/DEC.
        return SDValue();
      }
      // Translate to SUB if ADD by negative value.
      if (CNVal < 0) {
        Op = SUB;
        CNVal = -CNVal;
      }
    }
    return CurDAG->getTargetConstant(CNVal, dl, NVT);
  }

  // If the value operand is single-used, try to optimize it.
  if (Op == ADD && Val.hasOneUse()) {
    // Translate (atomic-load-add ptr (sub 0 x)) back to (lock-sub x).
    if (Val.getOpcode() == ISD::SUB && X86::isZeroNode(Val.getOperand(0))) {
      Op = SUB;
      return Val.getOperand(1);
    }
    // A special case for i16, which needs truncating as, in most cases, it's
    // promoted to i32. We will translate
    // (atomic-load-add (truncate (sub 0 x))) to (lock-sub (EXTRACT_SUBREG x))
    if (Val.getOpcode() == ISD::TRUNCATE && NVT == MVT::i16 &&
        Val.getOperand(0).getOpcode() == ISD::SUB &&
        X86::isZeroNode(Val.getOperand(0).getOperand(0))) {
      Op = SUB;
      Val = Val.getOperand(0);
      return CurDAG->getTargetExtractSubreg(X86::sub_16bit, dl, NVT,
                                            Val.getOperand(1));
    }
  }

  return Val;
}

SDNode *X86DAGToDAGISel::SelectAtomicLoadArith(SDNode *Node, MVT NVT) {
  if (Node->hasAnyUseOfValue(0))
    return nullptr;

  SDLoc dl(Node);

  // Optimize common patterns for __sync_or_and_fetch and similar arith
  // operations where the result is not used. This allows us to use the "lock"
  // version of the arithmetic instruction.
  SDValue Chain = Node->getOperand(0);
  SDValue Ptr = Node->getOperand(1);
  SDValue Val = Node->getOperand(2);
  SDValue Base, Scale, Index, Disp, Segment;
  if (!SelectAddr(Node, Ptr, Base, Scale, Index, Disp, Segment))
    return nullptr;

  // Which index into the table.
  enum AtomicOpc Op;
  switch (Node->getOpcode()) {
    default:
      return nullptr;
    case ISD::ATOMIC_LOAD_OR:
      Op = OR;
      break;
    case ISD::ATOMIC_LOAD_AND:
      Op = AND;
      break;
    case ISD::ATOMIC_LOAD_XOR:
      Op = XOR;
      break;
    case ISD::ATOMIC_LOAD_ADD:
      Op = ADD;
      break;
  }

  Val = getAtomicLoadArithTargetConstant(CurDAG, dl, Op, NVT, Val, Subtarget);
  bool isUnOp = !Val.getNode();
  bool isCN = Val.getNode() && (Val.getOpcode() == ISD::TargetConstant);

  unsigned Opc = 0;
  switch (NVT.SimpleTy) {
    default: return nullptr;
    case MVT::i8:
      if (isCN)
        Opc = AtomicOpcTbl[Op][ConstantI8];
      else
        Opc = AtomicOpcTbl[Op][I8];
      break;
    case MVT::i16:
      if (isCN) {
        if (immSext8(Val.getNode()))
          Opc = AtomicOpcTbl[Op][SextConstantI16];
        else
          Opc = AtomicOpcTbl[Op][ConstantI16];
      } else
        Opc = AtomicOpcTbl[Op][I16];
      break;
    case MVT::i32:
      if (isCN) {
        if (immSext8(Val.getNode()))
          Opc = AtomicOpcTbl[Op][SextConstantI32];
        else
          Opc = AtomicOpcTbl[Op][ConstantI32];
      } else
        Opc = AtomicOpcTbl[Op][I32];
      break;
    case MVT::i64:
      if (isCN) {
        if (immSext8(Val.getNode()))
          Opc = AtomicOpcTbl[Op][SextConstantI64];
        else if (i64immSExt32(Val.getNode()))
          Opc = AtomicOpcTbl[Op][ConstantI64];
        else
          llvm_unreachable("True 64 bits constant in SelectAtomicLoadArith");
      } else
        Opc = AtomicOpcTbl[Op][I64];
      break;
  }

  assert(Opc != 0 && "Invalid arith lock transform!");

  // Building the new node.
  SDValue Ret;
  if (isUnOp) {
    SDValue Ops[] = { Base, Scale, Index, Disp, Segment, Chain };
    Ret = SDValue(CurDAG->getMachineNode(Opc, dl, MVT::Other, Ops), 0);
  } else {
    SDValue Ops[] = { Base, Scale, Index, Disp, Segment, Val, Chain };
    Ret = SDValue(CurDAG->getMachineNode(Opc, dl, MVT::Other, Ops), 0);
  }

  // Copying the MachineMemOperand.
  MachineSDNode::mmo_iterator MemOp = MF->allocateMemRefsArray(1);
  MemOp[0] = cast<MemSDNode>(Node)->getMemOperand();
  cast<MachineSDNode>(Ret)->setMemRefs(MemOp, MemOp + 1);

  // We need to have two outputs as that is what the original instruction had.
  // So we add a dummy, undefined output. This is safe as we checked first
  // that no-one uses our output anyway.
  SDValue Undef = SDValue(CurDAG->getMachineNode(TargetOpcode::IMPLICIT_DEF,
                                                 dl, NVT), 0);
  SDValue RetVals[] = { Undef, Ret };
  return CurDAG->getMergeValues(RetVals, dl).getNode();
}

/// HasNoSignedComparisonUses - Test whether the given X86ISD::CMP node has
/// any uses which require the SF or OF bits to be accurate.
static bool HasNoSignedComparisonUses(SDNode *N) {
  // Examine each user of the node.
  for (SDNode::use_iterator UI = N->use_begin(),
         UE = N->use_end(); UI != UE; ++UI) {
    // Only examine CopyToReg uses.
    if (UI->getOpcode() != ISD::CopyToReg)
      return false;
    // Only examine CopyToReg uses that copy to EFLAGS.
    if (cast<RegisterSDNode>(UI->getOperand(1))->getReg() !=
          X86::EFLAGS)
      return false;
    // Examine each user of the CopyToReg use.
    for (SDNode::use_iterator FlagUI = UI->use_begin(),
           FlagUE = UI->use_end(); FlagUI != FlagUE; ++FlagUI) {
      // Only examine the Flag result.
      if (FlagUI.getUse().getResNo() != 1) continue;
      // Anything unusual: assume conservatively.
      if (!FlagUI->isMachineOpcode()) return false;
      // Examine the opcode of the user.
      switch (FlagUI->getMachineOpcode()) {
      // These comparisons don't treat the most significant bit specially.
      case X86::SETAr: case X86::SETAEr: case X86::SETBr: case X86::SETBEr:
      case X86::SETEr: case X86::SETNEr: case X86::SETPr: case X86::SETNPr:
      case X86::SETAm: case X86::SETAEm: case X86::SETBm: case X86::SETBEm:
      case X86::SETEm: case X86::SETNEm: case X86::SETPm: case X86::SETNPm:
      case X86::JA_1: case X86::JAE_1: case X86::JB_1: case X86::JBE_1:
      case X86::JE_1: case X86::JNE_1: case X86::JP_1: case X86::JNP_1:
      case X86::CMOVA16rr: case X86::CMOVA16rm:
      case X86::CMOVA32rr: case X86::CMOVA32rm:
      case X86::CMOVA64rr: case X86::CMOVA64rm:
      case X86::CMOVAE16rr: case X86::CMOVAE16rm:
      case X86::CMOVAE32rr: case X86::CMOVAE32rm:
      case X86::CMOVAE64rr: case X86::CMOVAE64rm:
      case X86::CMOVB16rr: case X86::CMOVB16rm:
      case X86::CMOVB32rr: case X86::CMOVB32rm:
      case X86::CMOVB64rr: case X86::CMOVB64rm:
      case X86::CMOVBE16rr: case X86::CMOVBE16rm:
      case X86::CMOVBE32rr: case X86::CMOVBE32rm:
      case X86::CMOVBE64rr: case X86::CMOVBE64rm:
      case X86::CMOVE16rr: case X86::CMOVE16rm:
      case X86::CMOVE32rr: case X86::CMOVE32rm:
      case X86::CMOVE64rr: case X86::CMOVE64rm:
      case X86::CMOVNE16rr: case X86::CMOVNE16rm:
      case X86::CMOVNE32rr: case X86::CMOVNE32rm:
      case X86::CMOVNE64rr: case X86::CMOVNE64rm:
      case X86::CMOVNP16rr: case X86::CMOVNP16rm:
      case X86::CMOVNP32rr: case X86::CMOVNP32rm:
      case X86::CMOVNP64rr: case X86::CMOVNP64rm:
      case X86::CMOVP16rr: case X86::CMOVP16rm:
      case X86::CMOVP32rr: case X86::CMOVP32rm:
      case X86::CMOVP64rr: case X86::CMOVP64rm:
        continue;
      // Anything else: assume conservatively.
      default: return false;
      }
    }
  }
  return true;
}

/// isLoadIncOrDecStore - Check whether or not the chain ending in StoreNode
/// is suitable for doing the {load; increment or decrement; store} to modify
/// transformation.
static bool isLoadIncOrDecStore(StoreSDNode *StoreNode, unsigned Opc,
                                SDValue StoredVal, SelectionDAG *CurDAG,
                                LoadSDNode* &LoadNode, SDValue &InputChain) {

  // is the value stored the result of a DEC or INC?
  if (!(Opc == X86ISD::DEC || Opc == X86ISD::INC)) return false;

  // is the stored value result 0 of the load?
  if (StoredVal.getResNo() != 0) return false;

  // are there other uses of the loaded value than the inc or dec?
  if (!StoredVal.getNode()->hasNUsesOfValue(1, 0)) return false;

  // is the store non-extending and non-indexed?
  if (!ISD::isNormalStore(StoreNode) || StoreNode->isNonTemporal())
    return false;

  SDValue Load = StoredVal->getOperand(0);
  // Is the stored value a non-extending and non-indexed load?
  if (!ISD::isNormalLoad(Load.getNode())) return false;

  // Return LoadNode by reference.
  LoadNode = cast<LoadSDNode>(Load);
  // is the size of the value one that we can handle? (i.e. 64, 32, 16, or 8)
  EVT LdVT = LoadNode->getMemoryVT();
  if (LdVT != MVT::i64 && LdVT != MVT::i32 && LdVT != MVT::i16 &&
      LdVT != MVT::i8)
    return false;

  // Is store the only read of the loaded value?
  if (!Load.hasOneUse())
    return false;

  // Is the address of the store the same as the load?
  if (LoadNode->getBasePtr() != StoreNode->getBasePtr() ||
      LoadNode->getOffset() != StoreNode->getOffset())
    return false;

  // Check if the chain is produced by the load or is a TokenFactor with
  // the load output chain as an operand. Return InputChain by reference.
  SDValue Chain = StoreNode->getChain();

  bool ChainCheck = false;
  if (Chain == Load.getValue(1)) {
    ChainCheck = true;
    InputChain = LoadNode->getChain();
  } else if (Chain.getOpcode() == ISD::TokenFactor) {
    SmallVector<SDValue, 4> ChainOps;
    for (unsigned i = 0, e = Chain.getNumOperands(); i != e; ++i) {
      SDValue Op = Chain.getOperand(i);
      if (Op == Load.getValue(1)) {
        ChainCheck = true;
        continue;
      }

      // Make sure using Op as part of the chain would not cause a cycle here.
      // In theory, we could check whether the chain node is a predecessor of
      // the load. But that can be very expensive. Instead visit the uses and
      // make sure they all have smaller node id than the load.
      int LoadId = LoadNode->getNodeId();
      for (SDNode::use_iterator UI = Op.getNode()->use_begin(),
             UE = UI->use_end(); UI != UE; ++UI) {
        if (UI.getUse().getResNo() != 0)
          continue;
        if (UI->getNodeId() > LoadId)
          return false;
      }

      ChainOps.push_back(Op);
    }

    if (ChainCheck)
      // Make a new TokenFactor with all the other input chains except
      // for the load.
      InputChain = CurDAG->getNode(ISD::TokenFactor, SDLoc(Chain),
                                   MVT::Other, ChainOps);
  }
  if (!ChainCheck)
    return false;

  return true;
}

/// getFusedLdStOpcode - Get the appropriate X86 opcode for an in memory
/// increment or decrement. Opc should be X86ISD::DEC or X86ISD::INC.
static unsigned getFusedLdStOpcode(EVT &LdVT, unsigned Opc) {
  if (Opc == X86ISD::DEC) {
    if (LdVT == MVT::i64) return X86::DEC64m;
    if (LdVT == MVT::i32) return X86::DEC32m;
    if (LdVT == MVT::i16) return X86::DEC16m;
    if (LdVT == MVT::i8)  return X86::DEC8m;
  } else {
    assert(Opc == X86ISD::INC && "unrecognized opcode");
    if (LdVT == MVT::i64) return X86::INC64m;
    if (LdVT == MVT::i32) return X86::INC32m;
    if (LdVT == MVT::i16) return X86::INC16m;
    if (LdVT == MVT::i8)  return X86::INC8m;
  }
  llvm_unreachable("unrecognized size for LdVT");
}

/// SelectGather - Customized ISel for GATHER operations.
///
SDNode *X86DAGToDAGISel::SelectGather(SDNode *Node, unsigned Opc) {
  // Operands of Gather: VSrc, Base, VIdx, VMask, Scale
  SDValue Chain = Node->getOperand(0);
  SDValue VSrc = Node->getOperand(2);
  SDValue Base = Node->getOperand(3);
  SDValue VIdx = Node->getOperand(4);
  SDValue VMask = Node->getOperand(5);
  ConstantSDNode *Scale = dyn_cast<ConstantSDNode>(Node->getOperand(6));
  if (!Scale)
    return nullptr;

  SDVTList VTs = CurDAG->getVTList(VSrc.getValueType(), VSrc.getValueType(),
                                   MVT::Other);

  SDLoc DL(Node);

  // Memory Operands: Base, Scale, Index, Disp, Segment
  SDValue Disp = CurDAG->getTargetConstant(0, DL, MVT::i32);
  SDValue Segment = CurDAG->getRegister(0, MVT::i32);
  const SDValue Ops[] = { VSrc, Base, getI8Imm(Scale->getSExtValue(), DL), VIdx,
                          Disp, Segment, VMask, Chain};
  SDNode *ResNode = CurDAG->getMachineNode(Opc, DL, VTs, Ops);
  // Node has 2 outputs: VDst and MVT::Other.
  // ResNode has 3 outputs: VDst, VMask_wb, and MVT::Other.
  // We replace VDst of Node with VDst of ResNode, and Other of Node with Other
  // of ResNode.
  ReplaceUses(SDValue(Node, 0), SDValue(ResNode, 0));
  ReplaceUses(SDValue(Node, 1), SDValue(ResNode, 2));
  return ResNode;
}

// Try to shrink the encoding of an AND by setting additional bits in the mask.
// It is only correct to do so if we know a priori that the other operand of the
// AND already has those bits set to zero.
SDNode *X86DAGToDAGISel::SelectAndWithSExtImmediate(SDNode *Node, MVT NVT) {
  SDValue N0 = Node->getOperand(0);
  SDValue N1 = Node->getOperand(1);

  if (NVT != MVT::i32 && NVT != MVT::i64)
    return nullptr;

  auto *Cst = dyn_cast<ConstantSDNode>(N1);
  if (!Cst)
    return nullptr;

  // As a heuristic, skip over negative constants.  It turns out not to be
  // productive to widen the mask.
  int64_t Val = Cst->getSExtValue();
  if (Val <= 0)
    return nullptr;

  // Limit ourselves to constants which already have sign bits to save on
  // compile time.
  if ((int8_t)Val >= 0)
    return nullptr;

  unsigned Opc;
  switch (NVT.SimpleTy) {
  default:
    llvm_unreachable("Unsupported VT!");
  case MVT::i32:
    Opc = X86::AND32ri8;
    break;
  case MVT::i64:
    Opc = X86::AND64ri8;
    break;
  }

  APInt Op0Zero, Op0One;
  CurDAG->computeKnownBits(N0, Op0Zero, Op0One);
  // Grow the mask using the known zero bits.
  Op0Zero |= Val;
  // See if the mask can be efficiently encoded using at most NumBits.
  if (!Op0Zero.isSignedIntN(8))
    return nullptr;

  SDLoc DL(Node);
  SDValue NewCst =
      CurDAG->getTargetConstant(Op0Zero.getSExtValue(), DL, MVT::i8);
  return CurDAG->getMachineNode(Opc, DL, NVT, N0, NewCst);
}

SDNode *X86DAGToDAGISel::Select(SDNode *Node) {
  MVT NVT = Node->getSimpleValueType(0);
  unsigned Opc, MOpc;
  unsigned Opcode = Node->getOpcode();
  SDLoc dl(Node);

  DEBUG(dbgs() << "Selecting: "; Node->dump(CurDAG); dbgs() << '\n');

  if (Node->isMachineOpcode()) {
    DEBUG(dbgs() << "== ";  Node->dump(CurDAG); dbgs() << '\n');
    Node->setNodeId(-1);
    return nullptr;   // Already selected.
  }

  switch (Opcode) {
<<<<<<< HEAD
  default:
    break;
=======
  default: break;
  case ISD::BRIND: {
    if (Subtarget->isTargetNaCl())
      // NaCl has its own pass where jmp %r32 are converted to jmp %r64. We
      // leave the instruction alone.
      break;
    if (Subtarget->isTarget64BitILP32()) {
      // Converts a 32-bit register to a 64-bit, zero-extended version of
      // it. This is needed because x86-64 can do many things, but jmp %r32
      // ain't one of them.
      const SDValue &Target = Node->getOperand(1);
      assert(Target.getSimpleValueType() == llvm::MVT::i32);
      SDValue ZextTarget = CurDAG->getZExtOrTrunc(Target, dl, EVT(MVT::i64));
      SDValue Brind = CurDAG->getNode(ISD::BRIND, dl, MVT::Other,
                                      Node->getOperand(0), ZextTarget);
      ReplaceUses(SDValue(Node, 0), Brind);
      SelectCode(ZextTarget.getNode());
      SelectCode(Brind.getNode());
      return nullptr;
    }
    break;
  }
>>>>>>> d51dd69e
  case ISD::INTRINSIC_W_CHAIN: {
    unsigned IntNo = cast<ConstantSDNode>(Node->getOperand(1))->getZExtValue();
    switch (IntNo) {
    default: break;
    case Intrinsic::x86_avx2_gather_d_pd:
    case Intrinsic::x86_avx2_gather_d_pd_256:
    case Intrinsic::x86_avx2_gather_q_pd:
    case Intrinsic::x86_avx2_gather_q_pd_256:
    case Intrinsic::x86_avx2_gather_d_ps:
    case Intrinsic::x86_avx2_gather_d_ps_256:
    case Intrinsic::x86_avx2_gather_q_ps:
    case Intrinsic::x86_avx2_gather_q_ps_256:
    case Intrinsic::x86_avx2_gather_d_q:
    case Intrinsic::x86_avx2_gather_d_q_256:
    case Intrinsic::x86_avx2_gather_q_q:
    case Intrinsic::x86_avx2_gather_q_q_256:
    case Intrinsic::x86_avx2_gather_d_d:
    case Intrinsic::x86_avx2_gather_d_d_256:
    case Intrinsic::x86_avx2_gather_q_d:
    case Intrinsic::x86_avx2_gather_q_d_256: {
      if (!Subtarget->hasAVX2())
        break;
      unsigned Opc;
      switch (IntNo) {
      default: llvm_unreachable("Impossible intrinsic");
      case Intrinsic::x86_avx2_gather_d_pd:     Opc = X86::VGATHERDPDrm;  break;
      case Intrinsic::x86_avx2_gather_d_pd_256: Opc = X86::VGATHERDPDYrm; break;
      case Intrinsic::x86_avx2_gather_q_pd:     Opc = X86::VGATHERQPDrm;  break;
      case Intrinsic::x86_avx2_gather_q_pd_256: Opc = X86::VGATHERQPDYrm; break;
      case Intrinsic::x86_avx2_gather_d_ps:     Opc = X86::VGATHERDPSrm;  break;
      case Intrinsic::x86_avx2_gather_d_ps_256: Opc = X86::VGATHERDPSYrm; break;
      case Intrinsic::x86_avx2_gather_q_ps:     Opc = X86::VGATHERQPSrm;  break;
      case Intrinsic::x86_avx2_gather_q_ps_256: Opc = X86::VGATHERQPSYrm; break;
      case Intrinsic::x86_avx2_gather_d_q:      Opc = X86::VPGATHERDQrm;  break;
      case Intrinsic::x86_avx2_gather_d_q_256:  Opc = X86::VPGATHERDQYrm; break;
      case Intrinsic::x86_avx2_gather_q_q:      Opc = X86::VPGATHERQQrm;  break;
      case Intrinsic::x86_avx2_gather_q_q_256:  Opc = X86::VPGATHERQQYrm; break;
      case Intrinsic::x86_avx2_gather_d_d:      Opc = X86::VPGATHERDDrm;  break;
      case Intrinsic::x86_avx2_gather_d_d_256:  Opc = X86::VPGATHERDDYrm; break;
      case Intrinsic::x86_avx2_gather_q_d:      Opc = X86::VPGATHERQDrm;  break;
      case Intrinsic::x86_avx2_gather_q_d_256:  Opc = X86::VPGATHERQDYrm; break;
      }
      SDNode *RetVal = SelectGather(Node, Opc);
      if (RetVal)
        // We already called ReplaceUses inside SelectGather.
        return nullptr;
      break;
    }
    }
    break;
  }
  case X86ISD::GlobalBaseReg:
    return getGlobalBaseReg();

  case X86ISD::SHRUNKBLEND: {
    // SHRUNKBLEND selects like a regular VSELECT.
    SDValue VSelect = CurDAG->getNode(
        ISD::VSELECT, SDLoc(Node), Node->getValueType(0), Node->getOperand(0),
        Node->getOperand(1), Node->getOperand(2));
    ReplaceUses(SDValue(Node, 0), VSelect);
    SelectCode(VSelect.getNode());
    // We already called ReplaceUses.
    return nullptr;
  }

  case ISD::ATOMIC_LOAD_XOR:
  case ISD::ATOMIC_LOAD_AND:
  case ISD::ATOMIC_LOAD_OR:
  case ISD::ATOMIC_LOAD_ADD: {
    SDNode *RetVal = SelectAtomicLoadArith(Node, NVT);
    if (RetVal)
      return RetVal;
    break;
  }
  case ISD::AND: {
    if (SDNode *NewNode = SelectAndWithSExtImmediate(Node, NVT)) {
      ReplaceUses(SDValue(Node, 0), SDValue(NewNode, 0));
      return nullptr;
    }
    // FALLTHROUGH
  }
  case ISD::OR:
  case ISD::XOR: {
    // For operations of the form (x << C1) op C2, check if we can use a smaller
    // encoding for C2 by transforming it into (x op (C2>>C1)) << C1.
    SDValue N0 = Node->getOperand(0);
    SDValue N1 = Node->getOperand(1);

    if (N0->getOpcode() != ISD::SHL || !N0->hasOneUse())
      break;

    // i8 is unshrinkable, i16 should be promoted to i32.
    if (NVT != MVT::i32 && NVT != MVT::i64)
      break;

    ConstantSDNode *Cst = dyn_cast<ConstantSDNode>(N1);
    ConstantSDNode *ShlCst = dyn_cast<ConstantSDNode>(N0->getOperand(1));
    if (!Cst || !ShlCst)
      break;

    int64_t Val = Cst->getSExtValue();
    uint64_t ShlVal = ShlCst->getZExtValue();

    // Make sure that we don't change the operation by removing bits.
    // This only matters for OR and XOR, AND is unaffected.
    uint64_t RemovedBitsMask = (1ULL << ShlVal) - 1;
    if (Opcode != ISD::AND && (Val & RemovedBitsMask) != 0)
      break;

    unsigned ShlOp, AddOp, Op;
    MVT CstVT = NVT;

    // Check the minimum bitwidth for the new constant.
    // TODO: AND32ri is the same as AND64ri32 with zext imm.
    // TODO: MOV32ri+OR64r is cheaper than MOV64ri64+OR64rr
    // TODO: Using 16 and 8 bit operations is also possible for or32 & xor32.
    if (!isInt<8>(Val) && isInt<8>(Val >> ShlVal))
      CstVT = MVT::i8;
    else if (!isInt<32>(Val) && isInt<32>(Val >> ShlVal))
      CstVT = MVT::i32;

    // Bail if there is no smaller encoding.
    if (NVT == CstVT)
      break;

    switch (NVT.SimpleTy) {
    default: llvm_unreachable("Unsupported VT!");
    case MVT::i32:
      assert(CstVT == MVT::i8);
      ShlOp = X86::SHL32ri;
      AddOp = X86::ADD32rr;

      switch (Opcode) {
      default: llvm_unreachable("Impossible opcode");
      case ISD::AND: Op = X86::AND32ri8; break;
      case ISD::OR:  Op =  X86::OR32ri8; break;
      case ISD::XOR: Op = X86::XOR32ri8; break;
      }
      break;
    case MVT::i64:
      assert(CstVT == MVT::i8 || CstVT == MVT::i32);
      ShlOp = X86::SHL64ri;
      AddOp = X86::ADD64rr;

      switch (Opcode) {
      default: llvm_unreachable("Impossible opcode");
      case ISD::AND: Op = CstVT==MVT::i8? X86::AND64ri8 : X86::AND64ri32; break;
      case ISD::OR:  Op = CstVT==MVT::i8?  X86::OR64ri8 :  X86::OR64ri32; break;
      case ISD::XOR: Op = CstVT==MVT::i8? X86::XOR64ri8 : X86::XOR64ri32; break;
      }
      break;
    }

    // Emit the smaller op and the shift.
    SDValue NewCst = CurDAG->getTargetConstant(Val >> ShlVal, dl, CstVT);
    SDNode *New = CurDAG->getMachineNode(Op, dl, NVT, N0->getOperand(0),NewCst);
    if (ShlVal == 1)
      return CurDAG->SelectNodeTo(Node, AddOp, NVT, SDValue(New, 0),
                                  SDValue(New, 0));
    return CurDAG->SelectNodeTo(Node, ShlOp, NVT, SDValue(New, 0),
                                getI8Imm(ShlVal, dl));
  }
  case X86ISD::UMUL8:
  case X86ISD::SMUL8: {
    SDValue N0 = Node->getOperand(0);
    SDValue N1 = Node->getOperand(1);

    Opc = (Opcode == X86ISD::SMUL8 ? X86::IMUL8r : X86::MUL8r);

    SDValue InFlag = CurDAG->getCopyToReg(CurDAG->getEntryNode(), dl, X86::AL,
                                          N0, SDValue()).getValue(1);

    SDVTList VTs = CurDAG->getVTList(NVT, MVT::i32);
    SDValue Ops[] = {N1, InFlag};
    SDNode *CNode = CurDAG->getMachineNode(Opc, dl, VTs, Ops);

    ReplaceUses(SDValue(Node, 0), SDValue(CNode, 0));
    ReplaceUses(SDValue(Node, 1), SDValue(CNode, 1));
    return nullptr;
  }

  case X86ISD::UMUL: {
    SDValue N0 = Node->getOperand(0);
    SDValue N1 = Node->getOperand(1);

    unsigned LoReg;
    switch (NVT.SimpleTy) {
    default: llvm_unreachable("Unsupported VT!");
    case MVT::i8:  LoReg = X86::AL;  Opc = X86::MUL8r; break;
    case MVT::i16: LoReg = X86::AX;  Opc = X86::MUL16r; break;
    case MVT::i32: LoReg = X86::EAX; Opc = X86::MUL32r; break;
    case MVT::i64: LoReg = X86::RAX; Opc = X86::MUL64r; break;
    }

    SDValue InFlag = CurDAG->getCopyToReg(CurDAG->getEntryNode(), dl, LoReg,
                                          N0, SDValue()).getValue(1);

    SDVTList VTs = CurDAG->getVTList(NVT, NVT, MVT::i32);
    SDValue Ops[] = {N1, InFlag};
    SDNode *CNode = CurDAG->getMachineNode(Opc, dl, VTs, Ops);

    ReplaceUses(SDValue(Node, 0), SDValue(CNode, 0));
    ReplaceUses(SDValue(Node, 1), SDValue(CNode, 1));
    ReplaceUses(SDValue(Node, 2), SDValue(CNode, 2));
    return nullptr;
  }

  case ISD::SMUL_LOHI:
  case ISD::UMUL_LOHI: {
    SDValue N0 = Node->getOperand(0);
    SDValue N1 = Node->getOperand(1);

    bool isSigned = Opcode == ISD::SMUL_LOHI;
    bool hasBMI2 = Subtarget->hasBMI2();
    if (!isSigned) {
      switch (NVT.SimpleTy) {
      default: llvm_unreachable("Unsupported VT!");
      case MVT::i8:  Opc = X86::MUL8r;  MOpc = X86::MUL8m;  break;
      case MVT::i16: Opc = X86::MUL16r; MOpc = X86::MUL16m; break;
      case MVT::i32: Opc = hasBMI2 ? X86::MULX32rr : X86::MUL32r;
                     MOpc = hasBMI2 ? X86::MULX32rm : X86::MUL32m; break;
      case MVT::i64: Opc = hasBMI2 ? X86::MULX64rr : X86::MUL64r;
                     MOpc = hasBMI2 ? X86::MULX64rm : X86::MUL64m; break;
      }
    } else {
      switch (NVT.SimpleTy) {
      default: llvm_unreachable("Unsupported VT!");
      case MVT::i8:  Opc = X86::IMUL8r;  MOpc = X86::IMUL8m;  break;
      case MVT::i16: Opc = X86::IMUL16r; MOpc = X86::IMUL16m; break;
      case MVT::i32: Opc = X86::IMUL32r; MOpc = X86::IMUL32m; break;
      case MVT::i64: Opc = X86::IMUL64r; MOpc = X86::IMUL64m; break;
      }
    }

    unsigned SrcReg, LoReg, HiReg;
    switch (Opc) {
    default: llvm_unreachable("Unknown MUL opcode!");
    case X86::IMUL8r:
    case X86::MUL8r:
      SrcReg = LoReg = X86::AL; HiReg = X86::AH;
      break;
    case X86::IMUL16r:
    case X86::MUL16r:
      SrcReg = LoReg = X86::AX; HiReg = X86::DX;
      break;
    case X86::IMUL32r:
    case X86::MUL32r:
      SrcReg = LoReg = X86::EAX; HiReg = X86::EDX;
      break;
    case X86::IMUL64r:
    case X86::MUL64r:
      SrcReg = LoReg = X86::RAX; HiReg = X86::RDX;
      break;
    case X86::MULX32rr:
      SrcReg = X86::EDX; LoReg = HiReg = 0;
      break;
    case X86::MULX64rr:
      SrcReg = X86::RDX; LoReg = HiReg = 0;
      break;
    }

    SDValue Tmp0, Tmp1, Tmp2, Tmp3, Tmp4;
    bool foldedLoad = TryFoldLoad(Node, N1, Tmp0, Tmp1, Tmp2, Tmp3, Tmp4);
    // Multiply is commmutative.
    if (!foldedLoad) {
      foldedLoad = TryFoldLoad(Node, N0, Tmp0, Tmp1, Tmp2, Tmp3, Tmp4);
      if (foldedLoad)
        std::swap(N0, N1);
    }

    SDValue InFlag = CurDAG->getCopyToReg(CurDAG->getEntryNode(), dl, SrcReg,
                                          N0, SDValue()).getValue(1);
    SDValue ResHi, ResLo;

    if (foldedLoad) {
      SDValue Chain;
      SDValue Ops[] = { Tmp0, Tmp1, Tmp2, Tmp3, Tmp4, N1.getOperand(0),
                        InFlag };
      if (MOpc == X86::MULX32rm || MOpc == X86::MULX64rm) {
        SDVTList VTs = CurDAG->getVTList(NVT, NVT, MVT::Other, MVT::Glue);
        SDNode *CNode = CurDAG->getMachineNode(MOpc, dl, VTs, Ops);
        ResHi = SDValue(CNode, 0);
        ResLo = SDValue(CNode, 1);
        Chain = SDValue(CNode, 2);
        InFlag = SDValue(CNode, 3);
      } else {
        SDVTList VTs = CurDAG->getVTList(MVT::Other, MVT::Glue);
        SDNode *CNode = CurDAG->getMachineNode(MOpc, dl, VTs, Ops);
        Chain = SDValue(CNode, 0);
        InFlag = SDValue(CNode, 1);
      }

      // Update the chain.
      ReplaceUses(N1.getValue(1), Chain);
    } else {
      SDValue Ops[] = { N1, InFlag };
      if (Opc == X86::MULX32rr || Opc == X86::MULX64rr) {
        SDVTList VTs = CurDAG->getVTList(NVT, NVT, MVT::Glue);
        SDNode *CNode = CurDAG->getMachineNode(Opc, dl, VTs, Ops);
        ResHi = SDValue(CNode, 0);
        ResLo = SDValue(CNode, 1);
        InFlag = SDValue(CNode, 2);
      } else {
        SDVTList VTs = CurDAG->getVTList(MVT::Glue);
        SDNode *CNode = CurDAG->getMachineNode(Opc, dl, VTs, Ops);
        InFlag = SDValue(CNode, 0);
      }
    }

    // Prevent use of AH in a REX instruction by referencing AX instead.
    if (HiReg == X86::AH && Subtarget->is64Bit() &&
        !SDValue(Node, 1).use_empty()) {
      SDValue Result = CurDAG->getCopyFromReg(CurDAG->getEntryNode(), dl,
                                              X86::AX, MVT::i16, InFlag);
      InFlag = Result.getValue(2);
      // Get the low part if needed. Don't use getCopyFromReg for aliasing
      // registers.
      if (!SDValue(Node, 0).use_empty())
        ReplaceUses(SDValue(Node, 1),
          CurDAG->getTargetExtractSubreg(X86::sub_8bit, dl, MVT::i8, Result));

      // Shift AX down 8 bits.
      Result = SDValue(CurDAG->getMachineNode(X86::SHR16ri, dl, MVT::i16,
                                              Result,
                                     CurDAG->getTargetConstant(8, dl, MVT::i8)),
                       0);
      // Then truncate it down to i8.
      ReplaceUses(SDValue(Node, 1),
        CurDAG->getTargetExtractSubreg(X86::sub_8bit, dl, MVT::i8, Result));
    }
    // Copy the low half of the result, if it is needed.
    if (!SDValue(Node, 0).use_empty()) {
      if (!ResLo.getNode()) {
        assert(LoReg && "Register for low half is not defined!");
        ResLo = CurDAG->getCopyFromReg(CurDAG->getEntryNode(), dl, LoReg, NVT,
                                       InFlag);
        InFlag = ResLo.getValue(2);
      }
      ReplaceUses(SDValue(Node, 0), ResLo);
      DEBUG(dbgs() << "=> "; ResLo.getNode()->dump(CurDAG); dbgs() << '\n');
    }
    // Copy the high half of the result, if it is needed.
    if (!SDValue(Node, 1).use_empty()) {
      if (!ResHi.getNode()) {
        assert(HiReg && "Register for high half is not defined!");
        ResHi = CurDAG->getCopyFromReg(CurDAG->getEntryNode(), dl, HiReg, NVT,
                                       InFlag);
        InFlag = ResHi.getValue(2);
      }
      ReplaceUses(SDValue(Node, 1), ResHi);
      DEBUG(dbgs() << "=> "; ResHi.getNode()->dump(CurDAG); dbgs() << '\n');
    }

    return nullptr;
  }

  case ISD::SDIVREM:
  case ISD::UDIVREM:
  case X86ISD::SDIVREM8_SEXT_HREG:
  case X86ISD::UDIVREM8_ZEXT_HREG: {
    SDValue N0 = Node->getOperand(0);
    SDValue N1 = Node->getOperand(1);

    bool isSigned = (Opcode == ISD::SDIVREM ||
                     Opcode == X86ISD::SDIVREM8_SEXT_HREG);
    if (!isSigned) {
      switch (NVT.SimpleTy) {
      default: llvm_unreachable("Unsupported VT!");
      case MVT::i8:  Opc = X86::DIV8r;  MOpc = X86::DIV8m;  break;
      case MVT::i16: Opc = X86::DIV16r; MOpc = X86::DIV16m; break;
      case MVT::i32: Opc = X86::DIV32r; MOpc = X86::DIV32m; break;
      case MVT::i64: Opc = X86::DIV64r; MOpc = X86::DIV64m; break;
      }
    } else {
      switch (NVT.SimpleTy) {
      default: llvm_unreachable("Unsupported VT!");
      case MVT::i8:  Opc = X86::IDIV8r;  MOpc = X86::IDIV8m;  break;
      case MVT::i16: Opc = X86::IDIV16r; MOpc = X86::IDIV16m; break;
      case MVT::i32: Opc = X86::IDIV32r; MOpc = X86::IDIV32m; break;
      case MVT::i64: Opc = X86::IDIV64r; MOpc = X86::IDIV64m; break;
      }
    }

    unsigned LoReg, HiReg, ClrReg;
    unsigned SExtOpcode;
    switch (NVT.SimpleTy) {
    default: llvm_unreachable("Unsupported VT!");
    case MVT::i8:
      LoReg = X86::AL;  ClrReg = HiReg = X86::AH;
      SExtOpcode = X86::CBW;
      break;
    case MVT::i16:
      LoReg = X86::AX;  HiReg = X86::DX;
      ClrReg = X86::DX;
      SExtOpcode = X86::CWD;
      break;
    case MVT::i32:
      LoReg = X86::EAX; ClrReg = HiReg = X86::EDX;
      SExtOpcode = X86::CDQ;
      break;
    case MVT::i64:
      LoReg = X86::RAX; ClrReg = HiReg = X86::RDX;
      SExtOpcode = X86::CQO;
      break;
    }

    SDValue Tmp0, Tmp1, Tmp2, Tmp3, Tmp4;
    bool foldedLoad = TryFoldLoad(Node, N1, Tmp0, Tmp1, Tmp2, Tmp3, Tmp4);
    bool signBitIsZero = CurDAG->SignBitIsZero(N0);

    SDValue InFlag;
    if (NVT == MVT::i8 && (!isSigned || signBitIsZero)) {
      // Special case for div8, just use a move with zero extension to AX to
      // clear the upper 8 bits (AH).
      SDValue Tmp0, Tmp1, Tmp2, Tmp3, Tmp4, Move, Chain;
      if (TryFoldLoad(Node, N0, Tmp0, Tmp1, Tmp2, Tmp3, Tmp4)) {
        SDValue Ops[] = { Tmp0, Tmp1, Tmp2, Tmp3, Tmp4, N0.getOperand(0) };
        Move =
          SDValue(CurDAG->getMachineNode(X86::MOVZX32rm8, dl, MVT::i32,
                                         MVT::Other, Ops), 0);
        Chain = Move.getValue(1);
        ReplaceUses(N0.getValue(1), Chain);
      } else {
        Move =
          SDValue(CurDAG->getMachineNode(X86::MOVZX32rr8, dl, MVT::i32, N0),0);
        Chain = CurDAG->getEntryNode();
      }
      Chain  = CurDAG->getCopyToReg(Chain, dl, X86::EAX, Move, SDValue());
      InFlag = Chain.getValue(1);
    } else {
      InFlag =
        CurDAG->getCopyToReg(CurDAG->getEntryNode(), dl,
                             LoReg, N0, SDValue()).getValue(1);
      if (isSigned && !signBitIsZero) {
        // Sign extend the low part into the high part.
        InFlag =
          SDValue(CurDAG->getMachineNode(SExtOpcode, dl, MVT::Glue, InFlag),0);
      } else {
        // Zero out the high part, effectively zero extending the input.
        SDValue ClrNode = SDValue(CurDAG->getMachineNode(X86::MOV32r0, dl, NVT), 0);
        switch (NVT.SimpleTy) {
        case MVT::i16:
          ClrNode =
              SDValue(CurDAG->getMachineNode(
                          TargetOpcode::EXTRACT_SUBREG, dl, MVT::i16, ClrNode,
                          CurDAG->getTargetConstant(X86::sub_16bit, dl,
                                                    MVT::i32)),
                      0);
          break;
        case MVT::i32:
          break;
        case MVT::i64:
          ClrNode =
              SDValue(CurDAG->getMachineNode(
                          TargetOpcode::SUBREG_TO_REG, dl, MVT::i64,
                          CurDAG->getTargetConstant(0, dl, MVT::i64), ClrNode,
                          CurDAG->getTargetConstant(X86::sub_32bit, dl,
                                                    MVT::i32)),
                      0);
          break;
        default:
          llvm_unreachable("Unexpected division source");
        }

        InFlag = CurDAG->getCopyToReg(CurDAG->getEntryNode(), dl, ClrReg,
                                      ClrNode, InFlag).getValue(1);
      }
    }

    if (foldedLoad) {
      SDValue Ops[] = { Tmp0, Tmp1, Tmp2, Tmp3, Tmp4, N1.getOperand(0),
                        InFlag };
      SDNode *CNode =
        CurDAG->getMachineNode(MOpc, dl, MVT::Other, MVT::Glue, Ops);
      InFlag = SDValue(CNode, 1);
      // Update the chain.
      ReplaceUses(N1.getValue(1), SDValue(CNode, 0));
    } else {
      InFlag =
        SDValue(CurDAG->getMachineNode(Opc, dl, MVT::Glue, N1, InFlag), 0);
    }

    // Prevent use of AH in a REX instruction by explicitly copying it to
    // an ABCD_L register.
    //
    // The current assumption of the register allocator is that isel
    // won't generate explicit references to the GR8_ABCD_H registers. If
    // the allocator and/or the backend get enhanced to be more robust in
    // that regard, this can be, and should be, removed.
    if (HiReg == X86::AH && !SDValue(Node, 1).use_empty()) {
      SDValue AHCopy = CurDAG->getRegister(X86::AH, MVT::i8);
      unsigned AHExtOpcode =
          isSigned ? X86::MOVSX32_NOREXrr8 : X86::MOVZX32_NOREXrr8;

      SDNode *RNode = CurDAG->getMachineNode(AHExtOpcode, dl, MVT::i32,
                                             MVT::Glue, AHCopy, InFlag);
      SDValue Result(RNode, 0);
      InFlag = SDValue(RNode, 1);

      if (Opcode == X86ISD::UDIVREM8_ZEXT_HREG ||
          Opcode == X86ISD::SDIVREM8_SEXT_HREG) {
        if (Node->getValueType(1) == MVT::i64) {
          // It's not possible to directly movsx AH to a 64bit register, because
          // the latter needs the REX prefix, but the former can't have it.
          assert(Opcode != X86ISD::SDIVREM8_SEXT_HREG &&
                 "Unexpected i64 sext of h-register");
          Result =
              SDValue(CurDAG->getMachineNode(
                          TargetOpcode::SUBREG_TO_REG, dl, MVT::i64,
                          CurDAG->getTargetConstant(0, dl, MVT::i64), Result,
                          CurDAG->getTargetConstant(X86::sub_32bit, dl,
                                                    MVT::i32)),
                      0);
        }
      } else {
        Result =
            CurDAG->getTargetExtractSubreg(X86::sub_8bit, dl, MVT::i8, Result);
      }
      ReplaceUses(SDValue(Node, 1), Result);
      DEBUG(dbgs() << "=> "; Result.getNode()->dump(CurDAG); dbgs() << '\n');
    }
    // Copy the division (low) result, if it is needed.
    if (!SDValue(Node, 0).use_empty()) {
      SDValue Result = CurDAG->getCopyFromReg(CurDAG->getEntryNode(), dl,
                                                LoReg, NVT, InFlag);
      InFlag = Result.getValue(2);
      ReplaceUses(SDValue(Node, 0), Result);
      DEBUG(dbgs() << "=> "; Result.getNode()->dump(CurDAG); dbgs() << '\n');
    }
    // Copy the remainder (high) result, if it is needed.
    if (!SDValue(Node, 1).use_empty()) {
      SDValue Result = CurDAG->getCopyFromReg(CurDAG->getEntryNode(), dl,
                                              HiReg, NVT, InFlag);
      InFlag = Result.getValue(2);
      ReplaceUses(SDValue(Node, 1), Result);
      DEBUG(dbgs() << "=> "; Result.getNode()->dump(CurDAG); dbgs() << '\n');
    }
    return nullptr;
  }

  case X86ISD::CMP:
  case X86ISD::SUB: {
    // Sometimes a SUB is used to perform comparison.
    if (Opcode == X86ISD::SUB && Node->hasAnyUseOfValue(0))
      // This node is not a CMP.
      break;
    SDValue N0 = Node->getOperand(0);
    SDValue N1 = Node->getOperand(1);

    if (N0.getOpcode() == ISD::TRUNCATE && N0.hasOneUse() &&
        HasNoSignedComparisonUses(Node))
      N0 = N0.getOperand(0);

    // Look for (X86cmp (and $op, $imm), 0) and see if we can convert it to
    // use a smaller encoding.
    // Look past the truncate if CMP is the only use of it.
    if ((N0.getNode()->getOpcode() == ISD::AND ||
         (N0.getResNo() == 0 && N0.getNode()->getOpcode() == X86ISD::AND)) &&
        N0.getNode()->hasOneUse() &&
        N0.getValueType() != MVT::i8 &&
        X86::isZeroNode(N1)) {
      ConstantSDNode *C = dyn_cast<ConstantSDNode>(N0.getNode()->getOperand(1));
      if (!C) break;

      // For example, convert "testl %eax, $8" to "testb %al, $8"
      if ((C->getZExtValue() & ~UINT64_C(0xff)) == 0 &&
          (!(C->getZExtValue() & 0x80) ||
           HasNoSignedComparisonUses(Node))) {
        SDValue Imm = CurDAG->getTargetConstant(C->getZExtValue(), dl, MVT::i8);
        SDValue Reg = N0.getNode()->getOperand(0);

        // On x86-32, only the ABCD registers have 8-bit subregisters.
        if (!Subtarget->is64Bit()) {
          const TargetRegisterClass *TRC;
          switch (N0.getSimpleValueType().SimpleTy) {
          case MVT::i32: TRC = &X86::GR32_ABCDRegClass; break;
          case MVT::i16: TRC = &X86::GR16_ABCDRegClass; break;
          default: llvm_unreachable("Unsupported TEST operand type!");
          }
          SDValue RC = CurDAG->getTargetConstant(TRC->getID(), dl, MVT::i32);
          Reg = SDValue(CurDAG->getMachineNode(X86::COPY_TO_REGCLASS, dl,
                                               Reg.getValueType(), Reg, RC), 0);
        }

        // Extract the l-register.
        SDValue Subreg = CurDAG->getTargetExtractSubreg(X86::sub_8bit, dl,
                                                        MVT::i8, Reg);

        // Emit a testb.
        SDNode *NewNode = CurDAG->getMachineNode(X86::TEST8ri, dl, MVT::i32,
                                                 Subreg, Imm);
        // Replace SUB|CMP with TEST, since SUB has two outputs while TEST has
        // one, do not call ReplaceAllUsesWith.
        ReplaceUses(SDValue(Node, (Opcode == X86ISD::SUB ? 1 : 0)),
                    SDValue(NewNode, 0));
        return nullptr;
      }

      // For example, "testl %eax, $2048" to "testb %ah, $8".
      if ((C->getZExtValue() & ~UINT64_C(0xff00)) == 0 &&
          (!(C->getZExtValue() & 0x8000) ||
           HasNoSignedComparisonUses(Node))) {
        // Shift the immediate right by 8 bits.
        SDValue ShiftedImm = CurDAG->getTargetConstant(C->getZExtValue() >> 8,
                                                       dl, MVT::i8);
        SDValue Reg = N0.getNode()->getOperand(0);

        // Put the value in an ABCD register.
        const TargetRegisterClass *TRC;
        switch (N0.getSimpleValueType().SimpleTy) {
        case MVT::i64: TRC = &X86::GR64_ABCDRegClass; break;
        case MVT::i32: TRC = &X86::GR32_ABCDRegClass; break;
        case MVT::i16: TRC = &X86::GR16_ABCDRegClass; break;
        default: llvm_unreachable("Unsupported TEST operand type!");
        }
        SDValue RC = CurDAG->getTargetConstant(TRC->getID(), dl, MVT::i32);
        Reg = SDValue(CurDAG->getMachineNode(X86::COPY_TO_REGCLASS, dl,
                                             Reg.getValueType(), Reg, RC), 0);

        // Extract the h-register.
        SDValue Subreg = CurDAG->getTargetExtractSubreg(X86::sub_8bit_hi, dl,
                                                        MVT::i8, Reg);

        // Emit a testb.  The EXTRACT_SUBREG becomes a COPY that can only
        // target GR8_NOREX registers, so make sure the register class is
        // forced.
        SDNode *NewNode = CurDAG->getMachineNode(X86::TEST8ri_NOREX, dl,
                                                 MVT::i32, Subreg, ShiftedImm);
        // Replace SUB|CMP with TEST, since SUB has two outputs while TEST has
        // one, do not call ReplaceAllUsesWith.
        ReplaceUses(SDValue(Node, (Opcode == X86ISD::SUB ? 1 : 0)),
                    SDValue(NewNode, 0));
        return nullptr;
      }

      // For example, "testl %eax, $32776" to "testw %ax, $32776".
      if ((C->getZExtValue() & ~UINT64_C(0xffff)) == 0 &&
          N0.getValueType() != MVT::i16 &&
          (!(C->getZExtValue() & 0x8000) ||
           HasNoSignedComparisonUses(Node))) {
        SDValue Imm = CurDAG->getTargetConstant(C->getZExtValue(), dl,
                                                MVT::i16);
        SDValue Reg = N0.getNode()->getOperand(0);

        // Extract the 16-bit subregister.
        SDValue Subreg = CurDAG->getTargetExtractSubreg(X86::sub_16bit, dl,
                                                        MVT::i16, Reg);

        // Emit a testw.
        SDNode *NewNode = CurDAG->getMachineNode(X86::TEST16ri, dl, MVT::i32,
                                                 Subreg, Imm);
        // Replace SUB|CMP with TEST, since SUB has two outputs while TEST has
        // one, do not call ReplaceAllUsesWith.
        ReplaceUses(SDValue(Node, (Opcode == X86ISD::SUB ? 1 : 0)),
                    SDValue(NewNode, 0));
        return nullptr;
      }

      // For example, "testq %rax, $268468232" to "testl %eax, $268468232".
      if ((C->getZExtValue() & ~UINT64_C(0xffffffff)) == 0 &&
          N0.getValueType() == MVT::i64 &&
          (!(C->getZExtValue() & 0x80000000) ||
           HasNoSignedComparisonUses(Node))) {
        SDValue Imm = CurDAG->getTargetConstant(C->getZExtValue(), dl,
                                                MVT::i32);
        SDValue Reg = N0.getNode()->getOperand(0);

        // Extract the 32-bit subregister.
        SDValue Subreg = CurDAG->getTargetExtractSubreg(X86::sub_32bit, dl,
                                                        MVT::i32, Reg);

        // Emit a testl.
        SDNode *NewNode = CurDAG->getMachineNode(X86::TEST32ri, dl, MVT::i32,
                                                 Subreg, Imm);
        // Replace SUB|CMP with TEST, since SUB has two outputs while TEST has
        // one, do not call ReplaceAllUsesWith.
        ReplaceUses(SDValue(Node, (Opcode == X86ISD::SUB ? 1 : 0)),
                    SDValue(NewNode, 0));
        return nullptr;
      }
    }
    break;
  }
  case ISD::STORE: {
    // Change a chain of {load; incr or dec; store} of the same value into
    // a simple increment or decrement through memory of that value, if the
    // uses of the modified value and its address are suitable.
    // The DEC64m tablegen pattern is currently not able to match the case where
    // the EFLAGS on the original DEC are used. (This also applies to
    // {INC,DEC}X{64,32,16,8}.)
    // We'll need to improve tablegen to allow flags to be transferred from a
    // node in the pattern to the result node.  probably with a new keyword
    // for example, we have this
    // def DEC64m : RI<0xFF, MRM1m, (outs), (ins i64mem:$dst), "dec{q}\t$dst",
    //  [(store (add (loadi64 addr:$dst), -1), addr:$dst),
    //   (implicit EFLAGS)]>;
    // but maybe need something like this
    // def DEC64m : RI<0xFF, MRM1m, (outs), (ins i64mem:$dst), "dec{q}\t$dst",
    //  [(store (add (loadi64 addr:$dst), -1), addr:$dst),
    //   (transferrable EFLAGS)]>;

    StoreSDNode *StoreNode = cast<StoreSDNode>(Node);
    SDValue StoredVal = StoreNode->getOperand(1);
    unsigned Opc = StoredVal->getOpcode();

    LoadSDNode *LoadNode = nullptr;
    SDValue InputChain;
    if (!isLoadIncOrDecStore(StoreNode, Opc, StoredVal, CurDAG,
                             LoadNode, InputChain))
      break;

    SDValue Base, Scale, Index, Disp, Segment;
    if (!SelectAddr(LoadNode, LoadNode->getBasePtr(),
                    Base, Scale, Index, Disp, Segment))
      break;

    MachineSDNode::mmo_iterator MemOp = MF->allocateMemRefsArray(2);
    MemOp[0] = StoreNode->getMemOperand();
    MemOp[1] = LoadNode->getMemOperand();
    const SDValue Ops[] = { Base, Scale, Index, Disp, Segment, InputChain };
    EVT LdVT = LoadNode->getMemoryVT();
    unsigned newOpc = getFusedLdStOpcode(LdVT, Opc);
    MachineSDNode *Result = CurDAG->getMachineNode(newOpc,
                                                   SDLoc(Node),
                                                   MVT::i32, MVT::Other, Ops);
    Result->setMemRefs(MemOp, MemOp + 2);

    ReplaceUses(SDValue(StoreNode, 0), SDValue(Result, 1));
    ReplaceUses(SDValue(StoredVal.getNode(), 1), SDValue(Result, 0));

    return Result;
  }
  }

  SDNode *ResNode = SelectCode(Node);

  DEBUG(dbgs() << "=> ";
        if (ResNode == nullptr || ResNode == Node)
          Node->dump(CurDAG);
        else
          ResNode->dump(CurDAG);
        dbgs() << '\n');

  return ResNode;
}

bool X86DAGToDAGISel::
SelectInlineAsmMemoryOperand(const SDValue &Op, unsigned ConstraintID,
                             std::vector<SDValue> &OutOps) {
  SDValue Op0, Op1, Op2, Op3, Op4;
  switch (ConstraintID) {
  default:
    llvm_unreachable("Unexpected asm memory constraint");
  case InlineAsm::Constraint_i:
    // FIXME: It seems strange that 'i' is needed here since it's supposed to
    //        be an immediate and not a memory constraint.
    // Fallthrough.
  case InlineAsm::Constraint_o: // offsetable        ??
  case InlineAsm::Constraint_v: // not offsetable    ??
  case InlineAsm::Constraint_m: // memory
  case InlineAsm::Constraint_X:
    if (!SelectAddr(nullptr, Op, Op0, Op1, Op2, Op3, Op4))
      return true;
    break;
  }

  OutOps.push_back(Op0);
  OutOps.push_back(Op1);
  OutOps.push_back(Op2);
  OutOps.push_back(Op3);
  OutOps.push_back(Op4);
  return false;
}

/// createX86ISelDag - This pass converts a legalized DAG into a
/// X86-specific DAG, ready for instruction scheduling.
///
FunctionPass *llvm::createX86ISelDag(X86TargetMachine &TM,
                                     CodeGenOpt::Level OptLevel) {
  return new X86DAGToDAGISel(TM, OptLevel);
}<|MERGE_RESOLUTION|>--- conflicted
+++ resolved
@@ -198,7 +198,6 @@
     SDNode *Select(SDNode *N) override;
     SDNode *SelectGather(SDNode *N, unsigned Opc);
     SDNode *SelectAtomicLoadArith(SDNode *Node, MVT NVT);
-    SDNode *SelectAndWithSExtImmediate(SDNode *Node, MVT NVT);
 
     bool FoldOffsetIntoAddress(uint64_t Offset, X86ISelAddressMode &AM);
     bool MatchLoadInAddress(LoadSDNode *N, X86ISelAddressMode &AM);
@@ -2209,57 +2208,6 @@
   return ResNode;
 }
 
-// Try to shrink the encoding of an AND by setting additional bits in the mask.
-// It is only correct to do so if we know a priori that the other operand of the
-// AND already has those bits set to zero.
-SDNode *X86DAGToDAGISel::SelectAndWithSExtImmediate(SDNode *Node, MVT NVT) {
-  SDValue N0 = Node->getOperand(0);
-  SDValue N1 = Node->getOperand(1);
-
-  if (NVT != MVT::i32 && NVT != MVT::i64)
-    return nullptr;
-
-  auto *Cst = dyn_cast<ConstantSDNode>(N1);
-  if (!Cst)
-    return nullptr;
-
-  // As a heuristic, skip over negative constants.  It turns out not to be
-  // productive to widen the mask.
-  int64_t Val = Cst->getSExtValue();
-  if (Val <= 0)
-    return nullptr;
-
-  // Limit ourselves to constants which already have sign bits to save on
-  // compile time.
-  if ((int8_t)Val >= 0)
-    return nullptr;
-
-  unsigned Opc;
-  switch (NVT.SimpleTy) {
-  default:
-    llvm_unreachable("Unsupported VT!");
-  case MVT::i32:
-    Opc = X86::AND32ri8;
-    break;
-  case MVT::i64:
-    Opc = X86::AND64ri8;
-    break;
-  }
-
-  APInt Op0Zero, Op0One;
-  CurDAG->computeKnownBits(N0, Op0Zero, Op0One);
-  // Grow the mask using the known zero bits.
-  Op0Zero |= Val;
-  // See if the mask can be efficiently encoded using at most NumBits.
-  if (!Op0Zero.isSignedIntN(8))
-    return nullptr;
-
-  SDLoc DL(Node);
-  SDValue NewCst =
-      CurDAG->getTargetConstant(Op0Zero.getSExtValue(), DL, MVT::i8);
-  return CurDAG->getMachineNode(Opc, DL, NVT, N0, NewCst);
-}
-
 SDNode *X86DAGToDAGISel::Select(SDNode *Node) {
   MVT NVT = Node->getSimpleValueType(0);
   unsigned Opc, MOpc;
@@ -2275,10 +2223,6 @@
   }
 
   switch (Opcode) {
-<<<<<<< HEAD
-  default:
-    break;
-=======
   default: break;
   case ISD::BRIND: {
     if (Subtarget->isTargetNaCl())
@@ -2301,7 +2245,6 @@
     }
     break;
   }
->>>>>>> d51dd69e
   case ISD::INTRINSIC_W_CHAIN: {
     unsigned IntNo = cast<ConstantSDNode>(Node->getOperand(1))->getZExtValue();
     switch (IntNo) {
@@ -2376,13 +2319,7 @@
       return RetVal;
     break;
   }
-  case ISD::AND: {
-    if (SDNode *NewNode = SelectAndWithSExtImmediate(Node, NVT)) {
-      ReplaceUses(SDValue(Node, 0), SDValue(NewNode, 0));
-      return nullptr;
-    }
-    // FALLTHROUGH
-  }
+  case ISD::AND:
   case ISD::OR:
   case ISD::XOR: {
     // For operations of the form (x << C1) op C2, check if we can use a smaller
