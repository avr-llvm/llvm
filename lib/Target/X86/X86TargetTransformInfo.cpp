--- conflicted
+++ resolved
@@ -204,8 +204,6 @@
       return LT.first * Entry->Cost;
   }
 
-<<<<<<< HEAD
-=======
   static const CostTblEntry AVX512DQCostTable[] = {
     { ISD::MUL,  MVT::v2i64, 1 },
     { ISD::MUL,  MVT::v4i64, 1 },
@@ -219,7 +217,6 @@
       return LT.first * Entry->Cost;
   }
 
->>>>>>> 069db88a
   static const CostTblEntry AVX512BWCostTable[] = {
     // Vectorizing division is a bad idea. See the SSE2 table for more comments.
     { ISD::SDIV,  MVT::v64i8,  64*20 },
@@ -327,18 +324,6 @@
     { ISD::SRA,  MVT::v16i16,     10 }, // extend/vpsravd/pack sequence.
     { ISD::SRA,  MVT::v2i64,       4 }, // srl/xor/sub sequence.
     { ISD::SRA,  MVT::v4i64,       4 }, // srl/xor/sub sequence.
-<<<<<<< HEAD
-  };
-
-  // Look for AVX2 lowering tricks for custom cases.
-  if (ST->hasAVX2()) {
-    if (const auto *Entry = CostTableLookup(AVX2CustomCostTable, ISD,
-                                            LT.second))
-      return LT.first * Entry->Cost;
-  }
-
-  static const CostTblEntry AVXCustomCostTable[] = {
-=======
     { ISD::FDIV,  MVT::f32,        7 }, // Haswell from http://www.agner.org/
     { ISD::FDIV,  MVT::v4f32,      7 }, // Haswell from http://www.agner.org/
     { ISD::FDIV,  MVT::v8f32,     14 }, // Haswell from http://www.agner.org/
@@ -361,7 +346,6 @@
     { ISD::FDIV,  MVT::f64,    22 }, // SNB from http://www.agner.org/
     { ISD::FDIV,  MVT::v2f64,  22 }, // SNB from http://www.agner.org/
     { ISD::FDIV,  MVT::v4f64,  44 }, // SNB from http://www.agner.org/
->>>>>>> 069db88a
     // Vectorizing division is a bad idea. See the SSE2 table for more comments.
     { ISD::SDIV,  MVT::v32i8,  32*20 },
     { ISD::SDIV,  MVT::v16i16, 16*20 },
@@ -380,8 +364,6 @@
       return LT.first * Entry->Cost;
   }
 
-<<<<<<< HEAD
-=======
   static const CostTblEntry SSE42FloatCostTable[] = {
     { ISD::FDIV,  MVT::f32,   14 }, // Nehalem from http://www.agner.org/
     { ISD::FDIV,  MVT::v4f32, 14 }, // Nehalem from http://www.agner.org/
@@ -395,7 +377,6 @@
       return LT.first * Entry->Cost;
   }
 
->>>>>>> 069db88a
   static const CostTblEntry
   SSE2UniformCostTable[] = {
     // Uniform splats are cheaper for the following instructions.
