//===-- SparcInstrInfo.td - Target Description for Sparc Target -----------===//
//
//                     The LLVM Compiler Infrastructure
//
// This file is distributed under the University of Illinois Open Source
// License. See LICENSE.TXT for details.
//
//===----------------------------------------------------------------------===//
//
// This file describes the Sparc instructions in TableGen format.
//
//===----------------------------------------------------------------------===//

//===----------------------------------------------------------------------===//
// Instruction format superclass
//===----------------------------------------------------------------------===//

include "SparcInstrFormats.td"

//===----------------------------------------------------------------------===//
// Feature predicates.
//===----------------------------------------------------------------------===//

// True when generating 32-bit code.
def Is32Bit : Predicate<"!Subtarget->is64Bit()">;

// True when generating 64-bit code. This also implies HasV9.
def Is64Bit : Predicate<"Subtarget->is64Bit()">;

// HasV9 - This predicate is true when the target processor supports V9
// instructions.  Note that the machine may be running in 32-bit mode.
def HasV9   : Predicate<"Subtarget->isV9()">,
              AssemblerPredicate<"FeatureV9">;

// HasNoV9 - This predicate is true when the target doesn't have V9
// instructions.  Use of this is just a hack for the isel not having proper
// costs for V8 instructions that are more expensive than their V9 ones.
def HasNoV9 : Predicate<"!Subtarget->isV9()">;

// HasVIS - This is true when the target processor has VIS extensions.
def HasVIS : Predicate<"Subtarget->isVIS()">,
             AssemblerPredicate<"FeatureVIS">;
def HasVIS2 : Predicate<"Subtarget->isVIS2()">,
             AssemblerPredicate<"FeatureVIS2">;
def HasVIS3 : Predicate<"Subtarget->isVIS3()">,
             AssemblerPredicate<"FeatureVIS3">;

// HasHardQuad - This is true when the target processor supports quad floating
// point instructions.
def HasHardQuad : Predicate<"Subtarget->hasHardQuad()">;

// UseDeprecatedInsts - This predicate is true when the target processor is a
// V8, or when it is V9 but the V8 deprecated instructions are efficient enough
// to use when appropriate.  In either of these cases, the instruction selector
// will pick deprecated instructions.
def UseDeprecatedInsts : Predicate<"Subtarget->useDeprecatedV8Instructions()">;

//===----------------------------------------------------------------------===//
// Instruction Pattern Stuff
//===----------------------------------------------------------------------===//

def simm11  : PatLeaf<(imm), [{ return isInt<11>(N->getSExtValue()); }]>;

def simm13  : PatLeaf<(imm), [{ return isInt<13>(N->getSExtValue()); }]>;

def LO10 : SDNodeXForm<imm, [{
  return CurDAG->getTargetConstant((unsigned)N->getZExtValue() & 1023, SDLoc(N),
                                   MVT::i32);
}]>;

def HI22 : SDNodeXForm<imm, [{
  // Transformation function: shift the immediate value down into the low bits.
  return CurDAG->getTargetConstant((unsigned)N->getZExtValue() >> 10, SDLoc(N),
                                   MVT::i32);
}]>;

def SETHIimm : PatLeaf<(imm), [{
  return isShiftedUInt<22, 10>(N->getZExtValue());
}], HI22>;

// Addressing modes.
def ADDRrr : ComplexPattern<iPTR, 2, "SelectADDRrr", [], []>;
def ADDRri : ComplexPattern<iPTR, 2, "SelectADDRri", [frameindex], []>;

// Address operands
def SparcMEMrrAsmOperand : AsmOperandClass {
  let Name = "MEMrr";
  let ParserMethod = "parseMEMOperand";
}

def SparcMEMriAsmOperand : AsmOperandClass {
  let Name = "MEMri";
  let ParserMethod = "parseMEMOperand";
}

def MEMrr : Operand<iPTR> {
  let PrintMethod = "printMemOperand";
  let MIOperandInfo = (ops ptr_rc, ptr_rc);
  let ParserMatchClass = SparcMEMrrAsmOperand;
}
def MEMri : Operand<iPTR> {
  let PrintMethod = "printMemOperand";
  let MIOperandInfo = (ops ptr_rc, i32imm);
  let ParserMatchClass = SparcMEMriAsmOperand;
}

def TLSSym : Operand<iPTR>;

// Branch targets have OtherVT type.
def brtarget : Operand<OtherVT> {
  let EncoderMethod = "getBranchTargetOpValue";
}

def bprtarget : Operand<OtherVT> {
  let EncoderMethod = "getBranchPredTargetOpValue";
}

def bprtarget16 : Operand<OtherVT> {
  let EncoderMethod = "getBranchOnRegTargetOpValue";
}

def calltarget : Operand<i32> {
  let EncoderMethod = "getCallTargetOpValue";
  let DecoderMethod = "DecodeCall";
}

def simm13Op : Operand<i32> {
  let DecoderMethod = "DecodeSIMM13";
}

// Operand for printing out a condition code.
let PrintMethod = "printCCOperand" in
  def CCOp : Operand<i32>;

def SDTSPcmpicc :
SDTypeProfile<0, 2, [SDTCisInt<0>, SDTCisSameAs<0, 1>]>;
def SDTSPcmpfcc :
SDTypeProfile<0, 2, [SDTCisFP<0>, SDTCisSameAs<0, 1>]>;
def SDTSPbrcc :
SDTypeProfile<0, 2, [SDTCisVT<0, OtherVT>, SDTCisVT<1, i32>]>;
def SDTSPselectcc :
SDTypeProfile<1, 3, [SDTCisSameAs<0, 1>, SDTCisSameAs<1, 2>, SDTCisVT<3, i32>]>;
def SDTSPFTOI :
SDTypeProfile<1, 1, [SDTCisVT<0, f32>, SDTCisFP<1>]>;
def SDTSPITOF :
SDTypeProfile<1, 1, [SDTCisFP<0>, SDTCisVT<1, f32>]>;
def SDTSPFTOX :
SDTypeProfile<1, 1, [SDTCisVT<0, f64>, SDTCisFP<1>]>;
def SDTSPXTOF :
SDTypeProfile<1, 1, [SDTCisFP<0>, SDTCisVT<1, f64>]>;

def SDTSPtlsadd :
SDTypeProfile<1, 3, [SDTCisInt<0>, SDTCisSameAs<0, 1>, SDTCisPtrTy<2>]>;
def SDTSPtlsld :
SDTypeProfile<1, 2, [SDTCisPtrTy<0>, SDTCisPtrTy<1>]>;

def SPcmpicc : SDNode<"SPISD::CMPICC", SDTSPcmpicc, [SDNPOutGlue]>;
def SPcmpfcc : SDNode<"SPISD::CMPFCC", SDTSPcmpfcc, [SDNPOutGlue]>;
def SPbricc : SDNode<"SPISD::BRICC", SDTSPbrcc, [SDNPHasChain, SDNPInGlue]>;
def SPbrxcc : SDNode<"SPISD::BRXCC", SDTSPbrcc, [SDNPHasChain, SDNPInGlue]>;
def SPbrfcc : SDNode<"SPISD::BRFCC", SDTSPbrcc, [SDNPHasChain, SDNPInGlue]>;

def SPhi    : SDNode<"SPISD::Hi", SDTIntUnaryOp>;
def SPlo    : SDNode<"SPISD::Lo", SDTIntUnaryOp>;

def SPftoi  : SDNode<"SPISD::FTOI", SDTSPFTOI>;
def SPitof  : SDNode<"SPISD::ITOF", SDTSPITOF>;
def SPftox  : SDNode<"SPISD::FTOX", SDTSPFTOX>;
def SPxtof  : SDNode<"SPISD::XTOF", SDTSPXTOF>;

def SPselecticc : SDNode<"SPISD::SELECT_ICC", SDTSPselectcc, [SDNPInGlue]>;
def SPselectxcc : SDNode<"SPISD::SELECT_XCC", SDTSPselectcc, [SDNPInGlue]>;
def SPselectfcc : SDNode<"SPISD::SELECT_FCC", SDTSPselectcc, [SDNPInGlue]>;

//  These are target-independent nodes, but have target-specific formats.
def SDT_SPCallSeqStart : SDCallSeqStart<[ SDTCisVT<0, i32> ]>;
def SDT_SPCallSeqEnd   : SDCallSeqEnd<[ SDTCisVT<0, i32>,
                                        SDTCisVT<1, i32> ]>;

def callseq_start : SDNode<"ISD::CALLSEQ_START", SDT_SPCallSeqStart,
                           [SDNPHasChain, SDNPOutGlue]>;
def callseq_end   : SDNode<"ISD::CALLSEQ_END",   SDT_SPCallSeqEnd,
                           [SDNPHasChain, SDNPOptInGlue, SDNPOutGlue]>;

def SDT_SPCall    : SDTypeProfile<0, -1, [SDTCisVT<0, i32>]>;
def call          : SDNode<"SPISD::CALL", SDT_SPCall,
                           [SDNPHasChain, SDNPOptInGlue, SDNPOutGlue,
                            SDNPVariadic]>;

def SDT_SPRet     : SDTypeProfile<0, 1, [SDTCisVT<0, i32>]>;
def retflag       : SDNode<"SPISD::RET_FLAG", SDT_SPRet,
                           [SDNPHasChain, SDNPOptInGlue, SDNPVariadic]>;

def flushw        : SDNode<"SPISD::FLUSHW", SDTNone,
                           [SDNPHasChain, SDNPSideEffect, SDNPMayStore]>;

def tlsadd        : SDNode<"SPISD::TLS_ADD", SDTSPtlsadd>;
def tlsld         : SDNode<"SPISD::TLS_LD",  SDTSPtlsld>;
def tlscall       : SDNode<"SPISD::TLS_CALL", SDT_SPCall,
                            [SDNPHasChain, SDNPOptInGlue, SDNPOutGlue,
                             SDNPVariadic]>;

def getPCX        : Operand<iPTR> {
  let PrintMethod = "printGetPCX";
}

//===----------------------------------------------------------------------===//
// SPARC Flag Conditions
//===----------------------------------------------------------------------===//

// Note that these values must be kept in sync with the CCOp::CondCode enum
// values.
class ICC_VAL<int N> : PatLeaf<(i32 N)>;
def ICC_NE  : ICC_VAL< 9>;  // Not Equal
def ICC_E   : ICC_VAL< 1>;  // Equal
def ICC_G   : ICC_VAL<10>;  // Greater
def ICC_LE  : ICC_VAL< 2>;  // Less or Equal
def ICC_GE  : ICC_VAL<11>;  // Greater or Equal
def ICC_L   : ICC_VAL< 3>;  // Less
def ICC_GU  : ICC_VAL<12>;  // Greater Unsigned
def ICC_LEU : ICC_VAL< 4>;  // Less or Equal Unsigned
def ICC_CC  : ICC_VAL<13>;  // Carry Clear/Great or Equal Unsigned
def ICC_CS  : ICC_VAL< 5>;  // Carry Set/Less Unsigned
def ICC_POS : ICC_VAL<14>;  // Positive
def ICC_NEG : ICC_VAL< 6>;  // Negative
def ICC_VC  : ICC_VAL<15>;  // Overflow Clear
def ICC_VS  : ICC_VAL< 7>;  // Overflow Set

class FCC_VAL<int N> : PatLeaf<(i32 N)>;
def FCC_U   : FCC_VAL<23>;  // Unordered
def FCC_G   : FCC_VAL<22>;  // Greater
def FCC_UG  : FCC_VAL<21>;  // Unordered or Greater
def FCC_L   : FCC_VAL<20>;  // Less
def FCC_UL  : FCC_VAL<19>;  // Unordered or Less
def FCC_LG  : FCC_VAL<18>;  // Less or Greater
def FCC_NE  : FCC_VAL<17>;  // Not Equal
def FCC_E   : FCC_VAL<25>;  // Equal
def FCC_UE  : FCC_VAL<24>;  // Unordered or Equal
def FCC_GE  : FCC_VAL<25>;  // Greater or Equal
def FCC_UGE : FCC_VAL<26>;  // Unordered or Greater or Equal
def FCC_LE  : FCC_VAL<27>;  // Less or Equal
def FCC_ULE : FCC_VAL<28>;  // Unordered or Less or Equal
def FCC_O   : FCC_VAL<29>;  // Ordered

//===----------------------------------------------------------------------===//
// Instruction Class Templates
//===----------------------------------------------------------------------===//

/// F3_12 multiclass - Define a normal F3_1/F3_2 pattern in one shot.
multiclass F3_12<string OpcStr, bits<6> Op3Val, SDNode OpNode,
                 RegisterClass RC, ValueType Ty, Operand immOp> {
  def rr  : F3_1<2, Op3Val,
                 (outs RC:$rd), (ins RC:$rs1, RC:$rs2),
                 !strconcat(OpcStr, " $rs1, $rs2, $rd"),
                 [(set Ty:$rd, (OpNode Ty:$rs1, Ty:$rs2))]>;
  def ri  : F3_2<2, Op3Val,
                 (outs RC:$rd), (ins RC:$rs1, immOp:$simm13),
                 !strconcat(OpcStr, " $rs1, $simm13, $rd"),
                 [(set Ty:$rd, (OpNode Ty:$rs1, (Ty simm13:$simm13)))]>;
}

/// F3_12np multiclass - Define a normal F3_1/F3_2 pattern in one shot, with no
/// pattern.
multiclass F3_12np<string OpcStr, bits<6> Op3Val> {
  def rr  : F3_1<2, Op3Val,
                 (outs IntRegs:$rd), (ins IntRegs:$rs1, IntRegs:$rs2),
                 !strconcat(OpcStr, " $rs1, $rs2, $rd"), []>;
  def ri  : F3_2<2, Op3Val,
                 (outs IntRegs:$rd), (ins IntRegs:$rs1, simm13Op:$simm13),
                 !strconcat(OpcStr, " $rs1, $simm13, $rd"), []>;
}

// Load multiclass - Define both Reg+Reg/Reg+Imm patterns in one shot.
multiclass Load<string OpcStr, bits<6> Op3Val, SDPatternOperator OpNode,
           RegisterClass RC, ValueType Ty> {
  def rr  : F3_1<3, Op3Val,
                 (outs RC:$dst), (ins MEMrr:$addr),
                 !strconcat(OpcStr, " [$addr], $dst"),
                 [(set Ty:$dst, (OpNode ADDRrr:$addr))]>;
  def ri  : F3_2<3, Op3Val,
                 (outs RC:$dst), (ins MEMri:$addr),
                 !strconcat(OpcStr, " [$addr], $dst"),
                 [(set Ty:$dst, (OpNode ADDRri:$addr))]>;
}

// TODO: Instructions of the LoadASI class are currently asm only; hooking up
// CodeGen's address spaces to use these is a future task.
class LoadASI<string OpcStr, bits<6> Op3Val, SDPatternOperator OpNode,
              RegisterClass RC, ValueType Ty> :
  F3_1_asi<3, Op3Val, (outs RC:$dst), (ins MEMrr:$addr, i8imm:$asi),
                !strconcat(OpcStr, "a [$addr] $asi, $dst"),
                []>;

// LoadA multiclass - As above, but also define alternate address space variant
multiclass LoadA<string OpcStr, bits<6> Op3Val, bits<6> LoadAOp3Val,
                 SDPatternOperator OpNode, RegisterClass RC, ValueType Ty> :
             Load<OpcStr, Op3Val, OpNode, RC, Ty> {
  def Arr  : LoadASI<OpcStr, LoadAOp3Val, OpNode, RC, Ty>;
}

// The LDSTUB instruction is supported for asm only.
// It is unlikely that general-purpose code could make use of it.
// CAS is preferred for sparc v9.
def LDSTUBrr : F3_1<3, 0b001101, (outs IntRegs:$dst), (ins MEMrr:$addr),
                  "ldstub [$addr], $dst", []>;
def LDSTUBri : F3_2<3, 0b001101, (outs IntRegs:$dst), (ins MEMri:$addr),
                  "ldstub [$addr], $dst", []>;
def LDSTUBArr : F3_1_asi<3, 0b011101, (outs IntRegs:$dst),
                         (ins MEMrr:$addr, i8imm:$asi),
                         "ldstuba [$addr] $asi, $dst", []>;

// Store multiclass - Define both Reg+Reg/Reg+Imm patterns in one shot.
multiclass Store<string OpcStr, bits<6> Op3Val, SDPatternOperator OpNode,
           RegisterClass RC, ValueType Ty> {
  def rr  : F3_1<3, Op3Val,
                 (outs), (ins MEMrr:$addr, RC:$rd),
                 !strconcat(OpcStr, " $rd, [$addr]"),
                 [(OpNode Ty:$rd, ADDRrr:$addr)]>;
  def ri  : F3_2<3, Op3Val,
                 (outs), (ins MEMri:$addr, RC:$rd),
                 !strconcat(OpcStr, " $rd, [$addr]"),
                 [(OpNode Ty:$rd, ADDRri:$addr)]>;
}

// TODO: Instructions of the StoreASI class are currently asm only; hooking up
// CodeGen's address spaces to use these is a future task.
class StoreASI<string OpcStr, bits<6> Op3Val,
                  SDPatternOperator OpNode, RegisterClass RC, ValueType Ty> :
  F3_1_asi<3, Op3Val, (outs), (ins MEMrr:$addr, RC:$rd, i8imm:$asi),
                  !strconcat(OpcStr, "a $rd, [$addr] $asi"),
                  []>;

multiclass StoreA<string OpcStr, bits<6> Op3Val, bits<6> StoreAOp3Val,
                  SDPatternOperator OpNode, RegisterClass RC, ValueType Ty> :
             Store<OpcStr, Op3Val, OpNode, RC, Ty> {
  def Arr : StoreASI<OpcStr, StoreAOp3Val, OpNode, RC, Ty>;
}

//===----------------------------------------------------------------------===//
// Instructions
//===----------------------------------------------------------------------===//

// Pseudo instructions.
class Pseudo<dag outs, dag ins, string asmstr, list<dag> pattern>
   : InstSP<outs, ins, asmstr, pattern> {
  let isCodeGenOnly = 1;
  let isPseudo = 1;
}

// GETPCX for PIC
let Defs = [O7] in {
  def GETPCX : Pseudo<(outs getPCX:$getpcseq), (ins), "$getpcseq", [] >;
}

let Defs = [O6], Uses = [O6] in {
def ADJCALLSTACKDOWN : Pseudo<(outs), (ins i32imm:$amt),
                               "!ADJCALLSTACKDOWN $amt",
                               [(callseq_start timm:$amt)]>;
def ADJCALLSTACKUP : Pseudo<(outs), (ins i32imm:$amt1, i32imm:$amt2),
                            "!ADJCALLSTACKUP $amt1",
                            [(callseq_end timm:$amt1, timm:$amt2)]>;
}

let hasSideEffects = 1, mayStore = 1 in {
  let rd = 0, rs1 = 0, rs2 = 0 in
    def FLUSHW : F3_1<0b10, 0b101011, (outs), (ins),
                      "flushw",
                      [(flushw)]>, Requires<[HasV9]>;
  let rd = 0, rs1 = 1, simm13 = 3 in
    def TA3 : F3_2<0b10, 0b111010, (outs), (ins),
                   "ta 3",
                   [(flushw)]>;
}

// SELECT_CC_* - Used to implement the SELECT_CC DAG operation.  Expanded after
// instruction selection into a branch sequence.  This has to handle all
// permutations of selection between i32/f32/f64 on ICC and FCC.
// Expanded after instruction selection.
let Uses = [ICC], usesCustomInserter = 1 in {
  def SELECT_CC_Int_ICC
   : Pseudo<(outs IntRegs:$dst), (ins IntRegs:$T, IntRegs:$F, i32imm:$Cond),
            "; SELECT_CC_Int_ICC PSEUDO!",
            [(set i32:$dst, (SPselecticc i32:$T, i32:$F, imm:$Cond))]>;
  def SELECT_CC_FP_ICC
   : Pseudo<(outs FPRegs:$dst), (ins FPRegs:$T, FPRegs:$F, i32imm:$Cond),
            "; SELECT_CC_FP_ICC PSEUDO!",
            [(set f32:$dst, (SPselecticc f32:$T, f32:$F, imm:$Cond))]>;

  def SELECT_CC_DFP_ICC
   : Pseudo<(outs DFPRegs:$dst), (ins DFPRegs:$T, DFPRegs:$F, i32imm:$Cond),
            "; SELECT_CC_DFP_ICC PSEUDO!",
            [(set f64:$dst, (SPselecticc f64:$T, f64:$F, imm:$Cond))]>;

  def SELECT_CC_QFP_ICC
   : Pseudo<(outs QFPRegs:$dst), (ins QFPRegs:$T, QFPRegs:$F, i32imm:$Cond),
            "; SELECT_CC_QFP_ICC PSEUDO!",
            [(set f128:$dst, (SPselecticc f128:$T, f128:$F, imm:$Cond))]>;
}

let usesCustomInserter = 1, Uses = [FCC0] in {

  def SELECT_CC_Int_FCC
   : Pseudo<(outs IntRegs:$dst), (ins IntRegs:$T, IntRegs:$F, i32imm:$Cond),
            "; SELECT_CC_Int_FCC PSEUDO!",
            [(set i32:$dst, (SPselectfcc i32:$T, i32:$F, imm:$Cond))]>;

  def SELECT_CC_FP_FCC
   : Pseudo<(outs FPRegs:$dst), (ins FPRegs:$T, FPRegs:$F, i32imm:$Cond),
            "; SELECT_CC_FP_FCC PSEUDO!",
            [(set f32:$dst, (SPselectfcc f32:$T, f32:$F, imm:$Cond))]>;
  def SELECT_CC_DFP_FCC
   : Pseudo<(outs DFPRegs:$dst), (ins DFPRegs:$T, DFPRegs:$F, i32imm:$Cond),
            "; SELECT_CC_DFP_FCC PSEUDO!",
            [(set f64:$dst, (SPselectfcc f64:$T, f64:$F, imm:$Cond))]>;
  def SELECT_CC_QFP_FCC
   : Pseudo<(outs QFPRegs:$dst), (ins QFPRegs:$T, QFPRegs:$F, i32imm:$Cond),
            "; SELECT_CC_QFP_FCC PSEUDO!",
            [(set f128:$dst, (SPselectfcc f128:$T, f128:$F, imm:$Cond))]>;
}

// Section B.1 - Load Integer Instructions, p. 90
let DecoderMethod = "DecodeLoadInt" in {
  defm LDSB : LoadA<"ldsb", 0b001001, 0b011001, sextloadi8,  IntRegs, i32>;
  defm LDSH : LoadA<"ldsh", 0b001010, 0b011010, sextloadi16, IntRegs, i32>;
  defm LDUB : LoadA<"ldub", 0b000001, 0b010001, zextloadi8,  IntRegs, i32>;
  defm LDUH : LoadA<"lduh", 0b000010, 0b010010, zextloadi16, IntRegs, i32>;
  defm LD   : LoadA<"ld",   0b000000, 0b010000, load,        IntRegs, i32>;
}

let DecoderMethod = "DecodeLoadIntPair" in
  defm LDD : LoadA<"ldd", 0b000011, 0b010011, load, IntPair, v2i32>;

// Section B.2 - Load Floating-point Instructions, p. 92
<<<<<<< HEAD
let DecoderMethod = "DecodeLoadFP" in
  defm LDF   : LoadA<"ld",  0b100000, 0b110000, load, FPRegs,  f32>;
let DecoderMethod = "DecodeLoadDFP" in
  defm LDDF  : LoadA<"ldd", 0b100011, 0b110011, load, DFPRegs, f64>;
=======
let DecoderMethod = "DecodeLoadFP" in {
  defm LDF   : Load<"ld",  0b100000, load,    FPRegs,  f32>;
  def LDFArr : LoadASI<"ld",  0b110000, load, FPRegs,  f32>,
                Requires<[HasV9]>;
}
let DecoderMethod = "DecodeLoadDFP" in {
  defm LDDF   : Load<"ldd", 0b100011, load,    DFPRegs, f64>;
  def LDDFArr : LoadASI<"ldd", 0b110011, load, DFPRegs, f64>,
                 Requires<[HasV9]>;
}
>>>>>>> d51dd69e
let DecoderMethod = "DecodeLoadQFP" in
  defm LDQF  : LoadA<"ldq", 0b100010, 0b110010, load, QFPRegs, f128>,
               Requires<[HasV9, HasHardQuad]>;

let DecoderMethod = "DecodeLoadFP" in
  let Defs = [FSR] in {
    let rd = 0 in {
      def LDFSRrr : F3_1<3, 0b100001, (outs), (ins MEMrr:$addr),
                     "ld [$addr], %fsr", []>;
      def LDFSRri : F3_2<3, 0b100001, (outs), (ins MEMri:$addr),
                     "ld [$addr], %fsr", []>;
    }
    let rd = 1 in {
      def LDXFSRrr : F3_1<3, 0b100001, (outs), (ins MEMrr:$addr),
                     "ldx [$addr], %fsr", []>, Requires<[HasV9]>;
      def LDXFSRri : F3_2<3, 0b100001, (outs), (ins MEMri:$addr),
                     "ldx [$addr], %fsr", []>, Requires<[HasV9]>;
    }
  }

// Section B.4 - Store Integer Instructions, p. 95
let DecoderMethod = "DecodeStoreInt" in {
  defm STB   : StoreA<"stb", 0b000101, 0b010101, truncstorei8,  IntRegs, i32>;
  defm STH   : StoreA<"sth", 0b000110, 0b010110, truncstorei16, IntRegs, i32>;
  defm ST    : StoreA<"st",  0b000100, 0b010100, store,         IntRegs, i32>;
}

let DecoderMethod = "DecodeStoreIntPair" in
  defm STD   : StoreA<"std", 0b000111, 0b010111, store, IntPair, v2i32>;

// Section B.5 - Store Floating-point Instructions, p. 97
<<<<<<< HEAD
let DecoderMethod = "DecodeStoreFP" in
  defm STF   : StoreA<"st",  0b100100, 0b110100, store,         FPRegs,  f32>;
let DecoderMethod = "DecodeStoreDFP" in
  defm STDF  : StoreA<"std", 0b100111, 0b110111, store,         DFPRegs, f64>;
let DecoderMethod = "DecodeStoreQFP" in
  defm STQF  : StoreA<"stq", 0b100110, 0b110110, store,         QFPRegs, f128>,
=======
let DecoderMethod = "DecodeStoreFP" in {
  defm STF   : Store<"st",  0b100100, store,         FPRegs,  f32>;
  def STFArr : StoreASI<"st",  0b110100, store,      FPRegs,  f32>,
               Requires<[HasV9]>;
}
let DecoderMethod = "DecodeStoreDFP" in {
  defm STDF   : Store<"std", 0b100111, store,         DFPRegs, f64>;
  def STDFArr : StoreASI<"std", 0b110111, store,      DFPRegs, f64>,
                Requires<[HasV9]>;
}
let DecoderMethod = "DecodeStoreQFP" in
  defm STQF  : StoreA<"stq", 0b100110, 0b110110, store, QFPRegs, f128>,
>>>>>>> d51dd69e
               Requires<[HasV9, HasHardQuad]>;

// Section B.8 - SWAP Register with Memory Instruction
// (Atomic swap)
let Constraints = "$val = $dst", DecoderMethod = "DecodeSWAP" in {
  def SWAPrr : F3_1<3, 0b001111,
                 (outs IntRegs:$dst), (ins MEMrr:$addr, IntRegs:$val),
                 "swap [$addr], $dst",
                 [(set i32:$dst, (atomic_swap_32 ADDRrr:$addr, i32:$val))]>;
  def SWAPri : F3_2<3, 0b001111,
                 (outs IntRegs:$dst), (ins MEMri:$addr, IntRegs:$val),
                 "swap [$addr], $dst",
                 [(set i32:$dst, (atomic_swap_32 ADDRri:$addr, i32:$val))]>;
  def SWAPArr : F3_1_asi<3, 0b011111,
                 (outs IntRegs:$dst), (ins MEMrr:$addr, i8imm:$asi, IntRegs:$val),
                 "swapa [$addr] $asi, $dst",
                 [/*FIXME: pattern?*/]>;
}


// Section B.9 - SETHI Instruction, p. 104
def SETHIi: F2_1<0b100,
                 (outs IntRegs:$rd), (ins i32imm:$imm22),
                 "sethi $imm22, $rd",
                 [(set i32:$rd, SETHIimm:$imm22)]>;

// Section B.10 - NOP Instruction, p. 105
// (It's a special case of SETHI)
let rd = 0, imm22 = 0 in
  def NOP : F2_1<0b100, (outs), (ins), "nop", []>;

// Section B.11 - Logical Instructions, p. 106
defm AND    : F3_12<"and", 0b000001, and, IntRegs, i32, simm13Op>;

def ANDNrr  : F3_1<2, 0b000101,
                   (outs IntRegs:$rd), (ins IntRegs:$rs1, IntRegs:$rs2),
                   "andn $rs1, $rs2, $rd",
                   [(set i32:$rd, (and i32:$rs1, (not i32:$rs2)))]>;
def ANDNri  : F3_2<2, 0b000101,
                   (outs IntRegs:$rd), (ins IntRegs:$rs1, simm13Op:$simm13),
                   "andn $rs1, $simm13, $rd", []>;

defm OR     : F3_12<"or", 0b000010, or, IntRegs, i32, simm13Op>;

def ORNrr   : F3_1<2, 0b000110,
                   (outs IntRegs:$rd), (ins IntRegs:$rs1, IntRegs:$rs2),
                   "orn $rs1, $rs2, $rd",
                   [(set i32:$rd, (or i32:$rs1, (not i32:$rs2)))]>;
def ORNri   : F3_2<2, 0b000110,
                   (outs IntRegs:$rd), (ins IntRegs:$rs1, simm13Op:$simm13),
                   "orn $rs1, $simm13, $rd", []>;
defm XOR    : F3_12<"xor", 0b000011, xor, IntRegs, i32, simm13Op>;

def XNORrr  : F3_1<2, 0b000111,
                   (outs IntRegs:$rd), (ins IntRegs:$rs1, IntRegs:$rs2),
                   "xnor $rs1, $rs2, $rd",
                   [(set i32:$rd, (not (xor i32:$rs1, i32:$rs2)))]>;
def XNORri  : F3_2<2, 0b000111,
                   (outs IntRegs:$rd), (ins IntRegs:$rs1, simm13Op:$simm13),
                   "xnor $rs1, $simm13, $rd", []>;

let Defs = [ICC] in {
  defm ANDCC  : F3_12np<"andcc",  0b010001>;
  defm ANDNCC : F3_12np<"andncc", 0b010101>;
  defm ORCC   : F3_12np<"orcc",   0b010010>;
  defm ORNCC  : F3_12np<"orncc",  0b010110>;
  defm XORCC  : F3_12np<"xorcc",  0b010011>;
  defm XNORCC : F3_12np<"xnorcc", 0b010111>;
}

// Section B.12 - Shift Instructions, p. 107
defm SLL : F3_12<"sll", 0b100101, shl, IntRegs, i32, simm13Op>;
defm SRL : F3_12<"srl", 0b100110, srl, IntRegs, i32, simm13Op>;
defm SRA : F3_12<"sra", 0b100111, sra, IntRegs, i32, simm13Op>;

// Section B.13 - Add Instructions, p. 108
defm ADD   : F3_12<"add", 0b000000, add, IntRegs, i32, simm13Op>;

// "LEA" forms of add (patterns to make tblgen happy)
let Predicates = [Is32Bit], isCodeGenOnly = 1 in
  def LEA_ADDri   : F3_2<2, 0b000000,
                     (outs IntRegs:$dst), (ins MEMri:$addr),
                     "add ${addr:arith}, $dst",
                     [(set iPTR:$dst, ADDRri:$addr)]>;

let Defs = [ICC] in
  defm ADDCC  : F3_12<"addcc", 0b010000, addc, IntRegs, i32, simm13Op>;

let Uses = [ICC] in
  defm ADDC   : F3_12np<"addx", 0b001000>;

let Uses = [ICC], Defs = [ICC] in
  defm ADDE  : F3_12<"addxcc", 0b011000, adde, IntRegs, i32, simm13Op>;

// Section B.15 - Subtract Instructions, p. 110
defm SUB    : F3_12  <"sub"  , 0b000100, sub, IntRegs, i32, simm13Op>;
let Uses = [ICC], Defs = [ICC] in
  defm SUBE   : F3_12  <"subxcc" , 0b011100, sube, IntRegs, i32, simm13Op>;

let Defs = [ICC] in
  defm SUBCC  : F3_12  <"subcc", 0b010100, subc, IntRegs, i32, simm13Op>;

let Uses = [ICC] in
  defm SUBC   : F3_12np <"subx", 0b001100>;

// cmp (from Section A.3) is a specialized alias for subcc
let Defs = [ICC], rd = 0 in {
  def CMPrr   : F3_1<2, 0b010100,
                     (outs), (ins IntRegs:$rs1, IntRegs:$rs2),
                     "cmp $rs1, $rs2",
                     [(SPcmpicc i32:$rs1, i32:$rs2)]>;
  def CMPri   : F3_2<2, 0b010100,
                     (outs), (ins IntRegs:$rs1, simm13Op:$simm13),
                     "cmp $rs1, $simm13",
                     [(SPcmpicc i32:$rs1, (i32 simm13:$simm13))]>;
}

// Section B.18 - Multiply Instructions, p. 113
let Defs = [Y] in {
  defm UMUL : F3_12np<"umul", 0b001010>;
  defm SMUL : F3_12  <"smul", 0b001011, mul, IntRegs, i32, simm13Op>;
}

let Defs = [Y, ICC] in {
  defm UMULCC : F3_12np<"umulcc", 0b011010>;
  defm SMULCC : F3_12np<"smulcc", 0b011011>;
}

// Section B.19 - Divide Instructions, p. 115
let Uses = [Y], Defs = [Y] in {
  defm UDIV : F3_12np<"udiv", 0b001110>;
  defm SDIV : F3_12np<"sdiv", 0b001111>;
}

let Uses = [Y], Defs = [Y, ICC] in {
  defm UDIVCC : F3_12np<"udivcc", 0b011110>;
  defm SDIVCC : F3_12np<"sdivcc", 0b011111>;
}

// Section B.20 - SAVE and RESTORE, p. 117
defm SAVE    : F3_12np<"save"   , 0b111100>;
defm RESTORE : F3_12np<"restore", 0b111101>;

// Section B.21 - Branch on Integer Condition Codes Instructions, p. 119

// unconditional branch class.
class BranchAlways<dag ins, string asmstr, list<dag> pattern>
  : F2_2<0b010, 0, (outs), ins, asmstr, pattern> {
  let isBranch     = 1;
  let isTerminator = 1;
  let hasDelaySlot = 1;
  let isBarrier    = 1;
}

let cond = 8 in
  def BA : BranchAlways<(ins brtarget:$imm22), "ba $imm22", [(br bb:$imm22)]>;


let isBranch = 1, isTerminator = 1, hasDelaySlot = 1 in {

// conditional branch class:
class BranchSP<dag ins, string asmstr, list<dag> pattern>
 : F2_2<0b010, 0, (outs), ins, asmstr, pattern>;

// conditional branch with annul class:
class BranchSPA<dag ins, string asmstr, list<dag> pattern>
 : F2_2<0b010, 1, (outs), ins, asmstr, pattern>;

// Conditional branch class on %icc|%xcc with predication:
multiclass IPredBranch<string regstr, list<dag> CCPattern> {
  def CC    : F2_3<0b001, 0, 1, (outs), (ins bprtarget:$imm19, CCOp:$cond),
                  !strconcat("b$cond ", !strconcat(regstr, ", $imm19")),
                   CCPattern>;
  def CCA   : F2_3<0b001, 1, 1, (outs), (ins bprtarget:$imm19, CCOp:$cond),
                  !strconcat("b$cond,a ", !strconcat(regstr, ", $imm19")),
                   []>;
  def CCNT  : F2_3<0b001, 0, 0, (outs), (ins bprtarget:$imm19, CCOp:$cond),
                   !strconcat("b$cond,pn ", !strconcat(regstr, ", $imm19")),
                   []>;
  def CCANT : F2_3<0b001, 1, 0, (outs), (ins bprtarget:$imm19, CCOp:$cond),
                   !strconcat("b$cond,a,pn ", !strconcat(regstr, ", $imm19")),
                   []>;
}

} // let isBranch = 1, isTerminator = 1, hasDelaySlot = 1


// Indirect branch instructions.
let isTerminator = 1, isBarrier = 1,  hasDelaySlot = 1, isBranch =1,
     isIndirectBranch = 1, rd = 0, isCodeGenOnly = 1 in {
  def BINDrr  : F3_1<2, 0b111000,
                   (outs), (ins MEMrr:$ptr),
                   "jmp $ptr",
                   [(brind ADDRrr:$ptr)]>;
  def BINDri  : F3_2<2, 0b111000,
                   (outs), (ins MEMri:$ptr),
                   "jmp $ptr",
                   [(brind ADDRri:$ptr)]>;
}

let Uses = [ICC] in {
  def BCOND : BranchSP<(ins brtarget:$imm22, CCOp:$cond),
                         "b$cond $imm22",
                        [(SPbricc bb:$imm22, imm:$cond)]>;
  def BCONDA : BranchSPA<(ins brtarget:$imm22, CCOp:$cond),
                         "b$cond,a $imm22", []>;

  let Predicates = [HasV9], cc = 0b00 in
    defm BPI : IPredBranch<"%icc", []>;
}

// Section B.22 - Branch on Floating-point Condition Codes Instructions, p. 121

let isBranch = 1, isTerminator = 1, hasDelaySlot = 1 in {

// floating-point conditional branch class:
class FPBranchSP<dag ins, string asmstr, list<dag> pattern>
 : F2_2<0b110, 0, (outs), ins, asmstr, pattern>;

// floating-point conditional branch with annul class:
class FPBranchSPA<dag ins, string asmstr, list<dag> pattern>
 : F2_2<0b110, 1, (outs), ins, asmstr, pattern>;

// Conditional branch class on %fcc0-%fcc3 with predication:
multiclass FPredBranch {
  def CC    : F2_3<0b101, 0, 1, (outs), (ins bprtarget:$imm19, CCOp:$cond,
                                         FCCRegs:$cc),
                  "fb$cond $cc, $imm19", []>;
  def CCA   : F2_3<0b101, 1, 1, (outs), (ins bprtarget:$imm19, CCOp:$cond,
                                         FCCRegs:$cc),
                  "fb$cond,a $cc, $imm19", []>;
  def CCNT  : F2_3<0b101, 0, 0, (outs), (ins bprtarget:$imm19, CCOp:$cond,
                                         FCCRegs:$cc),
                  "fb$cond,pn $cc, $imm19", []>;
  def CCANT : F2_3<0b101, 1, 0, (outs), (ins bprtarget:$imm19, CCOp:$cond,
                                         FCCRegs:$cc),
                  "fb$cond,a,pn $cc, $imm19", []>;
}
} // let isBranch = 1, isTerminator = 1, hasDelaySlot = 1

let Uses = [FCC0] in {
  def FBCOND  : FPBranchSP<(ins brtarget:$imm22, CCOp:$cond),
                              "fb$cond $imm22",
                              [(SPbrfcc bb:$imm22, imm:$cond)]>;
  def FBCONDA : FPBranchSPA<(ins brtarget:$imm22, CCOp:$cond),
                             "fb$cond,a $imm22", []>;
}

let Predicates = [HasV9] in
  defm BPF : FPredBranch;


// Section B.24 - Call and Link Instruction, p. 125
// This is the only Format 1 instruction
let Uses = [O6],
    hasDelaySlot = 1, isCall = 1 in {
  def CALL : InstSP<(outs), (ins calltarget:$disp, variable_ops),
                    "call $disp", []> {
    bits<30> disp;
    let op = 1;
    let Inst{29-0} = disp;
  }

  // indirect calls: special cases of JMPL.
  let isCodeGenOnly = 1, rd = 15 in {
    def CALLrr : F3_1<2, 0b111000,
                      (outs), (ins MEMrr:$ptr, variable_ops),
                      "call $ptr",
                      [(call ADDRrr:$ptr)]>;
    def CALLri : F3_2<2, 0b111000,
                      (outs), (ins MEMri:$ptr, variable_ops),
                      "call $ptr",
                      [(call ADDRri:$ptr)]>;
  }
}

// Section B.25 - Jump and Link Instruction

// JMPL Instruction.
let isTerminator = 1, hasDelaySlot = 1, isBarrier = 1,
    DecoderMethod = "DecodeJMPL" in {
  def JMPLrr: F3_1<2, 0b111000, (outs IntRegs:$dst), (ins MEMrr:$addr),
                  "jmpl $addr, $dst", []>;
  def JMPLri: F3_2<2, 0b111000, (outs IntRegs:$dst), (ins MEMri:$addr),
                  "jmpl $addr, $dst", []>;
}

// Section A.3 - Synthetic Instructions, p. 85
// special cases of JMPL:
let isReturn = 1, isTerminator = 1, hasDelaySlot = 1, isBarrier = 1,
    isCodeGenOnly = 1 in {
  let rd = 0, rs1 = 15 in
    def RETL: F3_2<2, 0b111000, (outs), (ins i32imm:$val),
                   "jmp %o7+$val", [(retflag simm13:$val)]>;

  let rd = 0, rs1 = 31 in
    def RET: F3_2<2, 0b111000, (outs), (ins i32imm:$val),
                  "jmp %i7+$val", []>;
}

// Section B.26 - Return from Trap Instruction
let isReturn = 1, isTerminator = 1, hasDelaySlot = 1,
     isBarrier = 1, rd = 0, DecoderMethod = "DecodeReturn" in {
  def RETTrr : F3_1<2, 0b111001, (outs), (ins MEMrr:$addr),
                       "rett $addr", []>;
  def RETTri : F3_2<2, 0b111001, (outs), (ins MEMri:$addr),
                       "rett $addr", []>;
}


// Section B.27 - Trap on Integer Condition Codes Instruction
multiclass TRAP<string regStr> {
  def rr : TRAPSPrr<0b111010, (outs), (ins IntRegs:$rs1, IntRegs:$rs2,
                                       CCOp:$cond),
              !strconcat(!strconcat("t$cond ", regStr), ", $rs1 + $rs2"), []>;
  def ri : TRAPSPri<0b111010, (outs), (ins IntRegs:$rs1, i32imm:$imm,
                                      CCOp:$cond),
              !strconcat(!strconcat("t$cond ", regStr), ", $rs1 + $imm"), []>;
}

let hasSideEffects = 1, Uses = [ICC], cc = 0b00 in
  defm TICC : TRAP<"%icc">;

let isBarrier = 1, isTerminator = 1, rd = 0b01000, rs1 = 0, simm13 = 5 in
  def TA5 : F3_2<0b10, 0b111010, (outs), (ins), "ta 5", [(trap)]>;

// Section B.28 - Read State Register Instructions
let rs2 = 0 in
  def RDASR : F3_1<2, 0b101000,
                 (outs IntRegs:$rd), (ins ASRRegs:$rs1),
                 "rd $rs1, $rd", []>;

// PSR, WIM, and TBR don't exist on the SparcV9, only the V8.
let Predicates = [HasNoV9] in {
  let rs2 = 0, rs1 = 0, Uses=[PSR] in
    def RDPSR : F3_1<2, 0b101001,
		     (outs IntRegs:$rd), (ins),
		     "rd %psr, $rd", []>;

  let rs2 = 0, rs1 = 0, Uses=[WIM] in
    def RDWIM : F3_1<2, 0b101010,
		     (outs IntRegs:$rd), (ins),
		     "rd %wim, $rd", []>;

  let rs2 = 0, rs1 = 0, Uses=[TBR] in
    def RDTBR : F3_1<2, 0b101011,
		     (outs IntRegs:$rd), (ins),
		     "rd %tbr, $rd", []>;
}

// Section B.29 - Write State Register Instructions
def WRASRrr : F3_1<2, 0b110000,
                 (outs ASRRegs:$rd), (ins IntRegs:$rs1, IntRegs:$rs2),
                 "wr $rs1, $rs2, $rd", []>;
def WRASRri : F3_2<2, 0b110000,
                 (outs ASRRegs:$rd), (ins IntRegs:$rs1, simm13Op:$simm13),
                 "wr $rs1, $simm13, $rd", []>;

// PSR, WIM, and TBR don't exist on the SparcV9, only the V8.
let Predicates = [HasNoV9] in {
  let Defs = [PSR], rd=0 in {
    def WRPSRrr : F3_1<2, 0b110001,
		     (outs), (ins IntRegs:$rs1, IntRegs:$rs2),
		     "wr $rs1, $rs2, %psr", []>;
    def WRPSRri : F3_2<2, 0b110001,
		     (outs), (ins IntRegs:$rs1, simm13Op:$simm13),
		     "wr $rs1, $simm13, %psr", []>;
  }

  let Defs = [WIM], rd=0 in {
    def WRWIMrr : F3_1<2, 0b110010,
		     (outs), (ins IntRegs:$rs1, IntRegs:$rs2),
		     "wr $rs1, $rs2, %wim", []>;
    def WRWIMri : F3_2<2, 0b110010,
		     (outs), (ins IntRegs:$rs1, simm13Op:$simm13),
		     "wr $rs1, $simm13, %wim", []>;
  }

  let Defs = [TBR], rd=0 in {
    def WRTBRrr : F3_1<2, 0b110011,
		     (outs), (ins IntRegs:$rs1, IntRegs:$rs2),
		     "wr $rs1, $rs2, %tbr", []>;
    def WRTBRri : F3_2<2, 0b110011,
		     (outs), (ins IntRegs:$rs1, simm13Op:$simm13),
		     "wr $rs1, $simm13, %tbr", []>;
  }
}

// Section B.30 - STBAR Instruction
let hasSideEffects = 1, rd = 0, rs1 = 0b01111, rs2 = 0 in
  def STBAR : F3_1<2, 0b101000, (outs), (ins), "stbar", []>;


// Section B.31 - Unimplmented Instruction
let rd = 0 in
  def UNIMP : F2_1<0b000, (outs), (ins i32imm:$imm22),
                  "unimp $imm22", []>;

// Section B.32 - Flush Instruction Memory
let rd = 0 in {
  def FLUSHrr : F3_1<2, 0b111011, (outs), (ins MEMrr:$addr),
                       "flush $addr", []>;
  def FLUSHri : F3_2<2, 0b111011, (outs), (ins MEMri:$addr),
                       "flush $addr", []>;

  // The no-arg FLUSH is only here for the benefit of the InstAlias
  // "flush", which cannot seem to use FLUSHrr, due to the inability
  // to construct a MEMrr with fixed G0 registers.
  let rs1 = 0, rs2 = 0 in
    def FLUSH   : F3_1<2, 0b111011, (outs), (ins), "flush %g0", []>;
}

// Section B.33 - Floating-point Operate (FPop) Instructions

// Convert Integer to Floating-point Instructions, p. 141
def FITOS : F3_3u<2, 0b110100, 0b011000100,
                 (outs FPRegs:$rd), (ins FPRegs:$rs2),
                 "fitos $rs2, $rd",
                 [(set FPRegs:$rd, (SPitof FPRegs:$rs2))]>;
def FITOD : F3_3u<2, 0b110100, 0b011001000,
                 (outs DFPRegs:$rd), (ins FPRegs:$rs2),
                 "fitod $rs2, $rd",
                 [(set DFPRegs:$rd, (SPitof FPRegs:$rs2))]>;
def FITOQ : F3_3u<2, 0b110100, 0b011001100,
                 (outs QFPRegs:$rd), (ins FPRegs:$rs2),
                 "fitoq $rs2, $rd",
                 [(set QFPRegs:$rd, (SPitof FPRegs:$rs2))]>,
                 Requires<[HasHardQuad]>;

// Convert Floating-point to Integer Instructions, p. 142
def FSTOI : F3_3u<2, 0b110100, 0b011010001,
                 (outs FPRegs:$rd), (ins FPRegs:$rs2),
                 "fstoi $rs2, $rd",
                 [(set FPRegs:$rd, (SPftoi FPRegs:$rs2))]>;
def FDTOI : F3_3u<2, 0b110100, 0b011010010,
                 (outs FPRegs:$rd), (ins DFPRegs:$rs2),
                 "fdtoi $rs2, $rd",
                 [(set FPRegs:$rd, (SPftoi DFPRegs:$rs2))]>;
def FQTOI : F3_3u<2, 0b110100, 0b011010011,
                 (outs FPRegs:$rd), (ins QFPRegs:$rs2),
                 "fqtoi $rs2, $rd",
                 [(set FPRegs:$rd, (SPftoi QFPRegs:$rs2))]>,
                 Requires<[HasHardQuad]>;

// Convert between Floating-point Formats Instructions, p. 143
def FSTOD : F3_3u<2, 0b110100, 0b011001001,
                 (outs DFPRegs:$rd), (ins FPRegs:$rs2),
                 "fstod $rs2, $rd",
                 [(set f64:$rd, (fextend f32:$rs2))]>;
def FSTOQ : F3_3u<2, 0b110100, 0b011001101,
                 (outs QFPRegs:$rd), (ins FPRegs:$rs2),
                 "fstoq $rs2, $rd",
                 [(set f128:$rd, (fextend f32:$rs2))]>,
                 Requires<[HasHardQuad]>;
def FDTOS : F3_3u<2, 0b110100, 0b011000110,
                 (outs FPRegs:$rd), (ins DFPRegs:$rs2),
                 "fdtos $rs2, $rd",
                 [(set f32:$rd, (fround f64:$rs2))]>;
def FDTOQ : F3_3u<2, 0b110100, 0b011001110,
                 (outs QFPRegs:$rd), (ins DFPRegs:$rs2),
                 "fdtoq $rs2, $rd",
                 [(set f128:$rd, (fextend f64:$rs2))]>,
                 Requires<[HasHardQuad]>;
def FQTOS : F3_3u<2, 0b110100, 0b011000111,
                 (outs FPRegs:$rd), (ins QFPRegs:$rs2),
                 "fqtos $rs2, $rd",
                 [(set f32:$rd, (fround f128:$rs2))]>,
                 Requires<[HasHardQuad]>;
def FQTOD : F3_3u<2, 0b110100, 0b011001011,
                 (outs DFPRegs:$rd), (ins QFPRegs:$rs2),
                 "fqtod $rs2, $rd",
                 [(set f64:$rd, (fround f128:$rs2))]>,
                 Requires<[HasHardQuad]>;

// Floating-point Move Instructions, p. 144
def FMOVS : F3_3u<2, 0b110100, 0b000000001,
                 (outs FPRegs:$rd), (ins FPRegs:$rs2),
                 "fmovs $rs2, $rd", []>;
def FNEGS : F3_3u<2, 0b110100, 0b000000101,
                 (outs FPRegs:$rd), (ins FPRegs:$rs2),
                 "fnegs $rs2, $rd",
                 [(set f32:$rd, (fneg f32:$rs2))]>;
def FABSS : F3_3u<2, 0b110100, 0b000001001,
                 (outs FPRegs:$rd), (ins FPRegs:$rs2),
                 "fabss $rs2, $rd",
                 [(set f32:$rd, (fabs f32:$rs2))]>;


// Floating-point Square Root Instructions, p.145
def FSQRTS : F3_3u<2, 0b110100, 0b000101001,
                  (outs FPRegs:$rd), (ins FPRegs:$rs2),
                  "fsqrts $rs2, $rd",
                  [(set f32:$rd, (fsqrt f32:$rs2))]>;
def FSQRTD : F3_3u<2, 0b110100, 0b000101010,
                  (outs DFPRegs:$rd), (ins DFPRegs:$rs2),
                  "fsqrtd $rs2, $rd",
                  [(set f64:$rd, (fsqrt f64:$rs2))]>;
def FSQRTQ : F3_3u<2, 0b110100, 0b000101011,
                  (outs QFPRegs:$rd), (ins QFPRegs:$rs2),
                  "fsqrtq $rs2, $rd",
                  [(set f128:$rd, (fsqrt f128:$rs2))]>,
                  Requires<[HasHardQuad]>;



// Floating-point Add and Subtract Instructions, p. 146
def FADDS  : F3_3<2, 0b110100, 0b001000001,
                  (outs FPRegs:$rd), (ins FPRegs:$rs1, FPRegs:$rs2),
                  "fadds $rs1, $rs2, $rd",
                  [(set f32:$rd, (fadd f32:$rs1, f32:$rs2))]>;
def FADDD  : F3_3<2, 0b110100, 0b001000010,
                  (outs DFPRegs:$rd), (ins DFPRegs:$rs1, DFPRegs:$rs2),
                  "faddd $rs1, $rs2, $rd",
                  [(set f64:$rd, (fadd f64:$rs1, f64:$rs2))]>;
def FADDQ  : F3_3<2, 0b110100, 0b001000011,
                  (outs QFPRegs:$rd), (ins QFPRegs:$rs1, QFPRegs:$rs2),
                  "faddq $rs1, $rs2, $rd",
                  [(set f128:$rd, (fadd f128:$rs1, f128:$rs2))]>,
                  Requires<[HasHardQuad]>;

def FSUBS  : F3_3<2, 0b110100, 0b001000101,
                  (outs FPRegs:$rd), (ins FPRegs:$rs1, FPRegs:$rs2),
                  "fsubs $rs1, $rs2, $rd",
                  [(set f32:$rd, (fsub f32:$rs1, f32:$rs2))]>;
def FSUBD  : F3_3<2, 0b110100, 0b001000110,
                  (outs DFPRegs:$rd), (ins DFPRegs:$rs1, DFPRegs:$rs2),
                  "fsubd $rs1, $rs2, $rd",
                  [(set f64:$rd, (fsub f64:$rs1, f64:$rs2))]>;
def FSUBQ  : F3_3<2, 0b110100, 0b001000111,
                  (outs QFPRegs:$rd), (ins QFPRegs:$rs1, QFPRegs:$rs2),
                  "fsubq $rs1, $rs2, $rd",
                  [(set f128:$rd, (fsub f128:$rs1, f128:$rs2))]>,
                  Requires<[HasHardQuad]>;


// Floating-point Multiply and Divide Instructions, p. 147
def FMULS  : F3_3<2, 0b110100, 0b001001001,
                  (outs FPRegs:$rd), (ins FPRegs:$rs1, FPRegs:$rs2),
                  "fmuls $rs1, $rs2, $rd",
                  [(set f32:$rd, (fmul f32:$rs1, f32:$rs2))]>;
def FMULD  : F3_3<2, 0b110100, 0b001001010,
                  (outs DFPRegs:$rd), (ins DFPRegs:$rs1, DFPRegs:$rs2),
                  "fmuld $rs1, $rs2, $rd",
                  [(set f64:$rd, (fmul f64:$rs1, f64:$rs2))]>;
def FMULQ  : F3_3<2, 0b110100, 0b001001011,
                  (outs QFPRegs:$rd), (ins QFPRegs:$rs1, QFPRegs:$rs2),
                  "fmulq $rs1, $rs2, $rd",
                  [(set f128:$rd, (fmul f128:$rs1, f128:$rs2))]>,
                  Requires<[HasHardQuad]>;

def FSMULD : F3_3<2, 0b110100, 0b001101001,
                  (outs DFPRegs:$rd), (ins FPRegs:$rs1, FPRegs:$rs2),
                  "fsmuld $rs1, $rs2, $rd",
                  [(set f64:$rd, (fmul (fextend f32:$rs1),
                                        (fextend f32:$rs2)))]>;
def FDMULQ : F3_3<2, 0b110100, 0b001101110,
                  (outs QFPRegs:$rd), (ins DFPRegs:$rs1, DFPRegs:$rs2),
                  "fdmulq $rs1, $rs2, $rd",
                  [(set f128:$rd, (fmul (fextend f64:$rs1),
                                         (fextend f64:$rs2)))]>,
                  Requires<[HasHardQuad]>;

def FDIVS  : F3_3<2, 0b110100, 0b001001101,
                 (outs FPRegs:$rd), (ins FPRegs:$rs1, FPRegs:$rs2),
                 "fdivs $rs1, $rs2, $rd",
                 [(set f32:$rd, (fdiv f32:$rs1, f32:$rs2))]>;
def FDIVD  : F3_3<2, 0b110100, 0b001001110,
                 (outs DFPRegs:$rd), (ins DFPRegs:$rs1, DFPRegs:$rs2),
                 "fdivd $rs1, $rs2, $rd",
                 [(set f64:$rd, (fdiv f64:$rs1, f64:$rs2))]>;
def FDIVQ  : F3_3<2, 0b110100, 0b001001111,
                 (outs QFPRegs:$rd), (ins QFPRegs:$rs1, QFPRegs:$rs2),
                 "fdivq $rs1, $rs2, $rd",
                 [(set f128:$rd, (fdiv f128:$rs1, f128:$rs2))]>,
                 Requires<[HasHardQuad]>;

// Floating-point Compare Instructions, p. 148
// Note: the 2nd template arg is different for these guys.
// Note 2: the result of a FCMP is not available until the 2nd cycle
// after the instr is retired, but there is no interlock in Sparc V8.
// This behavior is modeled with a forced noop after the instruction in
// DelaySlotFiller.

let Defs = [FCC0], rd = 0, isCodeGenOnly = 1 in {
  def FCMPS  : F3_3c<2, 0b110101, 0b001010001,
                   (outs), (ins FPRegs:$rs1, FPRegs:$rs2),
                   "fcmps $rs1, $rs2",
                   [(SPcmpfcc f32:$rs1, f32:$rs2)]>;
  def FCMPD  : F3_3c<2, 0b110101, 0b001010010,
                   (outs), (ins DFPRegs:$rs1, DFPRegs:$rs2),
                   "fcmpd $rs1, $rs2",
                   [(SPcmpfcc f64:$rs1, f64:$rs2)]>;
  def FCMPQ  : F3_3c<2, 0b110101, 0b001010011,
                   (outs), (ins QFPRegs:$rs1, QFPRegs:$rs2),
                   "fcmpq $rs1, $rs2",
                   [(SPcmpfcc f128:$rs1, f128:$rs2)]>,
                   Requires<[HasHardQuad]>;
}

//===----------------------------------------------------------------------===//
// Instructions for Thread Local Storage(TLS).
//===----------------------------------------------------------------------===//
let isCodeGenOnly = 1, isAsmParserOnly = 1 in {
def TLS_ADDrr : F3_1<2, 0b000000,
                    (outs IntRegs:$rd),
                    (ins IntRegs:$rs1, IntRegs:$rs2, TLSSym:$sym),
                    "add $rs1, $rs2, $rd, $sym",
                    [(set i32:$rd,
                        (tlsadd i32:$rs1, i32:$rs2, tglobaltlsaddr:$sym))]>;

let mayLoad = 1 in
  def TLS_LDrr : F3_1<3, 0b000000,
                      (outs IntRegs:$dst), (ins MEMrr:$addr, TLSSym:$sym),
                      "ld [$addr], $dst, $sym",
                      [(set i32:$dst,
                          (tlsld ADDRrr:$addr, tglobaltlsaddr:$sym))]>;

let Uses = [O6], isCall = 1, hasDelaySlot = 1 in
  def TLS_CALL : InstSP<(outs),
                        (ins calltarget:$disp, TLSSym:$sym, variable_ops),
                        "call $disp, $sym",
                        [(tlscall texternalsym:$disp, tglobaltlsaddr:$sym)]> {
  bits<30> disp;
  let op = 1;
  let Inst{29-0} = disp;
}
}

//===----------------------------------------------------------------------===//
// V9 Instructions
//===----------------------------------------------------------------------===//

// V9 Conditional Moves.
let Predicates = [HasV9], Constraints = "$f = $rd" in {
  // Move Integer Register on Condition (MOVcc) p. 194 of the V9 manual.
  let Uses = [ICC], intcc = 1, cc = 0b00 in {
    def MOVICCrr
      : F4_1<0b101100, (outs IntRegs:$rd),
             (ins IntRegs:$rs2, IntRegs:$f, CCOp:$cond),
             "mov$cond %icc, $rs2, $rd",
             [(set i32:$rd, (SPselecticc i32:$rs2, i32:$f, imm:$cond))]>;

    def MOVICCri
      : F4_2<0b101100, (outs IntRegs:$rd),
             (ins i32imm:$simm11, IntRegs:$f, CCOp:$cond),
             "mov$cond %icc, $simm11, $rd",
             [(set i32:$rd,
                    (SPselecticc simm11:$simm11, i32:$f, imm:$cond))]>;
  }

  let Uses = [FCC0], intcc = 0, cc = 0b00 in {
    def MOVFCCrr
      : F4_1<0b101100, (outs IntRegs:$rd),
             (ins IntRegs:$rs2, IntRegs:$f, CCOp:$cond),
             "mov$cond %fcc0, $rs2, $rd",
             [(set i32:$rd, (SPselectfcc i32:$rs2, i32:$f, imm:$cond))]>;
    def MOVFCCri
      : F4_2<0b101100, (outs IntRegs:$rd),
             (ins i32imm:$simm11, IntRegs:$f, CCOp:$cond),
             "mov$cond %fcc0, $simm11, $rd",
             [(set i32:$rd,
                    (SPselectfcc simm11:$simm11, i32:$f, imm:$cond))]>;
  }

  let Uses = [ICC], intcc = 1, opf_cc = 0b00 in {
    def FMOVS_ICC
      : F4_3<0b110101, 0b000001, (outs FPRegs:$rd),
             (ins FPRegs:$rs2, FPRegs:$f, CCOp:$cond),
             "fmovs$cond %icc, $rs2, $rd",
             [(set f32:$rd, (SPselecticc f32:$rs2, f32:$f, imm:$cond))]>;
    def FMOVD_ICC
      : F4_3<0b110101, 0b000010, (outs DFPRegs:$rd),
               (ins DFPRegs:$rs2, DFPRegs:$f, CCOp:$cond),
               "fmovd$cond %icc, $rs2, $rd",
               [(set f64:$rd, (SPselecticc f64:$rs2, f64:$f, imm:$cond))]>;
    def FMOVQ_ICC
      : F4_3<0b110101, 0b000011, (outs QFPRegs:$rd),
               (ins QFPRegs:$rs2, QFPRegs:$f, CCOp:$cond),
               "fmovq$cond %icc, $rs2, $rd",
               [(set f128:$rd, (SPselecticc f128:$rs2, f128:$f, imm:$cond))]>,
               Requires<[HasHardQuad]>;
  }

  let Uses = [FCC0], intcc = 0, opf_cc = 0b00 in {
    def FMOVS_FCC
      : F4_3<0b110101, 0b000001, (outs FPRegs:$rd),
             (ins FPRegs:$rs2, FPRegs:$f, CCOp:$cond),
             "fmovs$cond %fcc0, $rs2, $rd",
             [(set f32:$rd, (SPselectfcc f32:$rs2, f32:$f, imm:$cond))]>;
    def FMOVD_FCC
      : F4_3<0b110101, 0b000010, (outs DFPRegs:$rd),
             (ins DFPRegs:$rs2, DFPRegs:$f, CCOp:$cond),
             "fmovd$cond %fcc0, $rs2, $rd",
             [(set f64:$rd, (SPselectfcc f64:$rs2, f64:$f, imm:$cond))]>;
    def FMOVQ_FCC
      : F4_3<0b110101, 0b000011, (outs QFPRegs:$rd),
             (ins QFPRegs:$rs2, QFPRegs:$f, CCOp:$cond),
             "fmovq$cond %fcc0, $rs2, $rd",
             [(set f128:$rd, (SPselectfcc f128:$rs2, f128:$f, imm:$cond))]>,
             Requires<[HasHardQuad]>;
  }

}

// Floating-Point Move Instructions, p. 164 of the V9 manual.
let Predicates = [HasV9] in {
  def FMOVD : F3_3u<2, 0b110100, 0b000000010,
                   (outs DFPRegs:$rd), (ins DFPRegs:$rs2),
                   "fmovd $rs2, $rd", []>;
  def FMOVQ : F3_3u<2, 0b110100, 0b000000011,
                   (outs QFPRegs:$rd), (ins QFPRegs:$rs2),
                   "fmovq $rs2, $rd", []>,
                   Requires<[HasHardQuad]>;
  def FNEGD : F3_3u<2, 0b110100, 0b000000110,
                   (outs DFPRegs:$rd), (ins DFPRegs:$rs2),
                   "fnegd $rs2, $rd",
                   [(set f64:$rd, (fneg f64:$rs2))]>;
  def FNEGQ : F3_3u<2, 0b110100, 0b000000111,
                   (outs QFPRegs:$rd), (ins QFPRegs:$rs2),
                   "fnegq $rs2, $rd",
                   [(set f128:$rd, (fneg f128:$rs2))]>,
                   Requires<[HasHardQuad]>;
  def FABSD : F3_3u<2, 0b110100, 0b000001010,
                   (outs DFPRegs:$rd), (ins DFPRegs:$rs2),
                   "fabsd $rs2, $rd",
                   [(set f64:$rd, (fabs f64:$rs2))]>;
  def FABSQ : F3_3u<2, 0b110100, 0b000001011,
                   (outs QFPRegs:$rd), (ins QFPRegs:$rs2),
                   "fabsq $rs2, $rd",
                   [(set f128:$rd, (fabs f128:$rs2))]>,
                   Requires<[HasHardQuad]>;
}

// Floating-point compare instruction with %fcc0-%fcc3.
def V9FCMPS  : F3_3c<2, 0b110101, 0b001010001,
               (outs FCCRegs:$rd), (ins FPRegs:$rs1, FPRegs:$rs2),
               "fcmps $rd, $rs1, $rs2", []>;
def V9FCMPD  : F3_3c<2, 0b110101, 0b001010010,
                (outs FCCRegs:$rd), (ins DFPRegs:$rs1, DFPRegs:$rs2),
                "fcmpd $rd, $rs1, $rs2", []>;
def V9FCMPQ  : F3_3c<2, 0b110101, 0b001010011,
                (outs FCCRegs:$rd), (ins QFPRegs:$rs1, QFPRegs:$rs2),
                "fcmpq $rd, $rs1, $rs2", []>,
                 Requires<[HasHardQuad]>;

let hasSideEffects = 1 in {
  def V9FCMPES  : F3_3c<2, 0b110101, 0b001010101,
                   (outs FCCRegs:$rd), (ins FPRegs:$rs1, FPRegs:$rs2),
                   "fcmpes $rd, $rs1, $rs2", []>;
  def V9FCMPED  : F3_3c<2, 0b110101, 0b001010110,
                   (outs FCCRegs:$rd), (ins DFPRegs:$rs1, DFPRegs:$rs2),
                   "fcmped $rd, $rs1, $rs2", []>;
  def V9FCMPEQ  : F3_3c<2, 0b110101, 0b001010111,
                   (outs FCCRegs:$rd), (ins QFPRegs:$rs1, QFPRegs:$rs2),
                   "fcmpeq $rd, $rs1, $rs2", []>,
                   Requires<[HasHardQuad]>;
}

// Floating point conditional move instrucitons with %fcc0-%fcc3.
let Predicates = [HasV9] in {
  let Constraints = "$f = $rd", intcc = 0 in {
    def V9MOVFCCrr
      : F4_1<0b101100, (outs IntRegs:$rd),
             (ins FCCRegs:$cc, IntRegs:$rs2, IntRegs:$f, CCOp:$cond),
             "mov$cond $cc, $rs2, $rd", []>;
    def V9MOVFCCri
      : F4_2<0b101100, (outs IntRegs:$rd),
             (ins FCCRegs:$cc, i32imm:$simm11, IntRegs:$f, CCOp:$cond),
             "mov$cond $cc, $simm11, $rd", []>;
    def V9FMOVS_FCC
      : F4_3<0b110101, 0b000001, (outs FPRegs:$rd),
             (ins FCCRegs:$opf_cc, FPRegs:$rs2, FPRegs:$f, CCOp:$cond),
             "fmovs$cond $opf_cc, $rs2, $rd", []>;
    def V9FMOVD_FCC
      : F4_3<0b110101, 0b000010, (outs DFPRegs:$rd),
             (ins FCCRegs:$opf_cc, DFPRegs:$rs2, DFPRegs:$f, CCOp:$cond),
             "fmovd$cond $opf_cc, $rs2, $rd", []>;
    def V9FMOVQ_FCC
      : F4_3<0b110101, 0b000011, (outs QFPRegs:$rd),
             (ins FCCRegs:$opf_cc, QFPRegs:$rs2, QFPRegs:$f, CCOp:$cond),
             "fmovq$cond $opf_cc, $rs2, $rd", []>,
             Requires<[HasHardQuad]>;
  } // Constraints = "$f = $rd", ...
} // let Predicates = [hasV9]


// POPCrr - This does a ctpop of a 64-bit register.  As such, we have to clear
// the top 32-bits before using it.  To do this clearing, we use a SRLri X,0.
let rs1 = 0 in
  def POPCrr : F3_1<2, 0b101110,
                    (outs IntRegs:$rd), (ins IntRegs:$rs2),
                    "popc $rs2, $rd", []>, Requires<[HasV9]>;
def : Pat<(ctpop i32:$src),
          (POPCrr (SRLri $src, 0))>;

let Predicates = [HasV9], hasSideEffects = 1, rd = 0, rs1 = 0b01111 in
 def MEMBARi : F3_2<2, 0b101000, (outs), (ins simm13Op:$simm13),
                    "membar $simm13", []>;

// TODO: Should add a CASArr variant. In fact, the CAS instruction,
// unlike other instructions, only comes in a form which requires an
// ASI be provided. The ASI value hardcoded here is ASI_PRIMARY, the
// default unprivileged ASI for SparcV9.  (Also of note: some modern
// SparcV8 implementations provide CASA as an extension, but require
// the use of SparcV8's default ASI, 0xA ("User Data") instead.)
let Predicates = [HasV9], Constraints = "$swap = $rd", asi = 0b10000000 in
  def CASrr: F3_1_asi<3, 0b111100,
                (outs IntRegs:$rd), (ins IntRegs:$rs1, IntRegs:$rs2,
                                     IntRegs:$swap),
                 "cas [$rs1], $rs2, $rd",
                 [(set i32:$rd,
                     (atomic_cmp_swap iPTR:$rs1, i32:$rs2, i32:$swap))]>;

let Defs = [ICC] in {
defm TADDCC   : F3_12np<"taddcc",   0b100000>;
defm TSUBCC   : F3_12np<"tsubcc",   0b100001>;

let hasSideEffects = 1 in {
  defm TADDCCTV : F3_12np<"taddcctv", 0b100010>;
  defm TSUBCCTV : F3_12np<"tsubcctv", 0b100011>;
}
}

//===----------------------------------------------------------------------===//
// Non-Instruction Patterns
//===----------------------------------------------------------------------===//

// Small immediates.
def : Pat<(i32 simm13:$val),
          (ORri (i32 G0), imm:$val)>;
// Arbitrary immediates.
def : Pat<(i32 imm:$val),
          (ORri (SETHIi (HI22 imm:$val)), (LO10 imm:$val))>;


// Global addresses, constant pool entries
let Predicates = [Is32Bit] in {

def : Pat<(SPhi tglobaladdr:$in), (SETHIi tglobaladdr:$in)>;
def : Pat<(SPlo tglobaladdr:$in), (ORri (i32 G0), tglobaladdr:$in)>;
def : Pat<(SPhi tconstpool:$in), (SETHIi tconstpool:$in)>;
def : Pat<(SPlo tconstpool:$in), (ORri (i32 G0), tconstpool:$in)>;

// GlobalTLS addresses
def : Pat<(SPhi tglobaltlsaddr:$in), (SETHIi tglobaltlsaddr:$in)>;
def : Pat<(SPlo tglobaltlsaddr:$in), (ORri (i32 G0), tglobaltlsaddr:$in)>;
def : Pat<(add (SPhi tglobaltlsaddr:$in1), (SPlo tglobaltlsaddr:$in2)),
          (ADDri (SETHIi tglobaltlsaddr:$in1), (tglobaltlsaddr:$in2))>;
def : Pat<(xor (SPhi tglobaltlsaddr:$in1), (SPlo tglobaltlsaddr:$in2)),
          (XORri (SETHIi tglobaltlsaddr:$in1), (tglobaltlsaddr:$in2))>;

// Blockaddress
def : Pat<(SPhi tblockaddress:$in), (SETHIi tblockaddress:$in)>;
def : Pat<(SPlo tblockaddress:$in), (ORri (i32 G0), tblockaddress:$in)>;

// Add reg, lo.  This is used when taking the addr of a global/constpool entry.
def : Pat<(add iPTR:$r, (SPlo tglobaladdr:$in)), (ADDri $r, tglobaladdr:$in)>;
def : Pat<(add iPTR:$r, (SPlo tconstpool:$in)),  (ADDri $r, tconstpool:$in)>;
def : Pat<(add iPTR:$r, (SPlo tblockaddress:$in)),
                        (ADDri $r, tblockaddress:$in)>;
}

// Calls:
def : Pat<(call tglobaladdr:$dst),
          (CALL tglobaladdr:$dst)>;
def : Pat<(call texternalsym:$dst),
          (CALL texternalsym:$dst)>;

// Map integer extload's to zextloads.
def : Pat<(i32 (extloadi1 ADDRrr:$src)), (LDUBrr ADDRrr:$src)>;
def : Pat<(i32 (extloadi1 ADDRri:$src)), (LDUBri ADDRri:$src)>;
def : Pat<(i32 (extloadi8 ADDRrr:$src)), (LDUBrr ADDRrr:$src)>;
def : Pat<(i32 (extloadi8 ADDRri:$src)), (LDUBri ADDRri:$src)>;
def : Pat<(i32 (extloadi16 ADDRrr:$src)), (LDUHrr ADDRrr:$src)>;
def : Pat<(i32 (extloadi16 ADDRri:$src)), (LDUHri ADDRri:$src)>;

// zextload bool -> zextload byte
def : Pat<(i32 (zextloadi1 ADDRrr:$src)), (LDUBrr ADDRrr:$src)>;
def : Pat<(i32 (zextloadi1 ADDRri:$src)), (LDUBri ADDRri:$src)>;

// store 0, addr -> store %g0, addr
def : Pat<(store (i32 0), ADDRrr:$dst), (STrr ADDRrr:$dst, (i32 G0))>;
def : Pat<(store (i32 0), ADDRri:$dst), (STri ADDRri:$dst, (i32 G0))>;

// store bar for all atomic_fence in V8.
let Predicates = [HasNoV9] in
  def : Pat<(atomic_fence imm, imm), (STBAR)>;

// atomic_load_32 addr -> load addr
def : Pat<(i32 (atomic_load ADDRrr:$src)), (LDrr ADDRrr:$src)>;
def : Pat<(i32 (atomic_load ADDRri:$src)), (LDri ADDRri:$src)>;

// atomic_store_32 val, addr -> store val, addr
def : Pat<(atomic_store ADDRrr:$dst, i32:$val), (STrr ADDRrr:$dst, $val)>;
def : Pat<(atomic_store ADDRri:$dst, i32:$val), (STri ADDRri:$dst, $val)>;

// extract_vector
def : Pat<(vector_extract (v2i32 IntPair:$Rn), 0),
          (i32 (EXTRACT_SUBREG IntPair:$Rn, sub_even))>;
def : Pat<(vector_extract (v2i32 IntPair:$Rn), 1),
          (i32 (EXTRACT_SUBREG IntPair:$Rn, sub_odd))>;

// build_vector
def : Pat<(build_vector (i32 IntRegs:$a1), (i32 IntRegs:$a2)),
          (INSERT_SUBREG
	    (INSERT_SUBREG (v2i32 (IMPLICIT_DEF)), (i32 IntRegs:$a1), sub_even),
            (i32 IntRegs:$a2), sub_odd)>;


include "SparcInstr64Bit.td"
include "SparcInstrVIS.td"
include "SparcInstrAliases.td"<|MERGE_RESOLUTION|>--- conflicted
+++ resolved
@@ -431,12 +431,6 @@
   defm LDD : LoadA<"ldd", 0b000011, 0b010011, load, IntPair, v2i32>;
 
 // Section B.2 - Load Floating-point Instructions, p. 92
-<<<<<<< HEAD
-let DecoderMethod = "DecodeLoadFP" in
-  defm LDF   : LoadA<"ld",  0b100000, 0b110000, load, FPRegs,  f32>;
-let DecoderMethod = "DecodeLoadDFP" in
-  defm LDDF  : LoadA<"ldd", 0b100011, 0b110011, load, DFPRegs, f64>;
-=======
 let DecoderMethod = "DecodeLoadFP" in {
   defm LDF   : Load<"ld",  0b100000, load,    FPRegs,  f32>;
   def LDFArr : LoadASI<"ld",  0b110000, load, FPRegs,  f32>,
@@ -447,7 +441,6 @@
   def LDDFArr : LoadASI<"ldd", 0b110011, load, DFPRegs, f64>,
                  Requires<[HasV9]>;
 }
->>>>>>> d51dd69e
 let DecoderMethod = "DecodeLoadQFP" in
   defm LDQF  : LoadA<"ldq", 0b100010, 0b110010, load, QFPRegs, f128>,
                Requires<[HasV9, HasHardQuad]>;
@@ -479,14 +472,6 @@
   defm STD   : StoreA<"std", 0b000111, 0b010111, store, IntPair, v2i32>;
 
 // Section B.5 - Store Floating-point Instructions, p. 97
-<<<<<<< HEAD
-let DecoderMethod = "DecodeStoreFP" in
-  defm STF   : StoreA<"st",  0b100100, 0b110100, store,         FPRegs,  f32>;
-let DecoderMethod = "DecodeStoreDFP" in
-  defm STDF  : StoreA<"std", 0b100111, 0b110111, store,         DFPRegs, f64>;
-let DecoderMethod = "DecodeStoreQFP" in
-  defm STQF  : StoreA<"stq", 0b100110, 0b110110, store,         QFPRegs, f128>,
-=======
 let DecoderMethod = "DecodeStoreFP" in {
   defm STF   : Store<"st",  0b100100, store,         FPRegs,  f32>;
   def STFArr : StoreASI<"st",  0b110100, store,      FPRegs,  f32>,
@@ -499,7 +484,6 @@
 }
 let DecoderMethod = "DecodeStoreQFP" in
   defm STQF  : StoreA<"stq", 0b100110, 0b110110, store, QFPRegs, f128>,
->>>>>>> d51dd69e
                Requires<[HasV9, HasHardQuad]>;
 
 // Section B.8 - SWAP Register with Memory Instruction
