//===-- MipsAsmParser.cpp - Parse Mips assembly to MCInst instructions ----===//
//
//                     The LLVM Compiler Infrastructure
//
// This file is distributed under the University of Illinois Open Source
// License. See LICENSE.TXT for details.
//
//===----------------------------------------------------------------------===//

#include "MCTargetDesc/MipsABIInfo.h"
#include "MCTargetDesc/MipsMCExpr.h"
#include "MCTargetDesc/MipsMCTargetDesc.h"
#include "MipsRegisterInfo.h"
#include "MipsTargetObjectFile.h"
#include "MipsTargetStreamer.h"
#include "llvm/ADT/APInt.h"
#include "llvm/ADT/SmallVector.h"
#include "llvm/ADT/StringSwitch.h"
#include "llvm/MC/MCContext.h"
#include "llvm/MC/MCExpr.h"
#include "llvm/MC/MCInst.h"
#include "llvm/MC/MCInstBuilder.h"
#include "llvm/MC/MCParser/MCAsmLexer.h"
#include "llvm/MC/MCParser/MCParsedAsmOperand.h"
#include "llvm/MC/MCStreamer.h"
#include "llvm/MC/MCSubtargetInfo.h"
#include "llvm/MC/MCSymbol.h"
#include "llvm/MC/MCTargetAsmParser.h"
#include "llvm/Support/Debug.h"
#include "llvm/Support/MathExtras.h"
#include "llvm/Support/SourceMgr.h"
#include "llvm/Support/TargetRegistry.h"
#include "llvm/Support/raw_ostream.h"
#include <memory>

using namespace llvm;

#define DEBUG_TYPE "mips-asm-parser"

namespace llvm {
class MCInstrInfo;
}

namespace {
class MipsAssemblerOptions {
public:
  MipsAssemblerOptions(const FeatureBitset &Features_) :
    ATReg(1), Reorder(true), Macro(true), Features(Features_) {}

  MipsAssemblerOptions(const MipsAssemblerOptions *Opts) {
    ATReg = Opts->getATRegIndex();
    Reorder = Opts->isReorder();
    Macro = Opts->isMacro();
    Features = Opts->getFeatures();
  }

  unsigned getATRegIndex() const { return ATReg; }
  bool setATRegIndex(unsigned Reg) {
    if (Reg > 31)
      return false;

    ATReg = Reg;
    return true;
  }

  bool isReorder() const { return Reorder; }
  void setReorder() { Reorder = true; }
  void setNoReorder() { Reorder = false; }

  bool isMacro() const { return Macro; }
  void setMacro() { Macro = true; }
  void setNoMacro() { Macro = false; }

  const FeatureBitset &getFeatures() const { return Features; }
  void setFeatures(const FeatureBitset &Features_) { Features = Features_; }

  // Set of features that are either architecture features or referenced
  // by them (e.g.: FeatureNaN2008 implied by FeatureMips32r6).
  // The full table can be found in MipsGenSubtargetInfo.inc (MipsFeatureKV[]).
  // The reason we need this mask is explained in the selectArch function.
  // FIXME: Ideally we would like TableGen to generate this information.
  static const FeatureBitset AllArchRelatedMask;

private:
  unsigned ATReg;
  bool Reorder;
  bool Macro;
  FeatureBitset Features;
};
}

const FeatureBitset MipsAssemblerOptions::AllArchRelatedMask = {
    Mips::FeatureMips1, Mips::FeatureMips2, Mips::FeatureMips3,
    Mips::FeatureMips3_32, Mips::FeatureMips3_32r2, Mips::FeatureMips4,
    Mips::FeatureMips4_32, Mips::FeatureMips4_32r2, Mips::FeatureMips5,
    Mips::FeatureMips5_32r2, Mips::FeatureMips32, Mips::FeatureMips32r2,
    Mips::FeatureMips32r3, Mips::FeatureMips32r5, Mips::FeatureMips32r6,
    Mips::FeatureMips64, Mips::FeatureMips64r2, Mips::FeatureMips64r3,
    Mips::FeatureMips64r5, Mips::FeatureMips64r6, Mips::FeatureCnMips,
    Mips::FeatureFP64Bit, Mips::FeatureGP64Bit, Mips::FeatureNaN2008
};

namespace {
class MipsAsmParser : public MCTargetAsmParser {
  MipsTargetStreamer &getTargetStreamer() {
    MCTargetStreamer &TS = *getParser().getStreamer().getTargetStreamer();
    return static_cast<MipsTargetStreamer &>(TS);
  }

  MCSubtargetInfo &STI;
  MipsABIInfo ABI;
  SmallVector<std::unique_ptr<MipsAssemblerOptions>, 2> AssemblerOptions;
  MCSymbol *CurrentFn; // Pointer to the function being parsed. It may be a
                       // nullptr, which indicates that no function is currently
                       // selected. This usually happens after an '.end func'
                       // directive.
  bool IsLittleEndian;
  bool IsPicEnabled;

  // Print a warning along with its fix-it message at the given range.
  void printWarningWithFixIt(const Twine &Msg, const Twine &FixMsg,
                             SMRange Range, bool ShowColors = true);

#define GET_ASSEMBLER_HEADER
#include "MipsGenAsmMatcher.inc"

  unsigned checkTargetMatchPredicate(MCInst &Inst) override;

  bool MatchAndEmitInstruction(SMLoc IDLoc, unsigned &Opcode,
                               OperandVector &Operands, MCStreamer &Out,
                               uint64_t &ErrorInfo,
                               bool MatchingInlineAsm) override;

  /// Parse a register as used in CFI directives
  bool ParseRegister(unsigned &RegNo, SMLoc &StartLoc, SMLoc &EndLoc) override;

  bool parseParenSuffix(StringRef Name, OperandVector &Operands);

  bool parseBracketSuffix(StringRef Name, OperandVector &Operands);

  bool ParseInstruction(ParseInstructionInfo &Info, StringRef Name,
                        SMLoc NameLoc, OperandVector &Operands) override;

  bool ParseDirective(AsmToken DirectiveID) override;

  MipsAsmParser::OperandMatchResultTy parseMemOperand(OperandVector &Operands);

  MipsAsmParser::OperandMatchResultTy
  matchAnyRegisterNameWithoutDollar(OperandVector &Operands,
                                    StringRef Identifier, SMLoc S);

  MipsAsmParser::OperandMatchResultTy
  matchAnyRegisterWithoutDollar(OperandVector &Operands, SMLoc S);

  MipsAsmParser::OperandMatchResultTy parseAnyRegister(OperandVector &Operands);

  MipsAsmParser::OperandMatchResultTy parseImm(OperandVector &Operands);

  MipsAsmParser::OperandMatchResultTy parseJumpTarget(OperandVector &Operands);

  MipsAsmParser::OperandMatchResultTy parseInvNum(OperandVector &Operands);

  MipsAsmParser::OperandMatchResultTy parseLSAImm(OperandVector &Operands);

  MipsAsmParser::OperandMatchResultTy
  parseRegisterPair (OperandVector &Operands);

  MipsAsmParser::OperandMatchResultTy
  parseMovePRegPair(OperandVector &Operands);

  MipsAsmParser::OperandMatchResultTy
  parseRegisterList (OperandVector  &Operands);

  bool searchSymbolAlias(OperandVector &Operands);

  bool parseOperand(OperandVector &, StringRef Mnemonic);

  bool needsExpansion(MCInst &Inst);

  // Expands assembly pseudo instructions.
  // Returns false on success, true otherwise.
  bool expandInstruction(MCInst &Inst, SMLoc IDLoc,
                         SmallVectorImpl<MCInst> &Instructions);

  bool expandJalWithRegs(MCInst &Inst, SMLoc IDLoc,
                         SmallVectorImpl<MCInst> &Instructions);

  bool loadImmediate(int64_t ImmValue, unsigned DstReg, unsigned SrcReg,
                     bool Is32BitImm, bool IsAddress, SMLoc IDLoc,
                     SmallVectorImpl<MCInst> &Instructions);

  bool loadAndAddSymbolAddress(const MCExpr *SymExpr, unsigned DstReg,
                               unsigned SrcReg, bool Is32BitSym, SMLoc IDLoc,
                               SmallVectorImpl<MCInst> &Instructions);

  bool expandLoadImm(MCInst &Inst, bool Is32BitImm, SMLoc IDLoc,
                     SmallVectorImpl<MCInst> &Instructions);

  bool expandLoadAddress(unsigned DstReg, unsigned BaseReg,
                         const MCOperand &Offset, bool Is32BitAddress,
                         SMLoc IDLoc, SmallVectorImpl<MCInst> &Instructions);

  bool expandUncondBranchMMPseudo(MCInst &Inst, SMLoc IDLoc,
                                  SmallVectorImpl<MCInst> &Instructions);

  void expandMemInst(MCInst &Inst, SMLoc IDLoc,
                     SmallVectorImpl<MCInst> &Instructions, bool isLoad,
                     bool isImmOpnd);

  bool expandLoadStoreMultiple(MCInst &Inst, SMLoc IDLoc,
                               SmallVectorImpl<MCInst> &Instructions);

  bool expandBranchImm(MCInst &Inst, SMLoc IDLoc,
                       SmallVectorImpl<MCInst> &Instructions);

  bool expandCondBranches(MCInst &Inst, SMLoc IDLoc,
                          SmallVectorImpl<MCInst> &Instructions);

  bool expandUlhu(MCInst &Inst, SMLoc IDLoc,
                  SmallVectorImpl<MCInst> &Instructions);

  bool expandUlw(MCInst &Inst, SMLoc IDLoc,
                 SmallVectorImpl<MCInst> &Instructions);

  void createNop(bool hasShortDelaySlot, SMLoc IDLoc,
                 SmallVectorImpl<MCInst> &Instructions);

  void createAddu(unsigned DstReg, unsigned SrcReg, unsigned TrgReg,
                  bool Is64Bit, SmallVectorImpl<MCInst> &Instructions);

  bool reportParseError(Twine ErrorMsg);
  bool reportParseError(SMLoc Loc, Twine ErrorMsg);

  bool parseMemOffset(const MCExpr *&Res, bool isParenExpr);
  bool parseRelocOperand(const MCExpr *&Res);

  const MCExpr *evaluateRelocExpr(const MCExpr *Expr, StringRef RelocStr);

  bool isEvaluated(const MCExpr *Expr);
  bool parseSetMips0Directive();
  bool parseSetArchDirective();
  bool parseSetFeature(uint64_t Feature);
  bool parseDirectiveCpLoad(SMLoc Loc);
  bool parseDirectiveCPSetup();
  bool parseDirectiveNaN();
  bool parseDirectiveSet();
  bool parseDirectiveOption();
  bool parseInsnDirective();

  bool parseSetAtDirective();
  bool parseSetNoAtDirective();
  bool parseSetMacroDirective();
  bool parseSetNoMacroDirective();
  bool parseSetMsaDirective();
  bool parseSetNoMsaDirective();
  bool parseSetNoDspDirective();
  bool parseSetReorderDirective();
  bool parseSetNoReorderDirective();
  bool parseSetMips16Directive();
  bool parseSetNoMips16Directive();
  bool parseSetFpDirective();
  bool parseSetOddSPRegDirective();
  bool parseSetNoOddSPRegDirective();
  bool parseSetPopDirective();
  bool parseSetPushDirective();
  bool parseSetSoftFloatDirective();
  bool parseSetHardFloatDirective();

  bool parseSetAssignment();

  bool parseDataDirective(unsigned Size, SMLoc L);
  bool parseDirectiveGpWord();
  bool parseDirectiveGpDWord();
  bool parseDirectiveModule();
  bool parseDirectiveModuleFP();
  bool parseFpABIValue(MipsABIFlagsSection::FpABIKind &FpABI,
                       StringRef Directive);

  bool parseInternalDirectiveReallowModule();

  MCSymbolRefExpr::VariantKind getVariantKind(StringRef Symbol);

  bool eatComma(StringRef ErrorStr);

  int matchCPURegisterName(StringRef Symbol);

  int matchHWRegsRegisterName(StringRef Symbol);

  int matchRegisterByNumber(unsigned RegNum, unsigned RegClass);

  int matchFPURegisterName(StringRef Name);

  int matchFCCRegisterName(StringRef Name);

  int matchACRegisterName(StringRef Name);

  int matchMSA128RegisterName(StringRef Name);

  int matchMSA128CtrlRegisterName(StringRef Name);

  unsigned getReg(int RC, int RegNo);

  unsigned getGPR(int RegNo);

  /// Returns the internal register number for the current AT. Also checks if
  /// the current AT is unavailable (set to $0) and gives an error if it is.
  /// This should be used in pseudo-instruction expansions which need AT.
  unsigned getATReg(SMLoc Loc);

  bool processInstruction(MCInst &Inst, SMLoc IDLoc,
                          SmallVectorImpl<MCInst> &Instructions);

  // Helper function that checks if the value of a vector index is within the
  // boundaries of accepted values for each RegisterKind
  // Example: INSERT.B $w0[n], $1 => 16 > n >= 0
  bool validateMSAIndex(int Val, int RegKind);

  // Selects a new architecture by updating the FeatureBits with the necessary
  // info including implied dependencies.
  // Internally, it clears all the feature bits related to *any* architecture
  // and selects the new one using the ToggleFeature functionality of the
  // MCSubtargetInfo object that handles implied dependencies. The reason we
  // clear all the arch related bits manually is because ToggleFeature only
  // clears the features that imply the feature being cleared and not the
  // features implied by the feature being cleared. This is easier to see
  // with an example:
  //  --------------------------------------------------
  // | Feature         | Implies                        |
  // | -------------------------------------------------|
  // | FeatureMips1    | None                           |
  // | FeatureMips2    | FeatureMips1                   |
  // | FeatureMips3    | FeatureMips2 | FeatureMipsGP64 |
  // | FeatureMips4    | FeatureMips3                   |
  // | ...             |                                |
  //  --------------------------------------------------
  //
  // Setting Mips3 is equivalent to set: (FeatureMips3 | FeatureMips2 |
  // FeatureMipsGP64 | FeatureMips1)
  // Clearing Mips3 is equivalent to clear (FeatureMips3 | FeatureMips4).
  void selectArch(StringRef ArchFeature) {
    FeatureBitset FeatureBits = STI.getFeatureBits();
    FeatureBits &= ~MipsAssemblerOptions::AllArchRelatedMask;
    STI.setFeatureBits(FeatureBits);
    setAvailableFeatures(
        ComputeAvailableFeatures(STI.ToggleFeature(ArchFeature)));
    AssemblerOptions.back()->setFeatures(STI.getFeatureBits());
  }

  void setFeatureBits(uint64_t Feature, StringRef FeatureString) {
    if (!(STI.getFeatureBits()[Feature])) {
      setAvailableFeatures(
          ComputeAvailableFeatures(STI.ToggleFeature(FeatureString)));
      AssemblerOptions.back()->setFeatures(STI.getFeatureBits());
    }
  }

  void clearFeatureBits(uint64_t Feature, StringRef FeatureString) {
    if (STI.getFeatureBits()[Feature]) {
      setAvailableFeatures(
          ComputeAvailableFeatures(STI.ToggleFeature(FeatureString)));
      AssemblerOptions.back()->setFeatures(STI.getFeatureBits());
    }
  }

  void setModuleFeatureBits(uint64_t Feature, StringRef FeatureString) {
    setFeatureBits(Feature, FeatureString);
    AssemblerOptions.front()->setFeatures(STI.getFeatureBits());
  }

  void clearModuleFeatureBits(uint64_t Feature, StringRef FeatureString) {
    clearFeatureBits(Feature, FeatureString);
    AssemblerOptions.front()->setFeatures(STI.getFeatureBits());
  }

public:
  enum MipsMatchResultTy {
    Match_RequiresDifferentSrcAndDst = FIRST_TARGET_MATCH_RESULT_TY
#define GET_OPERAND_DIAGNOSTIC_TYPES
#include "MipsGenAsmMatcher.inc"
#undef GET_OPERAND_DIAGNOSTIC_TYPES

  };

  MipsAsmParser(MCSubtargetInfo &sti, MCAsmParser &parser,
                const MCInstrInfo &MII, const MCTargetOptions &Options)
      : MCTargetAsmParser(Options), STI(sti),
        ABI(MipsABIInfo::computeTargetABI(Triple(sti.getTargetTriple()),
                                          sti.getCPU(), Options)) {
    MCAsmParserExtension::Initialize(parser);

    parser.addAliasForDirective(".asciiz", ".asciz");

    // Initialize the set of available features.
    setAvailableFeatures(ComputeAvailableFeatures(STI.getFeatureBits()));

    // Remember the initial assembler options. The user can not modify these.
    AssemblerOptions.push_back(
        llvm::make_unique<MipsAssemblerOptions>(STI.getFeatureBits()));

    // Create an assembler options environment for the user to modify.
    AssemblerOptions.push_back(
        llvm::make_unique<MipsAssemblerOptions>(STI.getFeatureBits()));

    getTargetStreamer().updateABIInfo(*this);

    if (!isABI_O32() && !useOddSPReg() != 0)
      report_fatal_error("-mno-odd-spreg requires the O32 ABI");

    CurrentFn = nullptr;

    IsPicEnabled =
        (getContext().getObjectFileInfo()->getRelocM() == Reloc::PIC_);

    Triple TheTriple(sti.getTargetTriple());
    if ((TheTriple.getArch() == Triple::mips) ||
        (TheTriple.getArch() == Triple::mips64))
      IsLittleEndian = false;
    else
      IsLittleEndian = true;
  }

  /// True if all of $fcc0 - $fcc7 exist for the current ISA.
  bool hasEightFccRegisters() const { return hasMips4() || hasMips32(); }

  bool isGP64bit() const { return STI.getFeatureBits()[Mips::FeatureGP64Bit]; }
  bool isFP64bit() const { return STI.getFeatureBits()[Mips::FeatureFP64Bit]; }
  const MipsABIInfo &getABI() const { return ABI; }
  bool isABI_N32() const { return ABI.IsN32(); }
  bool isABI_N64() const { return ABI.IsN64(); }
  bool isABI_O32() const { return ABI.IsO32(); }
  bool isABI_FPXX() const { return STI.getFeatureBits()[Mips::FeatureFPXX]; }

  bool useOddSPReg() const {
    return !(STI.getFeatureBits()[Mips::FeatureNoOddSPReg]);
  }

  bool inMicroMipsMode() const {
    return STI.getFeatureBits()[Mips::FeatureMicroMips];
  }
  bool hasMips1() const { return STI.getFeatureBits()[Mips::FeatureMips1]; }
  bool hasMips2() const { return STI.getFeatureBits()[Mips::FeatureMips2]; }
  bool hasMips3() const { return STI.getFeatureBits()[Mips::FeatureMips3]; }
  bool hasMips4() const { return STI.getFeatureBits()[Mips::FeatureMips4]; }
  bool hasMips5() const { return STI.getFeatureBits()[Mips::FeatureMips5]; }
  bool hasMips32() const {
    return STI.getFeatureBits()[Mips::FeatureMips32];
  }
  bool hasMips64() const {
    return STI.getFeatureBits()[Mips::FeatureMips64];
  }
  bool hasMips32r2() const {
    return STI.getFeatureBits()[Mips::FeatureMips32r2];
  }
  bool hasMips64r2() const {
    return STI.getFeatureBits()[Mips::FeatureMips64r2];
  }
  bool hasMips32r3() const {
    return (STI.getFeatureBits()[Mips::FeatureMips32r3]);
  }
  bool hasMips64r3() const {
    return (STI.getFeatureBits()[Mips::FeatureMips64r3]);
  }
  bool hasMips32r5() const {
    return (STI.getFeatureBits()[Mips::FeatureMips32r5]);
  }
  bool hasMips64r5() const {
    return (STI.getFeatureBits()[Mips::FeatureMips64r5]);
  }
  bool hasMips32r6() const {
    return STI.getFeatureBits()[Mips::FeatureMips32r6];
  }
  bool hasMips64r6() const {
    return STI.getFeatureBits()[Mips::FeatureMips64r6];
  }

  bool hasDSP() const { return STI.getFeatureBits()[Mips::FeatureDSP]; }
  bool hasDSPR2() const { return STI.getFeatureBits()[Mips::FeatureDSPR2]; }
  bool hasMSA() const { return STI.getFeatureBits()[Mips::FeatureMSA]; }
  bool hasCnMips() const {
    return (STI.getFeatureBits()[Mips::FeatureCnMips]);
  }

  bool inPicMode() {
    return IsPicEnabled;
  }

  bool inMips16Mode() const {
    return STI.getFeatureBits()[Mips::FeatureMips16];
  }

  bool useSoftFloat() const {
    return STI.getFeatureBits()[Mips::FeatureSoftFloat];
  }

  /// Warn if RegIndex is the same as the current AT.
  void warnIfRegIndexIsAT(unsigned RegIndex, SMLoc Loc);

  void warnIfNoMacro(SMLoc Loc);

  bool isLittle() const { return IsLittleEndian; }
};
}

namespace {

/// MipsOperand - Instances of this class represent a parsed Mips machine
/// instruction.
class MipsOperand : public MCParsedAsmOperand {
public:
  /// Broad categories of register classes
  /// The exact class is finalized by the render method.
  enum RegKind {
    RegKind_GPR = 1,      /// GPR32 and GPR64 (depending on isGP64bit())
    RegKind_FGR = 2,      /// FGR32, FGR64, AFGR64 (depending on context and
                          /// isFP64bit())
    RegKind_FCC = 4,      /// FCC
    RegKind_MSA128 = 8,   /// MSA128[BHWD] (makes no difference which)
    RegKind_MSACtrl = 16, /// MSA control registers
    RegKind_COP2 = 32,    /// COP2
    RegKind_ACC = 64,     /// HI32DSP, LO32DSP, and ACC64DSP (depending on
                          /// context).
    RegKind_CCR = 128,    /// CCR
    RegKind_HWRegs = 256, /// HWRegs
    RegKind_COP3 = 512,   /// COP3
    RegKind_COP0 = 1024,  /// COP0
    /// Potentially any (e.g. $1)
    RegKind_Numeric = RegKind_GPR | RegKind_FGR | RegKind_FCC | RegKind_MSA128 |
                      RegKind_MSACtrl | RegKind_COP2 | RegKind_ACC |
                      RegKind_CCR | RegKind_HWRegs | RegKind_COP3 | RegKind_COP0
  };

private:
  enum KindTy {
    k_Immediate,     /// An immediate (possibly involving symbol references)
    k_Memory,        /// Base + Offset Memory Address
    k_PhysRegister,  /// A physical register from the Mips namespace
    k_RegisterIndex, /// A register index in one or more RegKind.
    k_Token,         /// A simple token
    k_RegList,       /// A physical register list
    k_RegPair        /// A pair of physical register
  } Kind;

public:
  MipsOperand(KindTy K, MipsAsmParser &Parser)
      : MCParsedAsmOperand(), Kind(K), AsmParser(Parser) {}

private:
  /// For diagnostics, and checking the assembler temporary
  MipsAsmParser &AsmParser;

  struct Token {
    const char *Data;
    unsigned Length;
  };

  struct PhysRegOp {
    unsigned Num; /// Register Number
  };

  struct RegIdxOp {
    unsigned Index; /// Index into the register class
    RegKind Kind;   /// Bitfield of the kinds it could possibly be
    const MCRegisterInfo *RegInfo;
  };

  struct ImmOp {
    const MCExpr *Val;
  };

  struct MemOp {
    MipsOperand *Base;
    const MCExpr *Off;
  };

  struct RegListOp {
    SmallVector<unsigned, 10> *List;
  };

  union {
    struct Token Tok;
    struct PhysRegOp PhysReg;
    struct RegIdxOp RegIdx;
    struct ImmOp Imm;
    struct MemOp Mem;
    struct RegListOp RegList;
  };

  SMLoc StartLoc, EndLoc;

  /// Internal constructor for register kinds
  static std::unique_ptr<MipsOperand> CreateReg(unsigned Index, RegKind RegKind,
                                                const MCRegisterInfo *RegInfo,
                                                SMLoc S, SMLoc E,
                                                MipsAsmParser &Parser) {
    auto Op = make_unique<MipsOperand>(k_RegisterIndex, Parser);
    Op->RegIdx.Index = Index;
    Op->RegIdx.RegInfo = RegInfo;
    Op->RegIdx.Kind = RegKind;
    Op->StartLoc = S;
    Op->EndLoc = E;
    return Op;
  }

public:
  /// Coerce the register to GPR32 and return the real register for the current
  /// target.
  unsigned getGPR32Reg() const {
    assert(isRegIdx() && (RegIdx.Kind & RegKind_GPR) && "Invalid access!");
    AsmParser.warnIfRegIndexIsAT(RegIdx.Index, StartLoc);
    unsigned ClassID = Mips::GPR32RegClassID;
    return RegIdx.RegInfo->getRegClass(ClassID).getRegister(RegIdx.Index);
  }

  /// Coerce the register to GPR32 and return the real register for the current
  /// target.
  unsigned getGPRMM16Reg() const {
    assert(isRegIdx() && (RegIdx.Kind & RegKind_GPR) && "Invalid access!");
    unsigned ClassID = Mips::GPR32RegClassID;
    return RegIdx.RegInfo->getRegClass(ClassID).getRegister(RegIdx.Index);
  }

  /// Coerce the register to GPR64 and return the real register for the current
  /// target.
  unsigned getGPR64Reg() const {
    assert(isRegIdx() && (RegIdx.Kind & RegKind_GPR) && "Invalid access!");
    unsigned ClassID = Mips::GPR64RegClassID;
    return RegIdx.RegInfo->getRegClass(ClassID).getRegister(RegIdx.Index);
  }

private:
  /// Coerce the register to AFGR64 and return the real register for the current
  /// target.
  unsigned getAFGR64Reg() const {
    assert(isRegIdx() && (RegIdx.Kind & RegKind_FGR) && "Invalid access!");
    if (RegIdx.Index % 2 != 0)
      AsmParser.Warning(StartLoc, "Float register should be even.");
    return RegIdx.RegInfo->getRegClass(Mips::AFGR64RegClassID)
        .getRegister(RegIdx.Index / 2);
  }

  /// Coerce the register to FGR64 and return the real register for the current
  /// target.
  unsigned getFGR64Reg() const {
    assert(isRegIdx() && (RegIdx.Kind & RegKind_FGR) && "Invalid access!");
    return RegIdx.RegInfo->getRegClass(Mips::FGR64RegClassID)
        .getRegister(RegIdx.Index);
  }

  /// Coerce the register to FGR32 and return the real register for the current
  /// target.
  unsigned getFGR32Reg() const {
    assert(isRegIdx() && (RegIdx.Kind & RegKind_FGR) && "Invalid access!");
    return RegIdx.RegInfo->getRegClass(Mips::FGR32RegClassID)
        .getRegister(RegIdx.Index);
  }

  /// Coerce the register to FGRH32 and return the real register for the current
  /// target.
  unsigned getFGRH32Reg() const {
    assert(isRegIdx() && (RegIdx.Kind & RegKind_FGR) && "Invalid access!");
    return RegIdx.RegInfo->getRegClass(Mips::FGRH32RegClassID)
        .getRegister(RegIdx.Index);
  }

  /// Coerce the register to FCC and return the real register for the current
  /// target.
  unsigned getFCCReg() const {
    assert(isRegIdx() && (RegIdx.Kind & RegKind_FCC) && "Invalid access!");
    return RegIdx.RegInfo->getRegClass(Mips::FCCRegClassID)
        .getRegister(RegIdx.Index);
  }

  /// Coerce the register to MSA128 and return the real register for the current
  /// target.
  unsigned getMSA128Reg() const {
    assert(isRegIdx() && (RegIdx.Kind & RegKind_MSA128) && "Invalid access!");
    // It doesn't matter which of the MSA128[BHWD] classes we use. They are all
    // identical
    unsigned ClassID = Mips::MSA128BRegClassID;
    return RegIdx.RegInfo->getRegClass(ClassID).getRegister(RegIdx.Index);
  }

  /// Coerce the register to MSACtrl and return the real register for the
  /// current target.
  unsigned getMSACtrlReg() const {
    assert(isRegIdx() && (RegIdx.Kind & RegKind_MSACtrl) && "Invalid access!");
    unsigned ClassID = Mips::MSACtrlRegClassID;
    return RegIdx.RegInfo->getRegClass(ClassID).getRegister(RegIdx.Index);
  }

  /// Coerce the register to COP0 and return the real register for the
  /// current target.
  unsigned getCOP0Reg() const {
    assert(isRegIdx() && (RegIdx.Kind & RegKind_COP0) && "Invalid access!");
    unsigned ClassID = Mips::COP0RegClassID;
    return RegIdx.RegInfo->getRegClass(ClassID).getRegister(RegIdx.Index);
  }

  /// Coerce the register to COP2 and return the real register for the
  /// current target.
  unsigned getCOP2Reg() const {
    assert(isRegIdx() && (RegIdx.Kind & RegKind_COP2) && "Invalid access!");
    unsigned ClassID = Mips::COP2RegClassID;
    return RegIdx.RegInfo->getRegClass(ClassID).getRegister(RegIdx.Index);
  }

  /// Coerce the register to COP3 and return the real register for the
  /// current target.
  unsigned getCOP3Reg() const {
    assert(isRegIdx() && (RegIdx.Kind & RegKind_COP3) && "Invalid access!");
    unsigned ClassID = Mips::COP3RegClassID;
    return RegIdx.RegInfo->getRegClass(ClassID).getRegister(RegIdx.Index);
  }

  /// Coerce the register to ACC64DSP and return the real register for the
  /// current target.
  unsigned getACC64DSPReg() const {
    assert(isRegIdx() && (RegIdx.Kind & RegKind_ACC) && "Invalid access!");
    unsigned ClassID = Mips::ACC64DSPRegClassID;
    return RegIdx.RegInfo->getRegClass(ClassID).getRegister(RegIdx.Index);
  }

  /// Coerce the register to HI32DSP and return the real register for the
  /// current target.
  unsigned getHI32DSPReg() const {
    assert(isRegIdx() && (RegIdx.Kind & RegKind_ACC) && "Invalid access!");
    unsigned ClassID = Mips::HI32DSPRegClassID;
    return RegIdx.RegInfo->getRegClass(ClassID).getRegister(RegIdx.Index);
  }

  /// Coerce the register to LO32DSP and return the real register for the
  /// current target.
  unsigned getLO32DSPReg() const {
    assert(isRegIdx() && (RegIdx.Kind & RegKind_ACC) && "Invalid access!");
    unsigned ClassID = Mips::LO32DSPRegClassID;
    return RegIdx.RegInfo->getRegClass(ClassID).getRegister(RegIdx.Index);
  }

  /// Coerce the register to CCR and return the real register for the
  /// current target.
  unsigned getCCRReg() const {
    assert(isRegIdx() && (RegIdx.Kind & RegKind_CCR) && "Invalid access!");
    unsigned ClassID = Mips::CCRRegClassID;
    return RegIdx.RegInfo->getRegClass(ClassID).getRegister(RegIdx.Index);
  }

  /// Coerce the register to HWRegs and return the real register for the
  /// current target.
  unsigned getHWRegsReg() const {
    assert(isRegIdx() && (RegIdx.Kind & RegKind_HWRegs) && "Invalid access!");
    unsigned ClassID = Mips::HWRegsRegClassID;
    return RegIdx.RegInfo->getRegClass(ClassID).getRegister(RegIdx.Index);
  }

public:
  void addExpr(MCInst &Inst, const MCExpr *Expr) const {
    // Add as immediate when possible.  Null MCExpr = 0.
    if (!Expr)
      Inst.addOperand(MCOperand::createImm(0));
    else if (const MCConstantExpr *CE = dyn_cast<MCConstantExpr>(Expr))
      Inst.addOperand(MCOperand::createImm(CE->getValue()));
    else
      Inst.addOperand(MCOperand::createExpr(Expr));
  }

  void addRegOperands(MCInst &Inst, unsigned N) const {
    llvm_unreachable("Use a custom parser instead");
  }

  /// Render the operand to an MCInst as a GPR32
  /// Asserts if the wrong number of operands are requested, or the operand
  /// is not a k_RegisterIndex compatible with RegKind_GPR
  void addGPR32AsmRegOperands(MCInst &Inst, unsigned N) const {
    assert(N == 1 && "Invalid number of operands!");
    Inst.addOperand(MCOperand::createReg(getGPR32Reg()));
  }

  void addGPRMM16AsmRegOperands(MCInst &Inst, unsigned N) const {
    assert(N == 1 && "Invalid number of operands!");
    Inst.addOperand(MCOperand::createReg(getGPRMM16Reg()));
  }

  void addGPRMM16AsmRegZeroOperands(MCInst &Inst, unsigned N) const {
    assert(N == 1 && "Invalid number of operands!");
    Inst.addOperand(MCOperand::createReg(getGPRMM16Reg()));
  }

  void addGPRMM16AsmRegMovePOperands(MCInst &Inst, unsigned N) const {
    assert(N == 1 && "Invalid number of operands!");
    Inst.addOperand(MCOperand::createReg(getGPRMM16Reg()));
  }

  /// Render the operand to an MCInst as a GPR64
  /// Asserts if the wrong number of operands are requested, or the operand
  /// is not a k_RegisterIndex compatible with RegKind_GPR
  void addGPR64AsmRegOperands(MCInst &Inst, unsigned N) const {
    assert(N == 1 && "Invalid number of operands!");
    Inst.addOperand(MCOperand::createReg(getGPR64Reg()));
  }

  void addAFGR64AsmRegOperands(MCInst &Inst, unsigned N) const {
    assert(N == 1 && "Invalid number of operands!");
    Inst.addOperand(MCOperand::createReg(getAFGR64Reg()));
  }

  void addFGR64AsmRegOperands(MCInst &Inst, unsigned N) const {
    assert(N == 1 && "Invalid number of operands!");
    Inst.addOperand(MCOperand::createReg(getFGR64Reg()));
  }

  void addFGR32AsmRegOperands(MCInst &Inst, unsigned N) const {
    assert(N == 1 && "Invalid number of operands!");
    Inst.addOperand(MCOperand::createReg(getFGR32Reg()));
    // FIXME: We ought to do this for -integrated-as without -via-file-asm too.
    if (!AsmParser.useOddSPReg() && RegIdx.Index & 1)
      AsmParser.Error(StartLoc, "-mno-odd-spreg prohibits the use of odd FPU "
                                "registers");
  }

  void addFGRH32AsmRegOperands(MCInst &Inst, unsigned N) const {
    assert(N == 1 && "Invalid number of operands!");
    Inst.addOperand(MCOperand::createReg(getFGRH32Reg()));
  }

  void addFCCAsmRegOperands(MCInst &Inst, unsigned N) const {
    assert(N == 1 && "Invalid number of operands!");
    Inst.addOperand(MCOperand::createReg(getFCCReg()));
  }

  void addMSA128AsmRegOperands(MCInst &Inst, unsigned N) const {
    assert(N == 1 && "Invalid number of operands!");
    Inst.addOperand(MCOperand::createReg(getMSA128Reg()));
  }

  void addMSACtrlAsmRegOperands(MCInst &Inst, unsigned N) const {
    assert(N == 1 && "Invalid number of operands!");
    Inst.addOperand(MCOperand::createReg(getMSACtrlReg()));
  }

  void addCOP0AsmRegOperands(MCInst &Inst, unsigned N) const {
    assert(N == 1 && "Invalid number of operands!");
    Inst.addOperand(MCOperand::createReg(getCOP0Reg()));
  }

  void addCOP2AsmRegOperands(MCInst &Inst, unsigned N) const {
    assert(N == 1 && "Invalid number of operands!");
    Inst.addOperand(MCOperand::createReg(getCOP2Reg()));
  }

  void addCOP3AsmRegOperands(MCInst &Inst, unsigned N) const {
    assert(N == 1 && "Invalid number of operands!");
    Inst.addOperand(MCOperand::createReg(getCOP3Reg()));
  }

  void addACC64DSPAsmRegOperands(MCInst &Inst, unsigned N) const {
    assert(N == 1 && "Invalid number of operands!");
    Inst.addOperand(MCOperand::createReg(getACC64DSPReg()));
  }

  void addHI32DSPAsmRegOperands(MCInst &Inst, unsigned N) const {
    assert(N == 1 && "Invalid number of operands!");
    Inst.addOperand(MCOperand::createReg(getHI32DSPReg()));
  }

  void addLO32DSPAsmRegOperands(MCInst &Inst, unsigned N) const {
    assert(N == 1 && "Invalid number of operands!");
    Inst.addOperand(MCOperand::createReg(getLO32DSPReg()));
  }

  void addCCRAsmRegOperands(MCInst &Inst, unsigned N) const {
    assert(N == 1 && "Invalid number of operands!");
    Inst.addOperand(MCOperand::createReg(getCCRReg()));
  }

  void addHWRegsAsmRegOperands(MCInst &Inst, unsigned N) const {
    assert(N == 1 && "Invalid number of operands!");
    Inst.addOperand(MCOperand::createReg(getHWRegsReg()));
  }

  void addImmOperands(MCInst &Inst, unsigned N) const {
    assert(N == 1 && "Invalid number of operands!");
    const MCExpr *Expr = getImm();
    addExpr(Inst, Expr);
  }

  void addMemOperands(MCInst &Inst, unsigned N) const {
    assert(N == 2 && "Invalid number of operands!");

    Inst.addOperand(MCOperand::createReg(AsmParser.getABI().ArePtrs64bit()
                                             ? getMemBase()->getGPR64Reg()
                                             : getMemBase()->getGPR32Reg()));

    const MCExpr *Expr = getMemOff();
    addExpr(Inst, Expr);
  }

  void addMicroMipsMemOperands(MCInst &Inst, unsigned N) const {
    assert(N == 2 && "Invalid number of operands!");

    Inst.addOperand(MCOperand::createReg(getMemBase()->getGPRMM16Reg()));

    const MCExpr *Expr = getMemOff();
    addExpr(Inst, Expr);
  }

  void addRegListOperands(MCInst &Inst, unsigned N) const {
    assert(N == 1 && "Invalid number of operands!");

    for (auto RegNo : getRegList())
      Inst.addOperand(MCOperand::createReg(RegNo));
  }

  void addRegPairOperands(MCInst &Inst, unsigned N) const {
    assert(N == 2 && "Invalid number of operands!");
    unsigned RegNo = getRegPair();
    Inst.addOperand(MCOperand::createReg(RegNo++));
    Inst.addOperand(MCOperand::createReg(RegNo));
  }

  void addMovePRegPairOperands(MCInst &Inst, unsigned N) const {
    assert(N == 2 && "Invalid number of operands!");
    for (auto RegNo : getRegList())
      Inst.addOperand(MCOperand::createReg(RegNo));
  }

  bool isReg() const override {
    // As a special case until we sort out the definition of div/divu, pretend
    // that $0/$zero are k_PhysRegister so that MCK_ZERO works correctly.
    if (isGPRAsmReg() && RegIdx.Index == 0)
      return true;

    return Kind == k_PhysRegister;
  }
  bool isRegIdx() const { return Kind == k_RegisterIndex; }
  bool isImm() const override { return Kind == k_Immediate; }
  bool isConstantImm() const {
    return isImm() && dyn_cast<MCConstantExpr>(getImm());
  }
  template <unsigned Bits> bool isUImm() const {
    return isImm() && isConstantImm() && isUInt<Bits>(getConstantImm());
  }
  bool isToken() const override {
    // Note: It's not possible to pretend that other operand kinds are tokens.
    // The matcher emitter checks tokens first.
    return Kind == k_Token;
  }
  bool isMem() const override { return Kind == k_Memory; }
  bool isConstantMemOff() const {
    return isMem() && dyn_cast<MCConstantExpr>(getMemOff());
  }
  template <unsigned Bits> bool isMemWithSimmOffset() const {
    return isMem() && isConstantMemOff() && isInt<Bits>(getConstantMemOff());
  }
  template <unsigned Bits> bool isMemWithSimmOffsetGPR() const {
    return isMem() && isConstantMemOff() && isInt<Bits>(getConstantMemOff())
      && getMemBase()->isGPRAsmReg();
  }
  bool isMemWithGRPMM16Base() const {
    return isMem() && getMemBase()->isMM16AsmReg();
  }
  template <unsigned Bits> bool isMemWithUimmOffsetSP() const {
    return isMem() && isConstantMemOff() && isUInt<Bits>(getConstantMemOff())
      && getMemBase()->isRegIdx() && (getMemBase()->getGPR32Reg() == Mips::SP);
  }
  template <unsigned Bits> bool isMemWithUimmWordAlignedOffsetSP() const {
    return isMem() && isConstantMemOff() && isUInt<Bits>(getConstantMemOff())
      && (getConstantMemOff() % 4 == 0) && getMemBase()->isRegIdx()
      && (getMemBase()->getGPR32Reg() == Mips::SP);
  }
  bool isRegList16() const {
    if (!isRegList())
      return false;

    int Size = RegList.List->size();
    if (Size < 2 || Size > 5 || *RegList.List->begin() != Mips::S0 ||
        RegList.List->back() != Mips::RA)
      return false;

    int PrevReg = *RegList.List->begin();
    for (int i = 1; i < Size - 1; i++) {
      int Reg = (*(RegList.List))[i];
      if ( Reg != PrevReg + 1)
        return false;
      PrevReg = Reg;
    }

    return true;
  }
  bool isInvNum() const { return Kind == k_Immediate; }
  bool isLSAImm() const {
    if (!isConstantImm())
      return false;
    int64_t Val = getConstantImm();
    return 1 <= Val && Val <= 4;
  }
  bool isRegList() const { return Kind == k_RegList; }
  bool isMovePRegPair() const {
    if (Kind != k_RegList || RegList.List->size() != 2)
      return false;

    unsigned R0 = RegList.List->front();
    unsigned R1 = RegList.List->back();

    if ((R0 == Mips::A1 && R1 == Mips::A2) ||
        (R0 == Mips::A1 && R1 == Mips::A3) ||
        (R0 == Mips::A2 && R1 == Mips::A3) ||
        (R0 == Mips::A0 && R1 == Mips::S5) ||
        (R0 == Mips::A0 && R1 == Mips::S6) ||
        (R0 == Mips::A0 && R1 == Mips::A1) ||
        (R0 == Mips::A0 && R1 == Mips::A2) ||
        (R0 == Mips::A0 && R1 == Mips::A3))
      return true;

    return false;
  }

  StringRef getToken() const {
    assert(Kind == k_Token && "Invalid access!");
    return StringRef(Tok.Data, Tok.Length);
  }
  bool isRegPair() const { return Kind == k_RegPair; }

  unsigned getReg() const override {
    // As a special case until we sort out the definition of div/divu, pretend
    // that $0/$zero are k_PhysRegister so that MCK_ZERO works correctly.
    if (Kind == k_RegisterIndex && RegIdx.Index == 0 &&
        RegIdx.Kind & RegKind_GPR)
      return getGPR32Reg(); // FIXME: GPR64 too

    assert(Kind == k_PhysRegister && "Invalid access!");
    return PhysReg.Num;
  }

  const MCExpr *getImm() const {
    assert((Kind == k_Immediate) && "Invalid access!");
    return Imm.Val;
  }

  int64_t getConstantImm() const {
    const MCExpr *Val = getImm();
    return static_cast<const MCConstantExpr *>(Val)->getValue();
  }

  MipsOperand *getMemBase() const {
    assert((Kind == k_Memory) && "Invalid access!");
    return Mem.Base;
  }

  const MCExpr *getMemOff() const {
    assert((Kind == k_Memory) && "Invalid access!");
    return Mem.Off;
  }

  int64_t getConstantMemOff() const {
    return static_cast<const MCConstantExpr *>(getMemOff())->getValue();
  }

  const SmallVectorImpl<unsigned> &getRegList() const {
    assert((Kind == k_RegList) && "Invalid access!");
    return *(RegList.List);
  }

  unsigned getRegPair() const {
    assert((Kind == k_RegPair) && "Invalid access!");
    return RegIdx.Index;
  }

  static std::unique_ptr<MipsOperand> CreateToken(StringRef Str, SMLoc S,
                                                  MipsAsmParser &Parser) {
    auto Op = make_unique<MipsOperand>(k_Token, Parser);
    Op->Tok.Data = Str.data();
    Op->Tok.Length = Str.size();
    Op->StartLoc = S;
    Op->EndLoc = S;
    return Op;
  }

  /// Create a numeric register (e.g. $1). The exact register remains
  /// unresolved until an instruction successfully matches
  static std::unique_ptr<MipsOperand>
  createNumericReg(unsigned Index, const MCRegisterInfo *RegInfo, SMLoc S,
                   SMLoc E, MipsAsmParser &Parser) {
    DEBUG(dbgs() << "createNumericReg(" << Index << ", ...)\n");
    return CreateReg(Index, RegKind_Numeric, RegInfo, S, E, Parser);
  }

  /// Create a register that is definitely a GPR.
  /// This is typically only used for named registers such as $gp.
  static std::unique_ptr<MipsOperand>
  createGPRReg(unsigned Index, const MCRegisterInfo *RegInfo, SMLoc S, SMLoc E,
               MipsAsmParser &Parser) {
    return CreateReg(Index, RegKind_GPR, RegInfo, S, E, Parser);
  }

  /// Create a register that is definitely a FGR.
  /// This is typically only used for named registers such as $f0.
  static std::unique_ptr<MipsOperand>
  createFGRReg(unsigned Index, const MCRegisterInfo *RegInfo, SMLoc S, SMLoc E,
               MipsAsmParser &Parser) {
    return CreateReg(Index, RegKind_FGR, RegInfo, S, E, Parser);
  }

  /// Create a register that is definitely a HWReg.
  /// This is typically only used for named registers such as $hwr_cpunum.
  static std::unique_ptr<MipsOperand>
  createHWRegsReg(unsigned Index, const MCRegisterInfo *RegInfo,
                  SMLoc S, SMLoc E, MipsAsmParser &Parser) {
    return CreateReg(Index, RegKind_HWRegs, RegInfo, S, E, Parser);
  }

  /// Create a register that is definitely an FCC.
  /// This is typically only used for named registers such as $fcc0.
  static std::unique_ptr<MipsOperand>
  createFCCReg(unsigned Index, const MCRegisterInfo *RegInfo, SMLoc S, SMLoc E,
               MipsAsmParser &Parser) {
    return CreateReg(Index, RegKind_FCC, RegInfo, S, E, Parser);
  }

  /// Create a register that is definitely an ACC.
  /// This is typically only used for named registers such as $ac0.
  static std::unique_ptr<MipsOperand>
  createACCReg(unsigned Index, const MCRegisterInfo *RegInfo, SMLoc S, SMLoc E,
               MipsAsmParser &Parser) {
    return CreateReg(Index, RegKind_ACC, RegInfo, S, E, Parser);
  }

  /// Create a register that is definitely an MSA128.
  /// This is typically only used for named registers such as $w0.
  static std::unique_ptr<MipsOperand>
  createMSA128Reg(unsigned Index, const MCRegisterInfo *RegInfo, SMLoc S,
                  SMLoc E, MipsAsmParser &Parser) {
    return CreateReg(Index, RegKind_MSA128, RegInfo, S, E, Parser);
  }

  /// Create a register that is definitely an MSACtrl.
  /// This is typically only used for named registers such as $msaaccess.
  static std::unique_ptr<MipsOperand>
  createMSACtrlReg(unsigned Index, const MCRegisterInfo *RegInfo, SMLoc S,
                   SMLoc E, MipsAsmParser &Parser) {
    return CreateReg(Index, RegKind_MSACtrl, RegInfo, S, E, Parser);
  }

  static std::unique_ptr<MipsOperand>
  CreateImm(const MCExpr *Val, SMLoc S, SMLoc E, MipsAsmParser &Parser) {
    auto Op = make_unique<MipsOperand>(k_Immediate, Parser);
    Op->Imm.Val = Val;
    Op->StartLoc = S;
    Op->EndLoc = E;
    return Op;
  }

  static std::unique_ptr<MipsOperand>
  CreateMem(std::unique_ptr<MipsOperand> Base, const MCExpr *Off, SMLoc S,
            SMLoc E, MipsAsmParser &Parser) {
    auto Op = make_unique<MipsOperand>(k_Memory, Parser);
    Op->Mem.Base = Base.release();
    Op->Mem.Off = Off;
    Op->StartLoc = S;
    Op->EndLoc = E;
    return Op;
  }

  static std::unique_ptr<MipsOperand>
  CreateRegList(SmallVectorImpl<unsigned> &Regs, SMLoc StartLoc, SMLoc EndLoc,
                MipsAsmParser &Parser) {
    assert (Regs.size() > 0 && "Empty list not allowed");

    auto Op = make_unique<MipsOperand>(k_RegList, Parser);
    Op->RegList.List = new SmallVector<unsigned, 10>(Regs.begin(), Regs.end());
    Op->StartLoc = StartLoc;
    Op->EndLoc = EndLoc;
    return Op;
  }

  static std::unique_ptr<MipsOperand>
  CreateRegPair(unsigned RegNo, SMLoc S, SMLoc E, MipsAsmParser &Parser) {
    auto Op = make_unique<MipsOperand>(k_RegPair, Parser);
    Op->RegIdx.Index = RegNo;
    Op->StartLoc = S;
    Op->EndLoc = E;
    return Op;
  }

  bool isGPRAsmReg() const {
    return isRegIdx() && RegIdx.Kind & RegKind_GPR && RegIdx.Index <= 31;
  }
  bool isMM16AsmReg() const {
    if (!(isRegIdx() && RegIdx.Kind))
      return false;
    return ((RegIdx.Index >= 2 && RegIdx.Index <= 7)
            || RegIdx.Index == 16 || RegIdx.Index == 17);
  }
  bool isMM16AsmRegZero() const {
    if (!(isRegIdx() && RegIdx.Kind))
      return false;
    return (RegIdx.Index == 0 ||
            (RegIdx.Index >= 2 && RegIdx.Index <= 7) ||
            RegIdx.Index == 17);
  }
  bool isMM16AsmRegMoveP() const {
    if (!(isRegIdx() && RegIdx.Kind))
      return false;
    return (RegIdx.Index == 0 || (RegIdx.Index >= 2 && RegIdx.Index <= 3) ||
      (RegIdx.Index >= 16 && RegIdx.Index <= 20));
  }
  bool isFGRAsmReg() const {
    // AFGR64 is $0-$15 but we handle this in getAFGR64()
    return isRegIdx() && RegIdx.Kind & RegKind_FGR && RegIdx.Index <= 31;
  }
  bool isHWRegsAsmReg() const {
    return isRegIdx() && RegIdx.Kind & RegKind_HWRegs && RegIdx.Index <= 31;
  }
  bool isCCRAsmReg() const {
    return isRegIdx() && RegIdx.Kind & RegKind_CCR && RegIdx.Index <= 31;
  }
  bool isFCCAsmReg() const {
    if (!(isRegIdx() && RegIdx.Kind & RegKind_FCC))
      return false;
    if (!AsmParser.hasEightFccRegisters())
      return RegIdx.Index == 0;
    return RegIdx.Index <= 7;
  }
  bool isACCAsmReg() const {
    return isRegIdx() && RegIdx.Kind & RegKind_ACC && RegIdx.Index <= 3;
  }
  bool isCOP0AsmReg() const {
    return isRegIdx() && RegIdx.Kind & RegKind_COP0 && RegIdx.Index <= 31;
  }
  bool isCOP2AsmReg() const {
    return isRegIdx() && RegIdx.Kind & RegKind_COP2 && RegIdx.Index <= 31;
  }
  bool isCOP3AsmReg() const {
    return isRegIdx() && RegIdx.Kind & RegKind_COP3 && RegIdx.Index <= 31;
  }
  bool isMSA128AsmReg() const {
    return isRegIdx() && RegIdx.Kind & RegKind_MSA128 && RegIdx.Index <= 31;
  }
  bool isMSACtrlAsmReg() const {
    return isRegIdx() && RegIdx.Kind & RegKind_MSACtrl && RegIdx.Index <= 7;
  }

  /// getStartLoc - Get the location of the first token of this operand.
  SMLoc getStartLoc() const override { return StartLoc; }
  /// getEndLoc - Get the location of the last token of this operand.
  SMLoc getEndLoc() const override { return EndLoc; }

  virtual ~MipsOperand() {
    switch (Kind) {
    case k_Immediate:
      break;
    case k_Memory:
      delete Mem.Base;
      break;
    case k_RegList:
      delete RegList.List;
    case k_PhysRegister:
    case k_RegisterIndex:
    case k_Token:
    case k_RegPair:
      break;
    }
  }

  void print(raw_ostream &OS) const override {
    switch (Kind) {
    case k_Immediate:
      OS << "Imm<";
      OS << *Imm.Val;
      OS << ">";
      break;
    case k_Memory:
      OS << "Mem<";
      Mem.Base->print(OS);
      OS << ", ";
      OS << *Mem.Off;
      OS << ">";
      break;
    case k_PhysRegister:
      OS << "PhysReg<" << PhysReg.Num << ">";
      break;
    case k_RegisterIndex:
      OS << "RegIdx<" << RegIdx.Index << ":" << RegIdx.Kind << ">";
      break;
    case k_Token:
      OS << Tok.Data;
      break;
    case k_RegList:
      OS << "RegList< ";
      for (auto Reg : (*RegList.List))
        OS << Reg << " ";
      OS <<  ">";
      break;
    case k_RegPair:
      OS << "RegPair<" << RegIdx.Index << "," << RegIdx.Index + 1 << ">";
      break;
    }
  }
}; // class MipsOperand
} // namespace

namespace llvm {
extern const MCInstrDesc MipsInsts[];
}
static const MCInstrDesc &getInstDesc(unsigned Opcode) {
  return MipsInsts[Opcode];
}

static bool hasShortDelaySlot(unsigned Opcode) {
  switch (Opcode) {
    case Mips::JALS_MM:
    case Mips::JALRS_MM:
    case Mips::JALRS16_MM:
    case Mips::BGEZALS_MM:
    case Mips::BLTZALS_MM:
      return true;
    default:
      return false;
  }
}

static const MCSymbol *getSingleMCSymbol(const MCExpr *Expr) {
  if (const MCSymbolRefExpr *SRExpr = dyn_cast<MCSymbolRefExpr>(Expr)) {
    return &SRExpr->getSymbol();
  }

  if (const MCBinaryExpr *BExpr = dyn_cast<MCBinaryExpr>(Expr)) {
    const MCSymbol *LHSSym = getSingleMCSymbol(BExpr->getLHS());
    const MCSymbol *RHSSym = getSingleMCSymbol(BExpr->getRHS());

    if (LHSSym)
      return LHSSym;

    if (RHSSym)
      return RHSSym;

    return nullptr;
  }

  if (const MCUnaryExpr *UExpr = dyn_cast<MCUnaryExpr>(Expr))
    return getSingleMCSymbol(UExpr->getSubExpr());

  return nullptr;
}

static unsigned countMCSymbolRefExpr(const MCExpr *Expr) {
  if (isa<MCSymbolRefExpr>(Expr))
    return 1;

  if (const MCBinaryExpr *BExpr = dyn_cast<MCBinaryExpr>(Expr))
    return countMCSymbolRefExpr(BExpr->getLHS()) +
           countMCSymbolRefExpr(BExpr->getRHS());

  if (const MCUnaryExpr *UExpr = dyn_cast<MCUnaryExpr>(Expr))
    return countMCSymbolRefExpr(UExpr->getSubExpr());

  return 0;
}

bool MipsAsmParser::processInstruction(MCInst &Inst, SMLoc IDLoc,
                                       SmallVectorImpl<MCInst> &Instructions) {
  const MCInstrDesc &MCID = getInstDesc(Inst.getOpcode());

  Inst.setLoc(IDLoc);

  if (MCID.isBranch() || MCID.isCall()) {
    const unsigned Opcode = Inst.getOpcode();
    MCOperand Offset;

    switch (Opcode) {
    default:
      break;
    case Mips::BBIT0:
    case Mips::BBIT032:
    case Mips::BBIT1:
    case Mips::BBIT132:
      assert(hasCnMips() && "instruction only valid for octeon cpus");
      // Fall through

    case Mips::BEQ:
    case Mips::BNE:
    case Mips::BEQ_MM:
    case Mips::BNE_MM:
      assert(MCID.getNumOperands() == 3 && "unexpected number of operands");
      Offset = Inst.getOperand(2);
      if (!Offset.isImm())
        break; // We'll deal with this situation later on when applying fixups.
      if (!isIntN(inMicroMipsMode() ? 17 : 18, Offset.getImm()))
        return Error(IDLoc, "branch target out of range");
      if (OffsetToAlignment(Offset.getImm(),
                            1LL << (inMicroMipsMode() ? 1 : 2)))
        return Error(IDLoc, "branch to misaligned address");
      break;
    case Mips::BGEZ:
    case Mips::BGTZ:
    case Mips::BLEZ:
    case Mips::BLTZ:
    case Mips::BGEZAL:
    case Mips::BLTZAL:
    case Mips::BC1F:
    case Mips::BC1T:
    case Mips::BGEZ_MM:
    case Mips::BGTZ_MM:
    case Mips::BLEZ_MM:
    case Mips::BLTZ_MM:
    case Mips::BGEZAL_MM:
    case Mips::BLTZAL_MM:
    case Mips::BC1F_MM:
    case Mips::BC1T_MM:
      assert(MCID.getNumOperands() == 2 && "unexpected number of operands");
      Offset = Inst.getOperand(1);
      if (!Offset.isImm())
        break; // We'll deal with this situation later on when applying fixups.
      if (!isIntN(inMicroMipsMode() ? 17 : 18, Offset.getImm()))
        return Error(IDLoc, "branch target out of range");
      if (OffsetToAlignment(Offset.getImm(),
                            1LL << (inMicroMipsMode() ? 1 : 2)))
        return Error(IDLoc, "branch to misaligned address");
      break;
    case Mips::BEQZ16_MM:
    case Mips::BNEZ16_MM:
      assert(MCID.getNumOperands() == 2 && "unexpected number of operands");
      Offset = Inst.getOperand(1);
      if (!Offset.isImm())
        break; // We'll deal with this situation later on when applying fixups.
      if (!isIntN(8, Offset.getImm()))
        return Error(IDLoc, "branch target out of range");
      if (OffsetToAlignment(Offset.getImm(), 2LL))
        return Error(IDLoc, "branch to misaligned address");
      break;
    }
  }

  // SSNOP is deprecated on MIPS32r6/MIPS64r6
  // We still accept it but it is a normal nop.
  if (hasMips32r6() && Inst.getOpcode() == Mips::SSNOP) {
    std::string ISA = hasMips64r6() ? "MIPS64r6" : "MIPS32r6";
    Warning(IDLoc, "ssnop is deprecated for " + ISA + " and is equivalent to a "
                                                      "nop instruction");
  }

  if (hasCnMips()) {
    const unsigned Opcode = Inst.getOpcode();
    MCOperand Opnd;
    int Imm;

    switch (Opcode) {
      default:
        break;

      case Mips::BBIT0:
      case Mips::BBIT032:
      case Mips::BBIT1:
      case Mips::BBIT132:
        assert(MCID.getNumOperands() == 3 && "unexpected number of operands");
        // The offset is handled above
        Opnd = Inst.getOperand(1);
        if (!Opnd.isImm())
          return Error(IDLoc, "expected immediate operand kind");
        Imm = Opnd.getImm();
        if (Imm < 0 || Imm > (Opcode == Mips::BBIT0 ||
                              Opcode == Mips::BBIT1 ? 63 : 31))
          return Error(IDLoc, "immediate operand value out of range");
        if (Imm > 31) {
          Inst.setOpcode(Opcode == Mips::BBIT0 ? Mips::BBIT032
                                               : Mips::BBIT132);
          Inst.getOperand(1).setImm(Imm - 32);
        }
        break;

      case Mips::CINS:
      case Mips::CINS32:
      case Mips::EXTS:
      case Mips::EXTS32:
        assert(MCID.getNumOperands() == 4 && "unexpected number of operands");
        // Check length
        Opnd = Inst.getOperand(3);
        if (!Opnd.isImm())
          return Error(IDLoc, "expected immediate operand kind");
        Imm = Opnd.getImm();
        if (Imm < 0 || Imm > 31)
          return Error(IDLoc, "immediate operand value out of range");
        // Check position
        Opnd = Inst.getOperand(2);
        if (!Opnd.isImm())
          return Error(IDLoc, "expected immediate operand kind");
        Imm = Opnd.getImm();
        if (Imm < 0 || Imm > (Opcode == Mips::CINS ||
                              Opcode == Mips::EXTS ? 63 : 31))
          return Error(IDLoc, "immediate operand value out of range");
        if (Imm > 31) {
          Inst.setOpcode(Opcode == Mips::CINS ? Mips::CINS32 : Mips::EXTS32);
          Inst.getOperand(2).setImm(Imm - 32);
        }
        break;

      case Mips::SEQi:
      case Mips::SNEi:
        assert(MCID.getNumOperands() == 3 && "unexpected number of operands");
        Opnd = Inst.getOperand(2);
        if (!Opnd.isImm())
          return Error(IDLoc, "expected immediate operand kind");
        Imm = Opnd.getImm();
        if (!isInt<10>(Imm))
          return Error(IDLoc, "immediate operand value out of range");
        break;
    }
  }

  // This expansion is not in a function called by expandInstruction() because
  // the pseudo-instruction doesn't have a distinct opcode.
  if ((Inst.getOpcode() == Mips::JAL || Inst.getOpcode() == Mips::JAL_MM) &&
      inPicMode()) {
    warnIfNoMacro(IDLoc);

    const MCExpr *JalExpr = Inst.getOperand(0).getExpr();

    // We can do this expansion if there's only 1 symbol in the argument
    // expression.
    if (countMCSymbolRefExpr(JalExpr) > 1)
      return Error(IDLoc, "jal doesn't support multiple symbols in PIC mode");

    // FIXME: This is checking the expression can be handled by the later stages
    //        of the assembler. We ought to leave it to those later stages but
    //        we can't do that until we stop evaluateRelocExpr() rewriting the
    //        expressions into non-equivalent forms.
    const MCSymbol *JalSym = getSingleMCSymbol(JalExpr);

    // FIXME: Add support for label+offset operands (currently causes an error).
    // FIXME: Add support for forward-declared local symbols.
    // FIXME: Add expansion for when the LargeGOT option is enabled.
    if (JalSym->isInSection() || JalSym->isTemporary()) {
      if (isABI_O32()) {
        // If it's a local symbol and the O32 ABI is being used, we expand to:
        //  lw    $25, 0($gp)
        //    R_(MICRO)MIPS_GOT16  label
        //  addiu $25, $25, 0
        //    R_(MICRO)MIPS_LO16   label
        //  jalr  $25
        const MCExpr *Got16RelocExpr = evaluateRelocExpr(JalExpr, "got");
        const MCExpr *Lo16RelocExpr = evaluateRelocExpr(JalExpr, "lo");

        MCInst LwInst;
        LwInst.setOpcode(Mips::LW);
        LwInst.addOperand(MCOperand::createReg(Mips::T9));
        LwInst.addOperand(MCOperand::createReg(Mips::GP));
        LwInst.addOperand(MCOperand::createExpr(Got16RelocExpr));
        Instructions.push_back(LwInst);

        MCInst AddiuInst;
        AddiuInst.setOpcode(Mips::ADDiu);
        AddiuInst.addOperand(MCOperand::createReg(Mips::T9));
        AddiuInst.addOperand(MCOperand::createReg(Mips::T9));
        AddiuInst.addOperand(MCOperand::createExpr(Lo16RelocExpr));
        Instructions.push_back(AddiuInst);
      } else if (isABI_N32() || isABI_N64()) {
        // If it's a local symbol and the N32/N64 ABIs are being used,
        // we expand to:
        //  lw/ld    $25, 0($gp)
        //    R_(MICRO)MIPS_GOT_DISP  label
        //  jalr  $25
        const MCExpr *GotDispRelocExpr = evaluateRelocExpr(JalExpr, "got_disp");

        MCInst LoadInst;
        LoadInst.setOpcode(ABI.ArePtrs64bit() ? Mips::LD : Mips::LW);
        LoadInst.addOperand(MCOperand::createReg(Mips::T9));
        LoadInst.addOperand(MCOperand::createReg(Mips::GP));
        LoadInst.addOperand(MCOperand::createExpr(GotDispRelocExpr));
        Instructions.push_back(LoadInst);
      }
    } else {
      // If it's an external/weak symbol, we expand to:
      //  lw/ld    $25, 0($gp)
      //    R_(MICRO)MIPS_CALL16  label
      //  jalr  $25
      const MCExpr *Call16RelocExpr = evaluateRelocExpr(JalExpr, "call16");

      MCInst LoadInst;
      LoadInst.setOpcode(ABI.ArePtrs64bit() ? Mips::LD : Mips::LW);
      LoadInst.addOperand(MCOperand::createReg(Mips::T9));
      LoadInst.addOperand(MCOperand::createReg(Mips::GP));
      LoadInst.addOperand(MCOperand::createExpr(Call16RelocExpr));
      Instructions.push_back(LoadInst);
    }

    MCInst JalrInst;
    JalrInst.setOpcode(inMicroMipsMode() ? Mips::JALR_MM : Mips::JALR);
    JalrInst.addOperand(MCOperand::createReg(Mips::RA));
    JalrInst.addOperand(MCOperand::createReg(Mips::T9));

    // FIXME: Add an R_(MICRO)MIPS_JALR relocation after the JALR.
    // This relocation is supposed to be an optimization hint for the linker
    // and is not necessary for correctness.

    Inst = JalrInst;
  }

  if (MCID.mayLoad() || MCID.mayStore()) {
    // Check the offset of memory operand, if it is a symbol
    // reference or immediate we may have to expand instructions.
    for (unsigned i = 0; i < MCID.getNumOperands(); i++) {
      const MCOperandInfo &OpInfo = MCID.OpInfo[i];
      if ((OpInfo.OperandType == MCOI::OPERAND_MEMORY) ||
          (OpInfo.OperandType == MCOI::OPERAND_UNKNOWN)) {
        MCOperand &Op = Inst.getOperand(i);
        if (Op.isImm()) {
          int MemOffset = Op.getImm();
          if (MemOffset < -32768 || MemOffset > 32767) {
            // Offset can't exceed 16bit value.
            expandMemInst(Inst, IDLoc, Instructions, MCID.mayLoad(), true);
            return false;
          }
        } else if (Op.isExpr()) {
          const MCExpr *Expr = Op.getExpr();
          if (Expr->getKind() == MCExpr::SymbolRef) {
            const MCSymbolRefExpr *SR =
                static_cast<const MCSymbolRefExpr *>(Expr);
            if (SR->getKind() == MCSymbolRefExpr::VK_None) {
              // Expand symbol.
              expandMemInst(Inst, IDLoc, Instructions, MCID.mayLoad(), false);
              return false;
            }
          } else if (!isEvaluated(Expr)) {
            expandMemInst(Inst, IDLoc, Instructions, MCID.mayLoad(), false);
            return false;
          }
        }
      }
    } // for
  }   // if load/store

  if (inMicroMipsMode()) {
    if (MCID.mayLoad()) {
      // Try to create 16-bit GP relative load instruction.
      for (unsigned i = 0; i < MCID.getNumOperands(); i++) {
        const MCOperandInfo &OpInfo = MCID.OpInfo[i];
        if ((OpInfo.OperandType == MCOI::OPERAND_MEMORY) ||
            (OpInfo.OperandType == MCOI::OPERAND_UNKNOWN)) {
          MCOperand &Op = Inst.getOperand(i);
          if (Op.isImm()) {
            int MemOffset = Op.getImm();
            MCOperand &DstReg = Inst.getOperand(0);
            MCOperand &BaseReg = Inst.getOperand(1);
            if (isIntN(9, MemOffset) && (MemOffset % 4 == 0) &&
                getContext().getRegisterInfo()->getRegClass(
                  Mips::GPRMM16RegClassID).contains(DstReg.getReg()) &&
                BaseReg.getReg() == Mips::GP) {
              MCInst TmpInst;
              TmpInst.setLoc(IDLoc);
              TmpInst.setOpcode(Mips::LWGP_MM);
              TmpInst.addOperand(MCOperand::createReg(DstReg.getReg()));
              TmpInst.addOperand(MCOperand::createReg(Mips::GP));
              TmpInst.addOperand(MCOperand::createImm(MemOffset));
              Instructions.push_back(TmpInst);
              return false;
            }
          }
        }
      } // for
    }   // if load

    // TODO: Handle this with the AsmOperandClass.PredicateMethod.

    MCOperand Opnd;
    int Imm;

    switch (Inst.getOpcode()) {
      default:
        break;
      case Mips::ADDIUS5_MM:
        Opnd = Inst.getOperand(2);
        if (!Opnd.isImm())
          return Error(IDLoc, "expected immediate operand kind");
        Imm = Opnd.getImm();
        if (Imm < -8 || Imm > 7)
          return Error(IDLoc, "immediate operand value out of range");
        break;
      case Mips::ADDIUSP_MM:
        Opnd = Inst.getOperand(0);
        if (!Opnd.isImm())
          return Error(IDLoc, "expected immediate operand kind");
        Imm = Opnd.getImm();
        if (Imm < -1032 || Imm > 1028 || (Imm < 8 && Imm > -12) ||
            Imm % 4 != 0)
          return Error(IDLoc, "immediate operand value out of range");
        break;
      case Mips::SLL16_MM:
      case Mips::SRL16_MM:
        Opnd = Inst.getOperand(2);
        if (!Opnd.isImm())
          return Error(IDLoc, "expected immediate operand kind");
        Imm = Opnd.getImm();
        if (Imm < 1 || Imm > 8)
          return Error(IDLoc, "immediate operand value out of range");
        break;
      case Mips::LI16_MM:
        Opnd = Inst.getOperand(1);
        if (!Opnd.isImm())
          return Error(IDLoc, "expected immediate operand kind");
        Imm = Opnd.getImm();
        if (Imm < -1 || Imm > 126)
          return Error(IDLoc, "immediate operand value out of range");
        break;
      case Mips::ADDIUR2_MM:
        Opnd = Inst.getOperand(2);
        if (!Opnd.isImm())
          return Error(IDLoc, "expected immediate operand kind");
        Imm = Opnd.getImm();
        if (!(Imm == 1 || Imm == -1 ||
              ((Imm % 4 == 0) && Imm < 28 && Imm > 0)))
          return Error(IDLoc, "immediate operand value out of range");
        break;
      case Mips::ADDIUR1SP_MM:
        Opnd = Inst.getOperand(1);
        if (!Opnd.isImm())
          return Error(IDLoc, "expected immediate operand kind");
        Imm = Opnd.getImm();
        if (OffsetToAlignment(Imm, 4LL))
          return Error(IDLoc, "misaligned immediate operand value");
        if (Imm < 0 || Imm > 255)
          return Error(IDLoc, "immediate operand value out of range");
        break;
      case Mips::ANDI16_MM:
        Opnd = Inst.getOperand(2);
        if (!Opnd.isImm())
          return Error(IDLoc, "expected immediate operand kind");
        Imm = Opnd.getImm();
        if (!(Imm == 128 || (Imm >= 1 && Imm <= 4) || Imm == 7 || Imm == 8 ||
              Imm == 15 || Imm == 16 || Imm == 31 || Imm == 32 || Imm == 63 ||
              Imm == 64 || Imm == 255 || Imm == 32768 || Imm == 65535))
          return Error(IDLoc, "immediate operand value out of range");
        break;
      case Mips::LBU16_MM:
        Opnd = Inst.getOperand(2);
        if (!Opnd.isImm())
          return Error(IDLoc, "expected immediate operand kind");
        Imm = Opnd.getImm();
        if (Imm < -1 || Imm > 14)
          return Error(IDLoc, "immediate operand value out of range");
        break;
      case Mips::SB16_MM:
        Opnd = Inst.getOperand(2);
        if (!Opnd.isImm())
          return Error(IDLoc, "expected immediate operand kind");
        Imm = Opnd.getImm();
        if (Imm < 0 || Imm > 15)
          return Error(IDLoc, "immediate operand value out of range");
        break;
      case Mips::LHU16_MM:
      case Mips::SH16_MM:
        Opnd = Inst.getOperand(2);
        if (!Opnd.isImm())
          return Error(IDLoc, "expected immediate operand kind");
        Imm = Opnd.getImm();
        if (Imm < 0 || Imm > 30 || (Imm % 2 != 0))
          return Error(IDLoc, "immediate operand value out of range");
        break;
      case Mips::LW16_MM:
      case Mips::SW16_MM:
        Opnd = Inst.getOperand(2);
        if (!Opnd.isImm())
          return Error(IDLoc, "expected immediate operand kind");
        Imm = Opnd.getImm();
        if (Imm < 0 || Imm > 60 || (Imm % 4 != 0))
          return Error(IDLoc, "immediate operand value out of range");
        break;
      case Mips::CACHE:
      case Mips::PREF:
        Opnd = Inst.getOperand(2);
        if (!Opnd.isImm())
          return Error(IDLoc, "expected immediate operand kind");
        Imm = Opnd.getImm();
        if (!isUInt<5>(Imm))
          return Error(IDLoc, "immediate operand value out of range");
        break;
      case Mips::ADDIUPC_MM:
        MCOperand Opnd = Inst.getOperand(1);
        if (!Opnd.isImm())
          return Error(IDLoc, "expected immediate operand kind");
        int Imm = Opnd.getImm();
        if ((Imm % 4 != 0) || !isIntN(25, Imm))
          return Error(IDLoc, "immediate operand value out of range");
        break;
    }
  }

  if (needsExpansion(Inst)) {
    if (expandInstruction(Inst, IDLoc, Instructions))
      return true;
  } else
    Instructions.push_back(Inst);

  // If this instruction has a delay slot and .set reorder is active,
  // emit a NOP after it.
  if (MCID.hasDelaySlot() && AssemblerOptions.back()->isReorder())
    createNop(hasShortDelaySlot(Inst.getOpcode()), IDLoc, Instructions);

  return false;
}

bool MipsAsmParser::needsExpansion(MCInst &Inst) {

  switch (Inst.getOpcode()) {
  case Mips::LoadImm32:
  case Mips::LoadImm64:
  case Mips::LoadAddrImm32:
  case Mips::LoadAddrImm64:
  case Mips::LoadAddrReg32:
  case Mips::LoadAddrReg64:
  case Mips::B_MM_Pseudo:
  case Mips::LWM_MM:
  case Mips::SWM_MM:
  case Mips::JalOneReg:
  case Mips::JalTwoReg:
  case Mips::BneImm:
  case Mips::BeqImm:
  case Mips::BLT:
  case Mips::BLE:
  case Mips::BGE:
  case Mips::BGT:
  case Mips::BLTU:
  case Mips::BLEU:
  case Mips::BGEU:
  case Mips::BGTU:
  case Mips::Ulhu:
  case Mips::Ulw:
    return true;
  default:
    return false;
  }
}

bool MipsAsmParser::expandInstruction(MCInst &Inst, SMLoc IDLoc,
                                      SmallVectorImpl<MCInst> &Instructions) {
  switch (Inst.getOpcode()) {
  default: llvm_unreachable("unimplemented expansion");
  case Mips::LoadImm32:
    return expandLoadImm(Inst, true, IDLoc, Instructions);
  case Mips::LoadImm64:
    return expandLoadImm(Inst, false, IDLoc, Instructions);
  case Mips::LoadAddrImm32:
  case Mips::LoadAddrImm64:
    assert(Inst.getOperand(0).isReg() && "expected register operand kind");
    assert((Inst.getOperand(1).isImm() || Inst.getOperand(1).isExpr()) &&
           "expected immediate operand kind");

    return expandLoadAddress(
        Inst.getOperand(0).getReg(), Mips::NoRegister, Inst.getOperand(1),
        Inst.getOpcode() == Mips::LoadAddrImm32, IDLoc, Instructions);
  case Mips::LoadAddrReg32:
  case Mips::LoadAddrReg64:
    assert(Inst.getOperand(0).isReg() && "expected register operand kind");
    assert(Inst.getOperand(1).isReg() && "expected register operand kind");
    assert((Inst.getOperand(2).isImm() || Inst.getOperand(2).isExpr()) &&
           "expected immediate operand kind");

    return expandLoadAddress(
        Inst.getOperand(0).getReg(), Inst.getOperand(1).getReg(), Inst.getOperand(2),
        Inst.getOpcode() == Mips::LoadAddrReg32, IDLoc, Instructions);
  case Mips::B_MM_Pseudo:
    return expandUncondBranchMMPseudo(Inst, IDLoc, Instructions);
  case Mips::SWM_MM:
  case Mips::LWM_MM:
    return expandLoadStoreMultiple(Inst, IDLoc, Instructions);
  case Mips::JalOneReg:
  case Mips::JalTwoReg:
    return expandJalWithRegs(Inst, IDLoc, Instructions);
  case Mips::BneImm:
  case Mips::BeqImm:
    return expandBranchImm(Inst, IDLoc, Instructions);
  case Mips::BLT:
  case Mips::BLE:
  case Mips::BGE:
  case Mips::BGT:
  case Mips::BLTU:
  case Mips::BLEU:
  case Mips::BGEU:
  case Mips::BGTU:
    return expandCondBranches(Inst, IDLoc, Instructions);
  case Mips::Ulhu:
    return expandUlhu(Inst, IDLoc, Instructions);
  case Mips::Ulw:
    return expandUlw(Inst, IDLoc, Instructions);
  }
}

namespace {
void emitRX(unsigned Opcode, unsigned Reg0, MCOperand Op1, SMLoc IDLoc,
            SmallVectorImpl<MCInst> &Instructions) {
  MCInst tmpInst;
  tmpInst.setOpcode(Opcode);
  tmpInst.addOperand(MCOperand::createReg(Reg0));
  tmpInst.addOperand(Op1);
  tmpInst.setLoc(IDLoc);
  Instructions.push_back(tmpInst);
}

<<<<<<< HEAD
void emitRI(unsigned Opcode, unsigned Reg0, int16_t Imm, SMLoc IDLoc,
=======
void emitRI(unsigned Opcode, unsigned Reg0, int32_t Imm, SMLoc IDLoc,
>>>>>>> d51dd69e
            SmallVectorImpl<MCInst> &Instructions) {
  emitRX(Opcode, Reg0, MCOperand::createImm(Imm), IDLoc, Instructions);
}

void emitRRX(unsigned Opcode, unsigned Reg0, unsigned Reg1, MCOperand Op2,
             SMLoc IDLoc, SmallVectorImpl<MCInst> &Instructions) {
  MCInst tmpInst;
  tmpInst.setOpcode(Opcode);
  tmpInst.addOperand(MCOperand::createReg(Reg0));
  tmpInst.addOperand(MCOperand::createReg(Reg1));
  tmpInst.addOperand(Op2);
  tmpInst.setLoc(IDLoc);
  Instructions.push_back(tmpInst);
}

void emitRRR(unsigned Opcode, unsigned Reg0, unsigned Reg1, unsigned Reg2,
             SMLoc IDLoc, SmallVectorImpl<MCInst> &Instructions) {
  emitRRX(Opcode, Reg0, Reg1, MCOperand::createReg(Reg2), IDLoc,
          Instructions);
}

void emitRRI(unsigned Opcode, unsigned Reg0, unsigned Reg1, int16_t Imm,
             SMLoc IDLoc, SmallVectorImpl<MCInst> &Instructions) {
  emitRRX(Opcode, Reg0, Reg1, MCOperand::createImm(Imm), IDLoc,
          Instructions);
}

void emitAppropriateDSLL(unsigned DstReg, unsigned SrcReg, int16_t ShiftAmount,
                         SMLoc IDLoc, SmallVectorImpl<MCInst> &Instructions) {
  if (ShiftAmount >= 32) {
    emitRRI(Mips::DSLL32, DstReg, SrcReg, ShiftAmount - 32, IDLoc,
            Instructions);
    return;
  }

  emitRRI(Mips::DSLL, DstReg, SrcReg, ShiftAmount, IDLoc, Instructions);
}
} // end anonymous namespace.

bool MipsAsmParser::expandJalWithRegs(MCInst &Inst, SMLoc IDLoc,
                                      SmallVectorImpl<MCInst> &Instructions) {
  // Create a JALR instruction which is going to replace the pseudo-JAL.
  MCInst JalrInst;
  JalrInst.setLoc(IDLoc);
  const MCOperand FirstRegOp = Inst.getOperand(0);
  const unsigned Opcode = Inst.getOpcode();

  if (Opcode == Mips::JalOneReg) {
    // jal $rs => jalr $rs
    if (inMicroMipsMode()) {
      JalrInst.setOpcode(Mips::JALR16_MM);
      JalrInst.addOperand(FirstRegOp);
    } else {
      JalrInst.setOpcode(Mips::JALR);
      JalrInst.addOperand(MCOperand::createReg(Mips::RA));
      JalrInst.addOperand(FirstRegOp);
    }
  } else if (Opcode == Mips::JalTwoReg) {
    // jal $rd, $rs => jalr $rd, $rs
    JalrInst.setOpcode(inMicroMipsMode() ? Mips::JALR_MM : Mips::JALR);
    JalrInst.addOperand(FirstRegOp);
    const MCOperand SecondRegOp = Inst.getOperand(1);
    JalrInst.addOperand(SecondRegOp);
  }
  Instructions.push_back(JalrInst);

  // If .set reorder is active, emit a NOP after it.
  if (AssemblerOptions.back()->isReorder()) {
    // This is a 32-bit NOP because these 2 pseudo-instructions
    // do not have a short delay slot.
    MCInst NopInst;
    NopInst.setOpcode(Mips::SLL);
    NopInst.addOperand(MCOperand::createReg(Mips::ZERO));
    NopInst.addOperand(MCOperand::createReg(Mips::ZERO));
    NopInst.addOperand(MCOperand::createImm(0));
    Instructions.push_back(NopInst);
  }

  return false;
}

/// Can the value be represented by a unsigned N-bit value and a shift left?
template<unsigned N>
bool isShiftedUIntAtAnyPosition(uint64_t x) {
  unsigned BitNum = findFirstSet(x);

  return (x == x >> BitNum << BitNum) && isUInt<N>(x >> BitNum);
}

/// Load (or add) an immediate into a register.
///
/// @param ImmValue     The immediate to load.
/// @param DstReg       The register that will hold the immediate.
/// @param SrcReg       A register to add to the immediate or Mips::NoRegister
///                     for a simple initialization.
/// @param Is32BitImm   Is ImmValue 32-bit or 64-bit?
/// @param IsAddress    True if the immediate represents an address. False if it
///                     is an integer.
/// @param IDLoc        Location of the immediate in the source file.
/// @param Instructions The instructions emitted by this expansion.
bool MipsAsmParser::loadImmediate(int64_t ImmValue, unsigned DstReg,
                                  unsigned SrcReg, bool Is32BitImm,
                                  bool IsAddress, SMLoc IDLoc,
                                  SmallVectorImpl<MCInst> &Instructions) {
  if (!Is32BitImm && !isGP64bit()) {
    Error(IDLoc, "instruction requires a 64-bit architecture");
    return true;
  }

  if (Is32BitImm) {
    if (isInt<32>(ImmValue) || isUInt<32>(ImmValue)) {
      // Sign extend up to 64-bit so that the predicates match the hardware
      // behaviour. In particular, isInt<16>(0xffff8000) and similar should be
      // true.
      ImmValue = SignExtend64<32>(ImmValue);
    } else {
      Error(IDLoc, "instruction requires a 32-bit immediate");
      return true;
    }
  }

  unsigned ZeroReg = IsAddress ? ABI.GetNullPtr() : ABI.GetZeroReg();
  unsigned AdduOp = !Is32BitImm ? Mips::DADDu : Mips::ADDu;

  bool UseSrcReg = false;
  if (SrcReg != Mips::NoRegister)
    UseSrcReg = true;

  unsigned TmpReg = DstReg;
  if (UseSrcReg && (DstReg == SrcReg)) {
    // At this point we need AT to perform the expansions and we exit if it is
    // not available.
    unsigned ATReg = getATReg(IDLoc);
    if (!ATReg)
      return true;
    TmpReg = ATReg;
  }

  if (isInt<16>(ImmValue)) {
    if (!UseSrcReg)
      SrcReg = ZeroReg;

    // This doesn't quite follow the usual ABI expectations for N32 but matches
    // traditional assembler behaviour. N32 would normally use addiu for both
    // integers and addresses.
    if (IsAddress && !Is32BitImm) {
      emitRRI(Mips::DADDiu, DstReg, SrcReg, ImmValue, IDLoc, Instructions);
      return false;
    }

    emitRRI(Mips::ADDiu, DstReg, SrcReg, ImmValue, IDLoc, Instructions);
    return false;
  }

  if (isUInt<16>(ImmValue)) {
    unsigned TmpReg = DstReg;
    if (SrcReg == DstReg) {
      TmpReg = getATReg(IDLoc);
      if (!TmpReg)
        return true;
    }

    emitRRI(Mips::ORi, TmpReg, ZeroReg, ImmValue, IDLoc, Instructions);
    if (UseSrcReg)
      emitRRR(ABI.GetPtrAdduOp(), DstReg, TmpReg, SrcReg, IDLoc, Instructions);
    return false;
  }

  if (isInt<32>(ImmValue) || isUInt<32>(ImmValue)) {
    warnIfNoMacro(IDLoc);

    uint16_t Bits31To16 = (ImmValue >> 16) & 0xffff;
    uint16_t Bits15To0 = ImmValue & 0xffff;

    if (!Is32BitImm && !isInt<32>(ImmValue)) {
      // Traditional behaviour seems to special case this particular value. It's
      // not clear why other masks are handled differently.
      if (ImmValue == 0xffffffff) {
<<<<<<< HEAD
        emitRI(Mips::LUi, TmpReg, -1, IDLoc, Instructions);
=======
        emitRI(Mips::LUi, TmpReg, 0xffff, IDLoc, Instructions);
>>>>>>> d51dd69e
        emitRRI(Mips::DSRL32, TmpReg, TmpReg, 0, IDLoc, Instructions);
        if (UseSrcReg)
          emitRRR(AdduOp, DstReg, TmpReg, SrcReg, IDLoc, Instructions);
        return false;
      }

      // Expand to an ORi instead of a LUi to avoid sign-extending into the
      // upper 32 bits.
      emitRRI(Mips::ORi, TmpReg, ZeroReg, Bits31To16, IDLoc, Instructions);
      emitRRI(Mips::DSLL, TmpReg, TmpReg, 16, IDLoc, Instructions);
      if (Bits15To0)
        emitRRI(Mips::ORi, TmpReg, TmpReg, Bits15To0, IDLoc, Instructions);
      if (UseSrcReg)
        emitRRR(AdduOp, DstReg, TmpReg, SrcReg, IDLoc, Instructions);
      return false;
    }

    emitRI(Mips::LUi, TmpReg, Bits31To16, IDLoc, Instructions);
    if (Bits15To0)
      emitRRI(Mips::ORi, TmpReg, TmpReg, Bits15To0, IDLoc, Instructions);
    if (UseSrcReg)
      emitRRR(AdduOp, DstReg, TmpReg, SrcReg, IDLoc, Instructions);
    return false;
  }

  if (isShiftedUIntAtAnyPosition<16>(ImmValue)) {
    if (Is32BitImm) {
      Error(IDLoc, "instruction requires a 32-bit immediate");
      return true;
    }

    // Traditionally, these immediates are shifted as little as possible and as
    // such we align the most significant bit to bit 15 of our temporary.
    unsigned FirstSet = findFirstSet((uint64_t)ImmValue);
    unsigned LastSet = findLastSet((uint64_t)ImmValue);
    unsigned ShiftAmount = FirstSet - (15 - (LastSet - FirstSet));
    uint16_t Bits = (ImmValue >> ShiftAmount) & 0xffff;
    emitRRI(Mips::ORi, TmpReg, ZeroReg, Bits, IDLoc, Instructions);
    emitRRI(Mips::DSLL, TmpReg, TmpReg, ShiftAmount, IDLoc, Instructions);

    if (UseSrcReg)
      emitRRR(AdduOp, DstReg, TmpReg, SrcReg, IDLoc, Instructions);

    return false;
  }

  warnIfNoMacro(IDLoc);

  // The remaining case is packed with a sequence of dsll and ori with zeros
  // being omitted and any neighbouring dsll's being coalesced.
  // The highest 32-bit's are equivalent to a 32-bit immediate load.

  // Load bits 32-63 of ImmValue into bits 0-31 of the temporary register.
  if (loadImmediate(ImmValue >> 32, TmpReg, Mips::NoRegister, true, false,
                    IDLoc, Instructions))
    return false;

  // Shift and accumulate into the register. If a 16-bit chunk is zero, then
  // skip it and defer the shift to the next chunk.
  unsigned ShiftCarriedForwards = 16;
  for (int BitNum = 16; BitNum >= 0; BitNum -= 16) {
    uint16_t ImmChunk = (ImmValue >> BitNum) & 0xffff;

    if (ImmChunk != 0) {
      emitAppropriateDSLL(TmpReg, TmpReg, ShiftCarriedForwards, IDLoc,
                          Instructions);
      emitRRI(Mips::ORi, TmpReg, TmpReg, ImmChunk, IDLoc, Instructions);
      ShiftCarriedForwards = 0;
    }

    ShiftCarriedForwards += 16;
  }
  ShiftCarriedForwards -= 16;

  // Finish any remaining shifts left by trailing zeros.
  if (ShiftCarriedForwards)
    emitAppropriateDSLL(TmpReg, TmpReg, ShiftCarriedForwards, IDLoc,
                        Instructions);

  if (UseSrcReg)
    emitRRR(AdduOp, DstReg, TmpReg, SrcReg, IDLoc, Instructions);

  return false;
}

bool MipsAsmParser::expandLoadImm(MCInst &Inst, bool Is32BitImm, SMLoc IDLoc,
                                  SmallVectorImpl<MCInst> &Instructions) {
  const MCOperand &ImmOp = Inst.getOperand(1);
  assert(ImmOp.isImm() && "expected immediate operand kind");
  const MCOperand &DstRegOp = Inst.getOperand(0);
  assert(DstRegOp.isReg() && "expected register operand kind");

  if (loadImmediate(ImmOp.getImm(), DstRegOp.getReg(), Mips::NoRegister,
                    Is32BitImm, false, IDLoc, Instructions))
    return true;

  return false;
}

bool MipsAsmParser::expandLoadAddress(unsigned DstReg, unsigned BaseReg,
                                      const MCOperand &Offset,
                                      bool Is32BitAddress, SMLoc IDLoc,
                                      SmallVectorImpl<MCInst> &Instructions) {
  // la can't produce a usable address when addresses are 64-bit.
  if (Is32BitAddress && ABI.ArePtrs64bit()) {
    // FIXME: Demote this to a warning and continue as if we had 'dla' instead.
    //        We currently can't do this because we depend on the equality
    //        operator and N64 can end up with a GPR32/GPR64 mismatch.
    Error(IDLoc, "la used to load 64-bit address");
    // Continue as if we had 'dla' instead.
    Is32BitAddress = false;
  }

  // dla requires 64-bit addresses.
  if (!Is32BitAddress && !ABI.ArePtrs64bit()) {
    Error(IDLoc, "instruction requires a 64-bit architecture");
    return true;
  }

  if (!Offset.isImm())
    return loadAndAddSymbolAddress(Offset.getExpr(), DstReg, BaseReg,
                                   Is32BitAddress, IDLoc, Instructions);

  return loadImmediate(Offset.getImm(), DstReg, BaseReg, Is32BitAddress, true,
                       IDLoc, Instructions);
}

bool MipsAsmParser::loadAndAddSymbolAddress(
    const MCExpr *SymExpr, unsigned DstReg, unsigned SrcReg, bool Is32BitSym,
    SMLoc IDLoc, SmallVectorImpl<MCInst> &Instructions) {
  warnIfNoMacro(IDLoc);

  // FIXME: The way we're handling symbols right now prevents simple expressions
  //        like foo+8. We'll be able to fix this once our unary operators (%hi
  //        and similar) are treated as operators rather than as fixup types.
  const MCSymbolRefExpr *Symbol = cast<MCSymbolRefExpr>(SymExpr);
  const MCSymbolRefExpr *HiExpr = MCSymbolRefExpr::create(
      &Symbol->getSymbol(), MCSymbolRefExpr::VK_Mips_ABS_HI, getContext());
  const MCSymbolRefExpr *LoExpr = MCSymbolRefExpr::create(
      &Symbol->getSymbol(), MCSymbolRefExpr::VK_Mips_ABS_LO, getContext());

  bool UseSrcReg = SrcReg != Mips::NoRegister;

  // This is the 64-bit symbol address expansion.
  if (ABI.ArePtrs64bit() && isGP64bit()) {
    // We always need AT for the 64-bit expansion.
    // If it is not available we exit.
    unsigned ATReg = getATReg(IDLoc);
    if (!ATReg)
      return true;

    const MCSymbolRefExpr *HighestExpr = MCSymbolRefExpr::create(
        &Symbol->getSymbol(), MCSymbolRefExpr::VK_Mips_HIGHEST, getContext());
    const MCSymbolRefExpr *HigherExpr = MCSymbolRefExpr::create(
        &Symbol->getSymbol(), MCSymbolRefExpr::VK_Mips_HIGHER, getContext());

    if (UseSrcReg && (DstReg == SrcReg)) {
      // If $rs is the same as $rd:
      // (d)la $rd, sym($rd) => lui    $at, %highest(sym)
      //                        daddiu $at, $at, %higher(sym)
      //                        dsll   $at, $at, 16
      //                        daddiu $at, $at, %hi(sym)
      //                        dsll   $at, $at, 16
      //                        daddiu $at, $at, %lo(sym)
      //                        daddu  $rd, $at, $rd
      emitRX(Mips::LUi, ATReg, MCOperand::createExpr(HighestExpr), IDLoc,
             Instructions);
      emitRRX(Mips::DADDiu, ATReg, ATReg, MCOperand::createExpr(HigherExpr),
              IDLoc, Instructions);
      emitRRI(Mips::DSLL, ATReg, ATReg, 16, IDLoc, Instructions);
      emitRRX(Mips::DADDiu, ATReg, ATReg, MCOperand::createExpr(HiExpr), IDLoc,
              Instructions);
      emitRRI(Mips::DSLL, ATReg, ATReg, 16, IDLoc, Instructions);
      emitRRX(Mips::DADDiu, ATReg, ATReg, MCOperand::createExpr(LoExpr), IDLoc,
              Instructions);
      emitRRR(Mips::DADDu, DstReg, ATReg, SrcReg, IDLoc, Instructions);

      return false;
    }

    // Otherwise, if the $rs is different from $rd or if $rs isn't specified:
    // (d)la $rd, sym/sym($rs) => lui    $rd, %highest(sym)
    //                            lui    $at, %hi(sym)
    //                            daddiu $rd, $rd, %higher(sym)
    //                            daddiu $at, $at, %lo(sym)
    //                            dsll32 $rd, $rd, 0
    //                            daddu  $rd, $rd, $at
    //                            (daddu  $rd, $rd, $rs)
    emitRX(Mips::LUi, DstReg, MCOperand::createExpr(HighestExpr), IDLoc,
           Instructions);
    emitRX(Mips::LUi, ATReg, MCOperand::createExpr(HiExpr), IDLoc,
           Instructions);
    emitRRX(Mips::DADDiu, DstReg, DstReg, MCOperand::createExpr(HigherExpr),
            IDLoc, Instructions);
    emitRRX(Mips::DADDiu, ATReg, ATReg, MCOperand::createExpr(LoExpr), IDLoc,
            Instructions);
    emitRRI(Mips::DSLL32, DstReg, DstReg, 0, IDLoc, Instructions);
    emitRRR(Mips::DADDu, DstReg, DstReg, ATReg, IDLoc, Instructions);
    if (UseSrcReg)
      emitRRR(Mips::DADDu, DstReg, DstReg, SrcReg, IDLoc, Instructions);

    return false;
  }

  // And now, the 32-bit symbol address expansion:
  // If $rs is the same as $rd:
  // (d)la $rd, sym($rd)     => lui   $at, %hi(sym)
  //                            ori   $at, $at, %lo(sym)
  //                            addu  $rd, $at, $rd
  // Otherwise, if the $rs is different from $rd or if $rs isn't specified:
  // (d)la $rd, sym/sym($rs) => lui   $rd, %hi(sym)
  //                            ori   $rd, $rd, %lo(sym)
  //                            (addu $rd, $rd, $rs)
  unsigned TmpReg = DstReg;
  if (UseSrcReg && (DstReg == SrcReg)) {
    // If $rs is the same as $rd, we need to use AT.
    // If it is not available we exit.
    unsigned ATReg = getATReg(IDLoc);
    if (!ATReg)
      return true;
    TmpReg = ATReg;
  }

  emitRX(Mips::LUi, TmpReg, MCOperand::createExpr(HiExpr), IDLoc, Instructions);
  emitRRX(Mips::ADDiu, TmpReg, TmpReg, MCOperand::createExpr(LoExpr), IDLoc,
          Instructions);

  if (UseSrcReg)
    emitRRR(Mips::ADDu, DstReg, TmpReg, SrcReg, IDLoc, Instructions);
  else
    assert(DstReg == TmpReg);

  return false;
}

bool MipsAsmParser::expandUncondBranchMMPseudo(
    MCInst &Inst, SMLoc IDLoc, SmallVectorImpl<MCInst> &Instructions) {
  assert(getInstDesc(Inst.getOpcode()).getNumOperands() == 1 &&
         "unexpected number of operands");

  MCOperand Offset = Inst.getOperand(0);
  if (Offset.isExpr()) {
    Inst.clear();
    Inst.setOpcode(Mips::BEQ_MM);
    Inst.addOperand(MCOperand::createReg(Mips::ZERO));
    Inst.addOperand(MCOperand::createReg(Mips::ZERO));
    Inst.addOperand(MCOperand::createExpr(Offset.getExpr()));
  } else {
    assert(Offset.isImm() && "expected immediate operand kind");
    if (isIntN(11, Offset.getImm())) {
      // If offset fits into 11 bits then this instruction becomes microMIPS
      // 16-bit unconditional branch instruction.
      Inst.setOpcode(Mips::B16_MM);
    } else {
      if (!isIntN(17, Offset.getImm()))
        Error(IDLoc, "branch target out of range");
      if (OffsetToAlignment(Offset.getImm(), 1LL << 1))
        Error(IDLoc, "branch to misaligned address");
      Inst.clear();
      Inst.setOpcode(Mips::BEQ_MM);
      Inst.addOperand(MCOperand::createReg(Mips::ZERO));
      Inst.addOperand(MCOperand::createReg(Mips::ZERO));
      Inst.addOperand(MCOperand::createImm(Offset.getImm()));
    }
  }
  Instructions.push_back(Inst);

  // If .set reorder is active, emit a NOP after the branch instruction.
  if (AssemblerOptions.back()->isReorder())
    createNop(true, IDLoc, Instructions);

  return false;
}

bool MipsAsmParser::expandBranchImm(MCInst &Inst, SMLoc IDLoc,
                                    SmallVectorImpl<MCInst> &Instructions) {
  const MCOperand &DstRegOp = Inst.getOperand(0);
  assert(DstRegOp.isReg() && "expected register operand kind");

  const MCOperand &ImmOp = Inst.getOperand(1);
  assert(ImmOp.isImm() && "expected immediate operand kind");

  const MCOperand &MemOffsetOp = Inst.getOperand(2);
  assert(MemOffsetOp.isImm() && "expected immediate operand kind");

  unsigned OpCode = 0;
  switch(Inst.getOpcode()) {
    case Mips::BneImm:
      OpCode = Mips::BNE;
      break;
    case Mips::BeqImm:
      OpCode = Mips::BEQ;
      break;
    default:
      llvm_unreachable("Unknown immediate branch pseudo-instruction.");
      break;
  }

  int64_t ImmValue = ImmOp.getImm();
  if (ImmValue == 0) {
    MCInst BranchInst;
    BranchInst.setOpcode(OpCode);
    BranchInst.addOperand(DstRegOp);
    BranchInst.addOperand(MCOperand::createReg(Mips::ZERO));
    BranchInst.addOperand(MemOffsetOp);
    Instructions.push_back(BranchInst);
  } else {
    warnIfNoMacro(IDLoc);

    unsigned ATReg = getATReg(IDLoc);
    if (!ATReg)
      return true;

    if (loadImmediate(ImmValue, ATReg, Mips::NoRegister, !isGP64bit(), true,
                      IDLoc, Instructions))
      return true;

    MCInst BranchInst;
    BranchInst.setOpcode(OpCode);
    BranchInst.addOperand(DstRegOp);
    BranchInst.addOperand(MCOperand::createReg(ATReg));
    BranchInst.addOperand(MemOffsetOp);
    Instructions.push_back(BranchInst);
  }
  return false;
}

void MipsAsmParser::expandMemInst(MCInst &Inst, SMLoc IDLoc,
                                  SmallVectorImpl<MCInst> &Instructions,
                                  bool isLoad, bool isImmOpnd) {
  MCInst TempInst;
  unsigned ImmOffset, HiOffset, LoOffset;
  const MCExpr *ExprOffset;
  unsigned TmpRegNum;
  // 1st operand is either the source or destination register.
  assert(Inst.getOperand(0).isReg() && "expected register operand kind");
  unsigned RegOpNum = Inst.getOperand(0).getReg();
  // 2nd operand is the base register.
  assert(Inst.getOperand(1).isReg() && "expected register operand kind");
  unsigned BaseRegNum = Inst.getOperand(1).getReg();
  // 3rd operand is either an immediate or expression.
  if (isImmOpnd) {
    assert(Inst.getOperand(2).isImm() && "expected immediate operand kind");
    ImmOffset = Inst.getOperand(2).getImm();
    LoOffset = ImmOffset & 0x0000ffff;
    HiOffset = (ImmOffset & 0xffff0000) >> 16;
    // If msb of LoOffset is 1(negative number) we must increment HiOffset.
    if (LoOffset & 0x8000)
      HiOffset++;
  } else
    ExprOffset = Inst.getOperand(2).getExpr();
  // All instructions will have the same location.
  TempInst.setLoc(IDLoc);
  // These are some of the types of expansions we perform here:
  // 1) lw $8, sym        => lui $8, %hi(sym)
  //                         lw $8, %lo(sym)($8)
  // 2) lw $8, offset($9) => lui $8, %hi(offset)
  //                         add $8, $8, $9
  //                         lw $8, %lo(offset)($9)
  // 3) lw $8, offset($8) => lui $at, %hi(offset)
  //                         add $at, $at, $8
  //                         lw $8, %lo(offset)($at)
  // 4) sw $8, sym        => lui $at, %hi(sym)
  //                         sw $8, %lo(sym)($at)
  // 5) sw $8, offset($8) => lui $at, %hi(offset)
  //                         add $at, $at, $8
  //                         sw $8, %lo(offset)($at)
  // 6) ldc1 $f0, sym     => lui $at, %hi(sym)
  //                         ldc1 $f0, %lo(sym)($at)
  //
  // For load instructions we can use the destination register as a temporary
  // if base and dst are different (examples 1 and 2) and if the base register
  // is general purpose otherwise we must use $at (example 6) and error if it's
  // not available. For stores we must use $at (examples 4 and 5) because we
  // must not clobber the source register setting up the offset.
  const MCInstrDesc &Desc = getInstDesc(Inst.getOpcode());
  int16_t RegClassOp0 = Desc.OpInfo[0].RegClass;
  unsigned RegClassIDOp0 =
      getContext().getRegisterInfo()->getRegClass(RegClassOp0).getID();
  bool IsGPR = (RegClassIDOp0 == Mips::GPR32RegClassID) ||
               (RegClassIDOp0 == Mips::GPR64RegClassID);
  if (isLoad && IsGPR && (BaseRegNum != RegOpNum))
    TmpRegNum = RegOpNum;
  else {
    // At this point we need AT to perform the expansions and we exit if it is
    // not available.
    TmpRegNum = getATReg(IDLoc);
    if (!TmpRegNum)
      return;
  }

  TempInst.setOpcode(Mips::LUi);
  TempInst.addOperand(MCOperand::createReg(TmpRegNum));
  if (isImmOpnd)
    TempInst.addOperand(MCOperand::createImm(HiOffset));
  else {
    const MCExpr *HiExpr = evaluateRelocExpr(ExprOffset, "hi");
    TempInst.addOperand(MCOperand::createExpr(HiExpr));
  }
  // Add the instruction to the list.
  Instructions.push_back(TempInst);
  // Prepare TempInst for next instruction.
  TempInst.clear();
  // Add temp register to base.
  if (BaseRegNum != Mips::ZERO) {
    TempInst.setOpcode(Mips::ADDu);
    TempInst.addOperand(MCOperand::createReg(TmpRegNum));
    TempInst.addOperand(MCOperand::createReg(TmpRegNum));
    TempInst.addOperand(MCOperand::createReg(BaseRegNum));
    Instructions.push_back(TempInst);
    TempInst.clear();
  }
  // And finally, create original instruction with low part
  // of offset and new base.
  TempInst.setOpcode(Inst.getOpcode());
  TempInst.addOperand(MCOperand::createReg(RegOpNum));
  TempInst.addOperand(MCOperand::createReg(TmpRegNum));
  if (isImmOpnd)
    TempInst.addOperand(MCOperand::createImm(LoOffset));
  else {
    const MCExpr *LoExpr = evaluateRelocExpr(ExprOffset, "lo");
    TempInst.addOperand(MCOperand::createExpr(LoExpr));
  }
  Instructions.push_back(TempInst);
  TempInst.clear();
}

bool
MipsAsmParser::expandLoadStoreMultiple(MCInst &Inst, SMLoc IDLoc,
                                       SmallVectorImpl<MCInst> &Instructions) {
  unsigned OpNum = Inst.getNumOperands();
  unsigned Opcode = Inst.getOpcode();
  unsigned NewOpcode = Opcode == Mips::SWM_MM ? Mips::SWM32_MM : Mips::LWM32_MM;

  assert (Inst.getOperand(OpNum - 1).isImm() &&
          Inst.getOperand(OpNum - 2).isReg() &&
          Inst.getOperand(OpNum - 3).isReg() && "Invalid instruction operand.");

  if (OpNum < 8 && Inst.getOperand(OpNum - 1).getImm() <= 60 &&
      Inst.getOperand(OpNum - 1).getImm() >= 0 &&
      Inst.getOperand(OpNum - 2).getReg() == Mips::SP &&
      Inst.getOperand(OpNum - 3).getReg() == Mips::RA)
    // It can be implemented as SWM16 or LWM16 instruction.
    NewOpcode = Opcode == Mips::SWM_MM ? Mips::SWM16_MM : Mips::LWM16_MM;

  Inst.setOpcode(NewOpcode);
  Instructions.push_back(Inst);
  return false;
}

bool MipsAsmParser::expandCondBranches(MCInst &Inst, SMLoc IDLoc,
                                       SmallVectorImpl<MCInst> &Instructions) {
  unsigned PseudoOpcode = Inst.getOpcode();
  unsigned SrcReg = Inst.getOperand(0).getReg();
  unsigned TrgReg = Inst.getOperand(1).getReg();
  const MCExpr *OffsetExpr = Inst.getOperand(2).getExpr();

  unsigned ZeroSrcOpcode, ZeroTrgOpcode;
  bool ReverseOrderSLT, IsUnsigned, AcceptsEquality;

  switch (PseudoOpcode) {
  case Mips::BLT:
  case Mips::BLTU:
    AcceptsEquality = false;
    ReverseOrderSLT = false;
    IsUnsigned = (PseudoOpcode == Mips::BLTU);
    ZeroSrcOpcode = Mips::BGTZ;
    ZeroTrgOpcode = Mips::BLTZ;
    break;
  case Mips::BLE:
  case Mips::BLEU:
    AcceptsEquality = true;
    ReverseOrderSLT = true;
    IsUnsigned = (PseudoOpcode == Mips::BLEU);
    ZeroSrcOpcode = Mips::BGEZ;
    ZeroTrgOpcode = Mips::BLEZ;
    break;
  case Mips::BGE:
  case Mips::BGEU:
    AcceptsEquality = true;
    ReverseOrderSLT = false;
    IsUnsigned = (PseudoOpcode == Mips::BGEU);
    ZeroSrcOpcode = Mips::BLEZ;
    ZeroTrgOpcode = Mips::BGEZ;
    break;
  case Mips::BGT:
  case Mips::BGTU:
    AcceptsEquality = false;
    ReverseOrderSLT = true;
    IsUnsigned = (PseudoOpcode == Mips::BGTU);
    ZeroSrcOpcode = Mips::BLTZ;
    ZeroTrgOpcode = Mips::BGTZ;
    break;
  default:
    llvm_unreachable("unknown opcode for branch pseudo-instruction");
  }

  MCInst BranchInst;
  bool IsTrgRegZero = (TrgReg == Mips::ZERO);
  bool IsSrcRegZero = (SrcReg == Mips::ZERO);
  if (IsSrcRegZero && IsTrgRegZero) {
    // FIXME: All of these Opcode-specific if's are needed for compatibility
    // with GAS' behaviour. However, they may not generate the most efficient
    // code in some circumstances.
    if (PseudoOpcode == Mips::BLT) {
      BranchInst.setOpcode(Mips::BLTZ);
      BranchInst.addOperand(MCOperand::createReg(Mips::ZERO));
      BranchInst.addOperand(MCOperand::createExpr(OffsetExpr));
      Instructions.push_back(BranchInst);
      return false;
    }
    if (PseudoOpcode == Mips::BLE) {
      BranchInst.setOpcode(Mips::BLEZ);
      BranchInst.addOperand(MCOperand::createReg(Mips::ZERO));
      BranchInst.addOperand(MCOperand::createExpr(OffsetExpr));
      Instructions.push_back(BranchInst);
      Warning(IDLoc, "branch is always taken");
      return false;
    }
    if (PseudoOpcode == Mips::BGE) {
      BranchInst.setOpcode(Mips::BGEZ);
      BranchInst.addOperand(MCOperand::createReg(Mips::ZERO));
      BranchInst.addOperand(MCOperand::createExpr(OffsetExpr));
      Instructions.push_back(BranchInst);
      Warning(IDLoc, "branch is always taken");
      return false;
    }
    if (PseudoOpcode == Mips::BGT) {
      BranchInst.setOpcode(Mips::BGTZ);
      BranchInst.addOperand(MCOperand::createReg(Mips::ZERO));
      BranchInst.addOperand(MCOperand::createExpr(OffsetExpr));
      Instructions.push_back(BranchInst);
      return false;
    }
    if (PseudoOpcode == Mips::BGTU) {
      BranchInst.setOpcode(Mips::BNE);
      BranchInst.addOperand(MCOperand::createReg(Mips::ZERO));
      BranchInst.addOperand(MCOperand::createReg(Mips::ZERO));
      BranchInst.addOperand(MCOperand::createExpr(OffsetExpr));
      Instructions.push_back(BranchInst);
      return false;
    }
    if (AcceptsEquality) {
      // If both registers are $0 and the pseudo-branch accepts equality, it
      // will always be taken, so we emit an unconditional branch.
      BranchInst.setOpcode(Mips::BEQ);
      BranchInst.addOperand(MCOperand::createReg(Mips::ZERO));
      BranchInst.addOperand(MCOperand::createReg(Mips::ZERO));
      BranchInst.addOperand(MCOperand::createExpr(OffsetExpr));
      Instructions.push_back(BranchInst);
      Warning(IDLoc, "branch is always taken");
      return false;
    }
    // If both registers are $0 and the pseudo-branch does not accept
    // equality, it will never be taken, so we don't have to emit anything.
    return false;
  }
  if (IsSrcRegZero || IsTrgRegZero) {
    if ((IsSrcRegZero && PseudoOpcode == Mips::BGTU) ||
        (IsTrgRegZero && PseudoOpcode == Mips::BLTU)) {
      // If the $rs is $0 and the pseudo-branch is BGTU (0 > x) or
      // if the $rt is $0 and the pseudo-branch is BLTU (x < 0),
      // the pseudo-branch will never be taken, so we don't emit anything.
      // This only applies to unsigned pseudo-branches.
      return false;
    }
    if ((IsSrcRegZero && PseudoOpcode == Mips::BLEU) ||
        (IsTrgRegZero && PseudoOpcode == Mips::BGEU)) {
      // If the $rs is $0 and the pseudo-branch is BLEU (0 <= x) or
      // if the $rt is $0 and the pseudo-branch is BGEU (x >= 0),
      // the pseudo-branch will always be taken, so we emit an unconditional
      // branch.
      // This only applies to unsigned pseudo-branches.
      BranchInst.setOpcode(Mips::BEQ);
      BranchInst.addOperand(MCOperand::createReg(Mips::ZERO));
      BranchInst.addOperand(MCOperand::createReg(Mips::ZERO));
      BranchInst.addOperand(MCOperand::createExpr(OffsetExpr));
      Instructions.push_back(BranchInst);
      Warning(IDLoc, "branch is always taken");
      return false;
    }
    if (IsUnsigned) {
      // If the $rs is $0 and the pseudo-branch is BLTU (0 < x) or
      // if the $rt is $0 and the pseudo-branch is BGTU (x > 0),
      // the pseudo-branch will be taken only when the non-zero register is
      // different from 0, so we emit a BNEZ.
      //
      // If the $rs is $0 and the pseudo-branch is BGEU (0 >= x) or
      // if the $rt is $0 and the pseudo-branch is BLEU (x <= 0),
      // the pseudo-branch will be taken only when the non-zero register is
      // equal to 0, so we emit a BEQZ.
      //
      // Because only BLEU and BGEU branch on equality, we can use the
      // AcceptsEquality variable to decide when to emit the BEQZ.
      BranchInst.setOpcode(AcceptsEquality ? Mips::BEQ : Mips::BNE);
      BranchInst.addOperand(
          MCOperand::createReg(IsSrcRegZero ? TrgReg : SrcReg));
      BranchInst.addOperand(MCOperand::createReg(Mips::ZERO));
      BranchInst.addOperand(MCOperand::createExpr(OffsetExpr));
      Instructions.push_back(BranchInst);
      return false;
    }
    // If we have a signed pseudo-branch and one of the registers is $0,
    // we can use an appropriate compare-to-zero branch. We select which one
    // to use in the switch statement above.
    BranchInst.setOpcode(IsSrcRegZero ? ZeroSrcOpcode : ZeroTrgOpcode);
    BranchInst.addOperand(MCOperand::createReg(IsSrcRegZero ? TrgReg : SrcReg));
    BranchInst.addOperand(MCOperand::createExpr(OffsetExpr));
    Instructions.push_back(BranchInst);
    return false;
  }

  // If neither the SrcReg nor the TrgReg are $0, we need AT to perform the
  // expansions. If it is not available, we return.
  unsigned ATRegNum = getATReg(IDLoc);
  if (!ATRegNum)
    return true;

  warnIfNoMacro(IDLoc);

  // SLT fits well with 2 of our 4 pseudo-branches:
  //   BLT, where $rs < $rt, translates into "slt $at, $rs, $rt" and
  //   BGT, where $rs > $rt, translates into "slt $at, $rt, $rs".
  // If the result of the SLT is 1, we branch, and if it's 0, we don't.
  // This is accomplished by using a BNEZ with the result of the SLT.
  //
  // The other 2 pseudo-branches are opposites of the above 2 (BGE with BLT
  // and BLE with BGT), so we change the BNEZ into a a BEQZ.
  // Because only BGE and BLE branch on equality, we can use the
  // AcceptsEquality variable to decide when to emit the BEQZ.
  // Note that the order of the SLT arguments doesn't change between
  // opposites.
  //
  // The same applies to the unsigned variants, except that SLTu is used
  // instead of SLT.
  MCInst SetInst;
  SetInst.setOpcode(IsUnsigned ? Mips::SLTu : Mips::SLT);
  SetInst.addOperand(MCOperand::createReg(ATRegNum));
  SetInst.addOperand(MCOperand::createReg(ReverseOrderSLT ? TrgReg : SrcReg));
  SetInst.addOperand(MCOperand::createReg(ReverseOrderSLT ? SrcReg : TrgReg));
  Instructions.push_back(SetInst);

  BranchInst.setOpcode(AcceptsEquality ? Mips::BEQ : Mips::BNE);
  BranchInst.addOperand(MCOperand::createReg(ATRegNum));
  BranchInst.addOperand(MCOperand::createReg(Mips::ZERO));
  BranchInst.addOperand(MCOperand::createExpr(OffsetExpr));
  Instructions.push_back(BranchInst);
  return false;
}

bool MipsAsmParser::expandUlhu(MCInst &Inst, SMLoc IDLoc,
                               SmallVectorImpl<MCInst> &Instructions) {
  if (hasMips32r6() || hasMips64r6()) {
    Error(IDLoc, "instruction not supported on mips32r6 or mips64r6");
    return false;
  }

  warnIfNoMacro(IDLoc);

  const MCOperand &DstRegOp = Inst.getOperand(0);
  assert(DstRegOp.isReg() && "expected register operand kind");

  const MCOperand &SrcRegOp = Inst.getOperand(1);
  assert(SrcRegOp.isReg() && "expected register operand kind");

  const MCOperand &OffsetImmOp = Inst.getOperand(2);
  assert(OffsetImmOp.isImm() && "expected immediate operand kind");

  unsigned DstReg = DstRegOp.getReg();
  unsigned SrcReg = SrcRegOp.getReg();
  int64_t OffsetValue = OffsetImmOp.getImm();

  // NOTE: We always need AT for ULHU, as it is always used as the source
  // register for one of the LBu's.
  unsigned ATReg = getATReg(IDLoc);
  if (!ATReg)
    return true;

  // When the value of offset+1 does not fit in 16 bits, we have to load the
  // offset in AT, (D)ADDu the original source register (if there was one), and
  // then use AT as the source register for the 2 generated LBu's.
  bool LoadedOffsetInAT = false;
  if (!isInt<16>(OffsetValue + 1) || !isInt<16>(OffsetValue)) {
    LoadedOffsetInAT = true;

    if (loadImmediate(OffsetValue, ATReg, Mips::NoRegister, !ABI.ArePtrs64bit(),
                      true, IDLoc, Instructions))
      return true;

    // NOTE: We do this (D)ADDu here instead of doing it in loadImmediate()
    // because it will make our output more similar to GAS'. For example,
    // generating an "ori $1, $zero, 32768" followed by an "addu $1, $1, $9",
    // instead of just an "ori $1, $9, 32768".
    // NOTE: If there is no source register specified in the ULHU, the parser
    // will interpret it as $0.
    if (SrcReg != Mips::ZERO && SrcReg != Mips::ZERO_64)
      createAddu(ATReg, ATReg, SrcReg, ABI.ArePtrs64bit(), Instructions);
  }

  unsigned FirstLbuDstReg = LoadedOffsetInAT ? DstReg : ATReg;
  unsigned SecondLbuDstReg = LoadedOffsetInAT ? ATReg : DstReg;
  unsigned LbuSrcReg = LoadedOffsetInAT ? ATReg : SrcReg;

  int64_t FirstLbuOffset = 0, SecondLbuOffset = 0;
  if (isLittle()) {
    FirstLbuOffset = LoadedOffsetInAT ? 1 : (OffsetValue + 1);
    SecondLbuOffset = LoadedOffsetInAT ? 0 : OffsetValue;
  } else {
    FirstLbuOffset = LoadedOffsetInAT ? 0 : OffsetValue;
    SecondLbuOffset = LoadedOffsetInAT ? 1 : (OffsetValue + 1);
  }

  unsigned SllReg = LoadedOffsetInAT ? DstReg : ATReg;

  MCInst TmpInst;
  TmpInst.setOpcode(Mips::LBu);
  TmpInst.addOperand(MCOperand::createReg(FirstLbuDstReg));
  TmpInst.addOperand(MCOperand::createReg(LbuSrcReg));
  TmpInst.addOperand(MCOperand::createImm(FirstLbuOffset));
  Instructions.push_back(TmpInst);

  TmpInst.clear();
  TmpInst.setOpcode(Mips::LBu);
  TmpInst.addOperand(MCOperand::createReg(SecondLbuDstReg));
  TmpInst.addOperand(MCOperand::createReg(LbuSrcReg));
  TmpInst.addOperand(MCOperand::createImm(SecondLbuOffset));
  Instructions.push_back(TmpInst);

  TmpInst.clear();
  TmpInst.setOpcode(Mips::SLL);
  TmpInst.addOperand(MCOperand::createReg(SllReg));
  TmpInst.addOperand(MCOperand::createReg(SllReg));
  TmpInst.addOperand(MCOperand::createImm(8));
  Instructions.push_back(TmpInst);

  TmpInst.clear();
  TmpInst.setOpcode(Mips::OR);
  TmpInst.addOperand(MCOperand::createReg(DstReg));
  TmpInst.addOperand(MCOperand::createReg(DstReg));
  TmpInst.addOperand(MCOperand::createReg(ATReg));
  Instructions.push_back(TmpInst);

  return false;
}

bool MipsAsmParser::expandUlw(MCInst &Inst, SMLoc IDLoc,
                              SmallVectorImpl<MCInst> &Instructions) {
  if (hasMips32r6() || hasMips64r6()) {
    Error(IDLoc, "instruction not supported on mips32r6 or mips64r6");
    return false;
  }

  const MCOperand &DstRegOp = Inst.getOperand(0);
  assert(DstRegOp.isReg() && "expected register operand kind");

  const MCOperand &SrcRegOp = Inst.getOperand(1);
  assert(SrcRegOp.isReg() && "expected register operand kind");

  const MCOperand &OffsetImmOp = Inst.getOperand(2);
  assert(OffsetImmOp.isImm() && "expected immediate operand kind");

  unsigned SrcReg = SrcRegOp.getReg();
  int64_t OffsetValue = OffsetImmOp.getImm();
  unsigned ATReg = 0;

  // When the value of offset+3 does not fit in 16 bits, we have to load the
  // offset in AT, (D)ADDu the original source register (if there was one), and
  // then use AT as the source register for the generated LWL and LWR.
  bool LoadedOffsetInAT = false;
  if (!isInt<16>(OffsetValue + 3) || !isInt<16>(OffsetValue)) {
    ATReg = getATReg(IDLoc);
    if (!ATReg)
      return true;
    LoadedOffsetInAT = true;

    warnIfNoMacro(IDLoc);

    if (loadImmediate(OffsetValue, ATReg, Mips::NoRegister, !ABI.ArePtrs64bit(),
                      true, IDLoc, Instructions))
      return true;

    // NOTE: We do this (D)ADDu here instead of doing it in loadImmediate()
    // because it will make our output more similar to GAS'. For example,
    // generating an "ori $1, $zero, 32768" followed by an "addu $1, $1, $9",
    // instead of just an "ori $1, $9, 32768".
    // NOTE: If there is no source register specified in the ULW, the parser
    // will interpret it as $0.
    if (SrcReg != Mips::ZERO && SrcReg != Mips::ZERO_64)
      createAddu(ATReg, ATReg, SrcReg, ABI.ArePtrs64bit(), Instructions);
  }

  unsigned FinalSrcReg = LoadedOffsetInAT ? ATReg : SrcReg;
  int64_t LeftLoadOffset = 0, RightLoadOffset  = 0;
  if (isLittle()) {
    LeftLoadOffset = LoadedOffsetInAT ? 3 : (OffsetValue + 3);
    RightLoadOffset  = LoadedOffsetInAT ? 0 : OffsetValue;
  } else {
    LeftLoadOffset = LoadedOffsetInAT ? 0 : OffsetValue;
    RightLoadOffset  = LoadedOffsetInAT ? 3 : (OffsetValue + 3);
  }

  MCInst LeftLoadInst;
  LeftLoadInst.setOpcode(Mips::LWL);
  LeftLoadInst.addOperand(DstRegOp);
  LeftLoadInst.addOperand(MCOperand::createReg(FinalSrcReg));
  LeftLoadInst.addOperand(MCOperand::createImm(LeftLoadOffset));
  Instructions.push_back(LeftLoadInst);

  MCInst RightLoadInst;
  RightLoadInst.setOpcode(Mips::LWR);
  RightLoadInst.addOperand(DstRegOp);
  RightLoadInst.addOperand(MCOperand::createReg(FinalSrcReg));
  RightLoadInst.addOperand(MCOperand::createImm(RightLoadOffset ));
  Instructions.push_back(RightLoadInst);

  return false;
}

void MipsAsmParser::createNop(bool hasShortDelaySlot, SMLoc IDLoc,
                              SmallVectorImpl<MCInst> &Instructions) {
  MCInst NopInst;
  if (hasShortDelaySlot) {
    NopInst.setOpcode(Mips::MOVE16_MM);
    NopInst.addOperand(MCOperand::createReg(Mips::ZERO));
    NopInst.addOperand(MCOperand::createReg(Mips::ZERO));
  } else {
    NopInst.setOpcode(Mips::SLL);
    NopInst.addOperand(MCOperand::createReg(Mips::ZERO));
    NopInst.addOperand(MCOperand::createReg(Mips::ZERO));
    NopInst.addOperand(MCOperand::createImm(0));
  }
  Instructions.push_back(NopInst);
}

void MipsAsmParser::createAddu(unsigned DstReg, unsigned SrcReg,
                               unsigned TrgReg, bool Is64Bit,
                               SmallVectorImpl<MCInst> &Instructions) {
  emitRRR(Is64Bit ? Mips::DADDu : Mips::ADDu, DstReg, SrcReg, TrgReg, SMLoc(),
          Instructions);
}

unsigned MipsAsmParser::checkTargetMatchPredicate(MCInst &Inst) {
  // As described by the Mips32r2 spec, the registers Rd and Rs for
  // jalr.hb must be different.
  unsigned Opcode = Inst.getOpcode();

  if (Opcode == Mips::JALR_HB &&
      (Inst.getOperand(0).getReg() == Inst.getOperand(1).getReg()))
    return Match_RequiresDifferentSrcAndDst;

  return Match_Success;
}

bool MipsAsmParser::MatchAndEmitInstruction(SMLoc IDLoc, unsigned &Opcode,
                                            OperandVector &Operands,
                                            MCStreamer &Out,
                                            uint64_t &ErrorInfo,
                                            bool MatchingInlineAsm) {

  MCInst Inst;
  SmallVector<MCInst, 8> Instructions;
  unsigned MatchResult =
      MatchInstructionImpl(Operands, Inst, ErrorInfo, MatchingInlineAsm);

  switch (MatchResult) {
  case Match_Success: {
    if (processInstruction(Inst, IDLoc, Instructions))
      return true;
    for (unsigned i = 0; i < Instructions.size(); i++)
      Out.EmitInstruction(Instructions[i], STI);
    return false;
  }
  case Match_MissingFeature:
    Error(IDLoc, "instruction requires a CPU feature not currently enabled");
    return true;
  case Match_InvalidOperand: {
    SMLoc ErrorLoc = IDLoc;
    if (ErrorInfo != ~0ULL) {
      if (ErrorInfo >= Operands.size())
        return Error(IDLoc, "too few operands for instruction");

      ErrorLoc = ((MipsOperand &)*Operands[ErrorInfo]).getStartLoc();
      if (ErrorLoc == SMLoc())
        ErrorLoc = IDLoc;
    }

    return Error(ErrorLoc, "invalid operand for instruction");
  }
  case Match_MnemonicFail:
    return Error(IDLoc, "invalid instruction");
  case Match_RequiresDifferentSrcAndDst:
    return Error(IDLoc, "source and destination must be different");
  }

  llvm_unreachable("Implement any new match types added!");
}

void MipsAsmParser::warnIfRegIndexIsAT(unsigned RegIndex, SMLoc Loc) {
  if (RegIndex != 0 && AssemblerOptions.back()->getATRegIndex() == RegIndex)
    Warning(Loc, "used $at (currently $" + Twine(RegIndex) +
                     ") without \".set noat\"");
}

void MipsAsmParser::warnIfNoMacro(SMLoc Loc) {
  if (!AssemblerOptions.back()->isMacro())
    Warning(Loc, "macro instruction expanded into multiple instructions");
}

void
MipsAsmParser::printWarningWithFixIt(const Twine &Msg, const Twine &FixMsg,
                                     SMRange Range, bool ShowColors) {
  getSourceManager().PrintMessage(Range.Start, SourceMgr::DK_Warning, Msg,
                                  Range, SMFixIt(Range, FixMsg),
                                  ShowColors);
}

int MipsAsmParser::matchCPURegisterName(StringRef Name) {
  int CC;

  CC = StringSwitch<unsigned>(Name)
           .Case("zero", 0)
           .Case("at", 1)
           .Case("a0", 4)
           .Case("a1", 5)
           .Case("a2", 6)
           .Case("a3", 7)
           .Case("v0", 2)
           .Case("v1", 3)
           .Case("s0", 16)
           .Case("s1", 17)
           .Case("s2", 18)
           .Case("s3", 19)
           .Case("s4", 20)
           .Case("s5", 21)
           .Case("s6", 22)
           .Case("s7", 23)
           .Case("k0", 26)
           .Case("k1", 27)
           .Case("gp", 28)
           .Case("sp", 29)
           .Case("fp", 30)
           .Case("s8", 30)
           .Case("ra", 31)
           .Case("t0", 8)
           .Case("t1", 9)
           .Case("t2", 10)
           .Case("t3", 11)
           .Case("t4", 12)
           .Case("t5", 13)
           .Case("t6", 14)
           .Case("t7", 15)
           .Case("t8", 24)
           .Case("t9", 25)
           .Default(-1);

  if (!(isABI_N32() || isABI_N64()))
    return CC;

  if (12 <= CC && CC <= 15) {
    // Name is one of t4-t7
    AsmToken RegTok = getLexer().peekTok();
    SMRange RegRange = RegTok.getLocRange();

    StringRef FixedName = StringSwitch<StringRef>(Name)
                              .Case("t4", "t0")
                              .Case("t5", "t1")
                              .Case("t6", "t2")
                              .Case("t7", "t3")
                              .Default("");
    assert(FixedName != "" &&  "Register name is not one of t4-t7.");

    printWarningWithFixIt("register names $t4-$t7 are only available in O32.",
                          "Did you mean $" + FixedName + "?", RegRange);
  }

  // Although SGI documentation just cuts out t0-t3 for n32/n64,
  // GNU pushes the values of t0-t3 to override the o32/o64 values for t4-t7
  // We are supporting both cases, so for t0-t3 we'll just push them to t4-t7.
  if (8 <= CC && CC <= 11)
    CC += 4;

  if (CC == -1)
    CC = StringSwitch<unsigned>(Name)
             .Case("a4", 8)
             .Case("a5", 9)
             .Case("a6", 10)
             .Case("a7", 11)
             .Case("kt0", 26)
             .Case("kt1", 27)
             .Default(-1);

  return CC;
}

int MipsAsmParser::matchHWRegsRegisterName(StringRef Name) {
  int CC;

  CC = StringSwitch<unsigned>(Name)
            .Case("hwr_cpunum", 0)
            .Case("hwr_synci_step", 1)
            .Case("hwr_cc", 2)
            .Case("hwr_ccres", 3)
            .Case("hwr_ulr", 29)
            .Default(-1);

  return CC;
}

int MipsAsmParser::matchFPURegisterName(StringRef Name) {

  if (Name[0] == 'f') {
    StringRef NumString = Name.substr(1);
    unsigned IntVal;
    if (NumString.getAsInteger(10, IntVal))
      return -1;     // This is not an integer.
    if (IntVal > 31) // Maximum index for fpu register.
      return -1;
    return IntVal;
  }
  return -1;
}

int MipsAsmParser::matchFCCRegisterName(StringRef Name) {

  if (Name.startswith("fcc")) {
    StringRef NumString = Name.substr(3);
    unsigned IntVal;
    if (NumString.getAsInteger(10, IntVal))
      return -1;    // This is not an integer.
    if (IntVal > 7) // There are only 8 fcc registers.
      return -1;
    return IntVal;
  }
  return -1;
}

int MipsAsmParser::matchACRegisterName(StringRef Name) {

  if (Name.startswith("ac")) {
    StringRef NumString = Name.substr(2);
    unsigned IntVal;
    if (NumString.getAsInteger(10, IntVal))
      return -1;    // This is not an integer.
    if (IntVal > 3) // There are only 3 acc registers.
      return -1;
    return IntVal;
  }
  return -1;
}

int MipsAsmParser::matchMSA128RegisterName(StringRef Name) {
  unsigned IntVal;

  if (Name.front() != 'w' || Name.drop_front(1).getAsInteger(10, IntVal))
    return -1;

  if (IntVal > 31)
    return -1;

  return IntVal;
}

int MipsAsmParser::matchMSA128CtrlRegisterName(StringRef Name) {
  int CC;

  CC = StringSwitch<unsigned>(Name)
           .Case("msair", 0)
           .Case("msacsr", 1)
           .Case("msaaccess", 2)
           .Case("msasave", 3)
           .Case("msamodify", 4)
           .Case("msarequest", 5)
           .Case("msamap", 6)
           .Case("msaunmap", 7)
           .Default(-1);

  return CC;
}

unsigned MipsAsmParser::getATReg(SMLoc Loc) {
  unsigned ATIndex = AssemblerOptions.back()->getATRegIndex();
  if (ATIndex == 0) {
    reportParseError(Loc,
                     "pseudo-instruction requires $at, which is not available");
    return 0;
  }
  unsigned AT = getReg(
      (isGP64bit()) ? Mips::GPR64RegClassID : Mips::GPR32RegClassID, ATIndex);
  return AT;
}

unsigned MipsAsmParser::getReg(int RC, int RegNo) {
  return *(getContext().getRegisterInfo()->getRegClass(RC).begin() + RegNo);
}

unsigned MipsAsmParser::getGPR(int RegNo) {
  return getReg(isGP64bit() ? Mips::GPR64RegClassID : Mips::GPR32RegClassID,
                RegNo);
}

int MipsAsmParser::matchRegisterByNumber(unsigned RegNum, unsigned RegClass) {
  if (RegNum >
      getContext().getRegisterInfo()->getRegClass(RegClass).getNumRegs() - 1)
    return -1;

  return getReg(RegClass, RegNum);
}

bool MipsAsmParser::parseOperand(OperandVector &Operands, StringRef Mnemonic) {
  MCAsmParser &Parser = getParser();
  DEBUG(dbgs() << "parseOperand\n");

  // Check if the current operand has a custom associated parser, if so, try to
  // custom parse the operand, or fallback to the general approach.
  OperandMatchResultTy ResTy = MatchOperandParserImpl(Operands, Mnemonic);
  if (ResTy == MatchOperand_Success)
    return false;
  // If there wasn't a custom match, try the generic matcher below. Otherwise,
  // there was a match, but an error occurred, in which case, just return that
  // the operand parsing failed.
  if (ResTy == MatchOperand_ParseFail)
    return true;

  DEBUG(dbgs() << ".. Generic Parser\n");

  switch (getLexer().getKind()) {
  default:
    Error(Parser.getTok().getLoc(), "unexpected token in operand");
    return true;
  case AsmToken::Dollar: {
    // Parse the register.
    SMLoc S = Parser.getTok().getLoc();

    // Almost all registers have been parsed by custom parsers. There is only
    // one exception to this. $zero (and it's alias $0) will reach this point
    // for div, divu, and similar instructions because it is not an operand
    // to the instruction definition but an explicit register. Special case
    // this situation for now.
    if (parseAnyRegister(Operands) != MatchOperand_NoMatch)
      return false;

    // Maybe it is a symbol reference.
    StringRef Identifier;
    if (Parser.parseIdentifier(Identifier))
      return true;

    SMLoc E = SMLoc::getFromPointer(Parser.getTok().getLoc().getPointer() - 1);
    MCSymbol *Sym = getContext().getOrCreateSymbol("$" + Identifier);
    // Otherwise create a symbol reference.
    const MCExpr *Res =
        MCSymbolRefExpr::create(Sym, MCSymbolRefExpr::VK_None, getContext());

    Operands.push_back(MipsOperand::CreateImm(Res, S, E, *this));
    return false;
  }
  // Else drop to expression parsing.
  case AsmToken::LParen:
  case AsmToken::Minus:
  case AsmToken::Plus:
  case AsmToken::Integer:
  case AsmToken::Tilde:
  case AsmToken::String: {
    DEBUG(dbgs() << ".. generic integer\n");
    OperandMatchResultTy ResTy = parseImm(Operands);
    return ResTy != MatchOperand_Success;
  }
  case AsmToken::Percent: {
    // It is a symbol reference or constant expression.
    const MCExpr *IdVal;
    SMLoc S = Parser.getTok().getLoc(); // Start location of the operand.
    if (parseRelocOperand(IdVal))
      return true;

    SMLoc E = SMLoc::getFromPointer(Parser.getTok().getLoc().getPointer() - 1);

    Operands.push_back(MipsOperand::CreateImm(IdVal, S, E, *this));
    return false;
  } // case AsmToken::Percent
  } // switch(getLexer().getKind())
  return true;
}

const MCExpr *MipsAsmParser::evaluateRelocExpr(const MCExpr *Expr,
                                               StringRef RelocStr) {
  const MCExpr *Res;
  // Check the type of the expression.
  if (const MCConstantExpr *MCE = dyn_cast<MCConstantExpr>(Expr)) {
    // It's a constant, evaluate reloc value.
    int16_t Val;
    switch (getVariantKind(RelocStr)) {
    case MCSymbolRefExpr::VK_Mips_ABS_LO:
      // Get the 1st 16-bits.
      Val = MCE->getValue() & 0xffff;
      break;
    case MCSymbolRefExpr::VK_Mips_ABS_HI:
      // Get the 2nd 16-bits. Also add 1 if bit 15 is 1, to compensate for low
      // 16 bits being negative.
      Val = ((MCE->getValue() + 0x8000) >> 16) & 0xffff;
      break;
    case MCSymbolRefExpr::VK_Mips_HIGHER:
      // Get the 3rd 16-bits.
      Val = ((MCE->getValue() + 0x80008000LL) >> 32) & 0xffff;
      break;
    case MCSymbolRefExpr::VK_Mips_HIGHEST:
      // Get the 4th 16-bits.
      Val = ((MCE->getValue() + 0x800080008000LL) >> 48) & 0xffff;
      break;
    default:
      report_fatal_error("unsupported reloc value");
    }
    return MCConstantExpr::create(Val, getContext());
  }

  if (const MCSymbolRefExpr *MSRE = dyn_cast<MCSymbolRefExpr>(Expr)) {
    // It's a symbol, create a symbolic expression from the symbol.
    const MCSymbol *Symbol = &MSRE->getSymbol();
    MCSymbolRefExpr::VariantKind VK = getVariantKind(RelocStr);
    Res = MCSymbolRefExpr::create(Symbol, VK, getContext());
    return Res;
  }

  if (const MCBinaryExpr *BE = dyn_cast<MCBinaryExpr>(Expr)) {
    MCSymbolRefExpr::VariantKind VK = getVariantKind(RelocStr);

    // Try to create target expression.
    if (MipsMCExpr::isSupportedBinaryExpr(VK, BE))
      return MipsMCExpr::create(VK, Expr, getContext());

    const MCExpr *LExp = evaluateRelocExpr(BE->getLHS(), RelocStr);
    const MCExpr *RExp = evaluateRelocExpr(BE->getRHS(), RelocStr);
    Res = MCBinaryExpr::create(BE->getOpcode(), LExp, RExp, getContext());
    return Res;
  }

  if (const MCUnaryExpr *UN = dyn_cast<MCUnaryExpr>(Expr)) {
    const MCExpr *UnExp = evaluateRelocExpr(UN->getSubExpr(), RelocStr);
    Res = MCUnaryExpr::create(UN->getOpcode(), UnExp, getContext());
    return Res;
  }
  // Just return the original expression.
  return Expr;
}

bool MipsAsmParser::isEvaluated(const MCExpr *Expr) {

  switch (Expr->getKind()) {
  case MCExpr::Constant:
    return true;
  case MCExpr::SymbolRef:
    return (cast<MCSymbolRefExpr>(Expr)->getKind() != MCSymbolRefExpr::VK_None);
  case MCExpr::Binary:
    if (const MCBinaryExpr *BE = dyn_cast<MCBinaryExpr>(Expr)) {
      if (!isEvaluated(BE->getLHS()))
        return false;
      return isEvaluated(BE->getRHS());
    }
  case MCExpr::Unary:
    return isEvaluated(cast<MCUnaryExpr>(Expr)->getSubExpr());
  case MCExpr::Target:
    return true;
  }
  return false;
}

bool MipsAsmParser::parseRelocOperand(const MCExpr *&Res) {
  MCAsmParser &Parser = getParser();
  Parser.Lex();                          // Eat the % token.
  const AsmToken &Tok = Parser.getTok(); // Get next token, operation.
  if (Tok.isNot(AsmToken::Identifier))
    return true;

  std::string Str = Tok.getIdentifier();

  Parser.Lex(); // Eat the identifier.
  // Now make an expression from the rest of the operand.
  const MCExpr *IdVal;
  SMLoc EndLoc;

  if (getLexer().getKind() == AsmToken::LParen) {
    while (1) {
      Parser.Lex(); // Eat the '(' token.
      if (getLexer().getKind() == AsmToken::Percent) {
        Parser.Lex(); // Eat the % token.
        const AsmToken &nextTok = Parser.getTok();
        if (nextTok.isNot(AsmToken::Identifier))
          return true;
        Str += "(%";
        Str += nextTok.getIdentifier();
        Parser.Lex(); // Eat the identifier.
        if (getLexer().getKind() != AsmToken::LParen)
          return true;
      } else
        break;
    }
    if (getParser().parseParenExpression(IdVal, EndLoc))
      return true;

    while (getLexer().getKind() == AsmToken::RParen)
      Parser.Lex(); // Eat the ')' token.

  } else
    return true; // Parenthesis must follow the relocation operand.

  Res = evaluateRelocExpr(IdVal, Str);
  return false;
}

bool MipsAsmParser::ParseRegister(unsigned &RegNo, SMLoc &StartLoc,
                                  SMLoc &EndLoc) {
  SmallVector<std::unique_ptr<MCParsedAsmOperand>, 1> Operands;
  OperandMatchResultTy ResTy = parseAnyRegister(Operands);
  if (ResTy == MatchOperand_Success) {
    assert(Operands.size() == 1);
    MipsOperand &Operand = static_cast<MipsOperand &>(*Operands.front());
    StartLoc = Operand.getStartLoc();
    EndLoc = Operand.getEndLoc();

    // AFAIK, we only support numeric registers and named GPR's in CFI
    // directives.
    // Don't worry about eating tokens before failing. Using an unrecognised
    // register is a parse error.
    if (Operand.isGPRAsmReg()) {
      // Resolve to GPR32 or GPR64 appropriately.
      RegNo = isGP64bit() ? Operand.getGPR64Reg() : Operand.getGPR32Reg();
    }

    return (RegNo == (unsigned)-1);
  }

  assert(Operands.size() == 0);
  return (RegNo == (unsigned)-1);
}

bool MipsAsmParser::parseMemOffset(const MCExpr *&Res, bool isParenExpr) {
  MCAsmParser &Parser = getParser();
  SMLoc S;
  bool Result = true;
  unsigned NumOfLParen = 0;

  while (getLexer().getKind() == AsmToken::LParen) {
    Parser.Lex();
    ++NumOfLParen;
  }

  switch (getLexer().getKind()) {
  default:
    return true;
  case AsmToken::Identifier:
  case AsmToken::LParen:
  case AsmToken::Integer:
  case AsmToken::Minus:
  case AsmToken::Plus:
    if (isParenExpr)
      Result = getParser().parseParenExprOfDepth(NumOfLParen, Res, S);
    else
      Result = (getParser().parseExpression(Res));
    while (getLexer().getKind() == AsmToken::RParen)
      Parser.Lex();
    break;
  case AsmToken::Percent:
    Result = parseRelocOperand(Res);
  }
  return Result;
}

MipsAsmParser::OperandMatchResultTy
MipsAsmParser::parseMemOperand(OperandVector &Operands) {
  MCAsmParser &Parser = getParser();
  DEBUG(dbgs() << "parseMemOperand\n");
  const MCExpr *IdVal = nullptr;
  SMLoc S;
  bool isParenExpr = false;
  MipsAsmParser::OperandMatchResultTy Res = MatchOperand_NoMatch;
  // First operand is the offset.
  S = Parser.getTok().getLoc();

  if (getLexer().getKind() == AsmToken::LParen) {
    Parser.Lex();
    isParenExpr = true;
  }

  if (getLexer().getKind() != AsmToken::Dollar) {
    if (parseMemOffset(IdVal, isParenExpr))
      return MatchOperand_ParseFail;

    const AsmToken &Tok = Parser.getTok(); // Get the next token.
    if (Tok.isNot(AsmToken::LParen)) {
      MipsOperand &Mnemonic = static_cast<MipsOperand &>(*Operands[0]);
      if (Mnemonic.getToken() == "la" || Mnemonic.getToken() == "dla") {
        SMLoc E =
            SMLoc::getFromPointer(Parser.getTok().getLoc().getPointer() - 1);
        Operands.push_back(MipsOperand::CreateImm(IdVal, S, E, *this));
        return MatchOperand_Success;
      }
      if (Tok.is(AsmToken::EndOfStatement)) {
        SMLoc E =
            SMLoc::getFromPointer(Parser.getTok().getLoc().getPointer() - 1);

        // Zero register assumed, add a memory operand with ZERO as its base.
        // "Base" will be managed by k_Memory.
        auto Base = MipsOperand::createGPRReg(0, getContext().getRegisterInfo(),
                                              S, E, *this);
        Operands.push_back(
            MipsOperand::CreateMem(std::move(Base), IdVal, S, E, *this));
        return MatchOperand_Success;
      }
      Error(Parser.getTok().getLoc(), "'(' expected");
      return MatchOperand_ParseFail;
    }

    Parser.Lex(); // Eat the '(' token.
  }

  Res = parseAnyRegister(Operands);
  if (Res != MatchOperand_Success)
    return Res;

  if (Parser.getTok().isNot(AsmToken::RParen)) {
    Error(Parser.getTok().getLoc(), "')' expected");
    return MatchOperand_ParseFail;
  }

  SMLoc E = SMLoc::getFromPointer(Parser.getTok().getLoc().getPointer() - 1);

  Parser.Lex(); // Eat the ')' token.

  if (!IdVal)
    IdVal = MCConstantExpr::create(0, getContext());

  // Replace the register operand with the memory operand.
  std::unique_ptr<MipsOperand> op(
      static_cast<MipsOperand *>(Operands.back().release()));
  // Remove the register from the operands.
  // "op" will be managed by k_Memory.
  Operands.pop_back();
  // Add the memory operand.
  if (const MCBinaryExpr *BE = dyn_cast<MCBinaryExpr>(IdVal)) {
    int64_t Imm;
    if (IdVal->evaluateAsAbsolute(Imm))
      IdVal = MCConstantExpr::create(Imm, getContext());
    else if (BE->getLHS()->getKind() != MCExpr::SymbolRef)
      IdVal = MCBinaryExpr::create(BE->getOpcode(), BE->getRHS(), BE->getLHS(),
                                   getContext());
  }

  Operands.push_back(MipsOperand::CreateMem(std::move(op), IdVal, S, E, *this));
  return MatchOperand_Success;
}

bool MipsAsmParser::searchSymbolAlias(OperandVector &Operands) {
  MCAsmParser &Parser = getParser();
  MCSymbol *Sym = getContext().lookupSymbol(Parser.getTok().getIdentifier());
  if (Sym) {
    SMLoc S = Parser.getTok().getLoc();
    const MCExpr *Expr;
    if (Sym->isVariable())
      Expr = Sym->getVariableValue();
    else
      return false;
    if (Expr->getKind() == MCExpr::SymbolRef) {
      const MCSymbolRefExpr *Ref = static_cast<const MCSymbolRefExpr *>(Expr);
      StringRef DefSymbol = Ref->getSymbol().getName();
      if (DefSymbol.startswith("$")) {
        OperandMatchResultTy ResTy =
            matchAnyRegisterNameWithoutDollar(Operands, DefSymbol.substr(1), S);
        if (ResTy == MatchOperand_Success) {
          Parser.Lex();
          return true;
        } else if (ResTy == MatchOperand_ParseFail)
          llvm_unreachable("Should never ParseFail");
        return false;
      }
    } else if (Expr->getKind() == MCExpr::Constant) {
      Parser.Lex();
      const MCConstantExpr *Const = static_cast<const MCConstantExpr *>(Expr);
      Operands.push_back(
          MipsOperand::CreateImm(Const, S, Parser.getTok().getLoc(), *this));
      return true;
    }
  }
  return false;
}

MipsAsmParser::OperandMatchResultTy
MipsAsmParser::matchAnyRegisterNameWithoutDollar(OperandVector &Operands,
                                                 StringRef Identifier,
                                                 SMLoc S) {
  int Index = matchCPURegisterName(Identifier);
  if (Index != -1) {
    Operands.push_back(MipsOperand::createGPRReg(
        Index, getContext().getRegisterInfo(), S, getLexer().getLoc(), *this));
    return MatchOperand_Success;
  }

  Index = matchHWRegsRegisterName(Identifier);
  if (Index != -1) {
    Operands.push_back(MipsOperand::createHWRegsReg(
        Index, getContext().getRegisterInfo(), S, getLexer().getLoc(), *this));
    return MatchOperand_Success;
  }

  Index = matchFPURegisterName(Identifier);
  if (Index != -1) {
    Operands.push_back(MipsOperand::createFGRReg(
        Index, getContext().getRegisterInfo(), S, getLexer().getLoc(), *this));
    return MatchOperand_Success;
  }

  Index = matchFCCRegisterName(Identifier);
  if (Index != -1) {
    Operands.push_back(MipsOperand::createFCCReg(
        Index, getContext().getRegisterInfo(), S, getLexer().getLoc(), *this));
    return MatchOperand_Success;
  }

  Index = matchACRegisterName(Identifier);
  if (Index != -1) {
    Operands.push_back(MipsOperand::createACCReg(
        Index, getContext().getRegisterInfo(), S, getLexer().getLoc(), *this));
    return MatchOperand_Success;
  }

  Index = matchMSA128RegisterName(Identifier);
  if (Index != -1) {
    Operands.push_back(MipsOperand::createMSA128Reg(
        Index, getContext().getRegisterInfo(), S, getLexer().getLoc(), *this));
    return MatchOperand_Success;
  }

  Index = matchMSA128CtrlRegisterName(Identifier);
  if (Index != -1) {
    Operands.push_back(MipsOperand::createMSACtrlReg(
        Index, getContext().getRegisterInfo(), S, getLexer().getLoc(), *this));
    return MatchOperand_Success;
  }

  return MatchOperand_NoMatch;
}

MipsAsmParser::OperandMatchResultTy
MipsAsmParser::matchAnyRegisterWithoutDollar(OperandVector &Operands, SMLoc S) {
  MCAsmParser &Parser = getParser();
  auto Token = Parser.getLexer().peekTok(false);

  if (Token.is(AsmToken::Identifier)) {
    DEBUG(dbgs() << ".. identifier\n");
    StringRef Identifier = Token.getIdentifier();
    OperandMatchResultTy ResTy =
        matchAnyRegisterNameWithoutDollar(Operands, Identifier, S);
    return ResTy;
  } else if (Token.is(AsmToken::Integer)) {
    DEBUG(dbgs() << ".. integer\n");
    Operands.push_back(MipsOperand::createNumericReg(
        Token.getIntVal(), getContext().getRegisterInfo(), S, Token.getLoc(),
        *this));
    return MatchOperand_Success;
  }

  DEBUG(dbgs() << Parser.getTok().getKind() << "\n");

  return MatchOperand_NoMatch;
}

MipsAsmParser::OperandMatchResultTy
MipsAsmParser::parseAnyRegister(OperandVector &Operands) {
  MCAsmParser &Parser = getParser();
  DEBUG(dbgs() << "parseAnyRegister\n");

  auto Token = Parser.getTok();

  SMLoc S = Token.getLoc();

  if (Token.isNot(AsmToken::Dollar)) {
    DEBUG(dbgs() << ".. !$ -> try sym aliasing\n");
    if (Token.is(AsmToken::Identifier)) {
      if (searchSymbolAlias(Operands))
        return MatchOperand_Success;
    }
    DEBUG(dbgs() << ".. !symalias -> NoMatch\n");
    return MatchOperand_NoMatch;
  }
  DEBUG(dbgs() << ".. $\n");

  OperandMatchResultTy ResTy = matchAnyRegisterWithoutDollar(Operands, S);
  if (ResTy == MatchOperand_Success) {
    Parser.Lex(); // $
    Parser.Lex(); // identifier
  }
  return ResTy;
}

MipsAsmParser::OperandMatchResultTy
MipsAsmParser::parseImm(OperandVector &Operands) {
  MCAsmParser &Parser = getParser();
  switch (getLexer().getKind()) {
  default:
    return MatchOperand_NoMatch;
  case AsmToken::LParen:
  case AsmToken::Minus:
  case AsmToken::Plus:
  case AsmToken::Integer:
  case AsmToken::Tilde:
  case AsmToken::String:
    break;
  }

  const MCExpr *IdVal;
  SMLoc S = Parser.getTok().getLoc();
  if (getParser().parseExpression(IdVal))
    return MatchOperand_ParseFail;

  SMLoc E = SMLoc::getFromPointer(Parser.getTok().getLoc().getPointer() - 1);
  Operands.push_back(MipsOperand::CreateImm(IdVal, S, E, *this));
  return MatchOperand_Success;
}

MipsAsmParser::OperandMatchResultTy
MipsAsmParser::parseJumpTarget(OperandVector &Operands) {
  MCAsmParser &Parser = getParser();
  DEBUG(dbgs() << "parseJumpTarget\n");

  SMLoc S = getLexer().getLoc();

  // Integers and expressions are acceptable
  OperandMatchResultTy ResTy = parseImm(Operands);
  if (ResTy != MatchOperand_NoMatch)
    return ResTy;

  // Registers are a valid target and have priority over symbols.
  ResTy = parseAnyRegister(Operands);
  if (ResTy != MatchOperand_NoMatch)
    return ResTy;

  const MCExpr *Expr = nullptr;
  if (Parser.parseExpression(Expr)) {
    // We have no way of knowing if a symbol was consumed so we must ParseFail
    return MatchOperand_ParseFail;
  }
  Operands.push_back(
      MipsOperand::CreateImm(Expr, S, getLexer().getLoc(), *this));
  return MatchOperand_Success;
}

MipsAsmParser::OperandMatchResultTy
MipsAsmParser::parseInvNum(OperandVector &Operands) {
  MCAsmParser &Parser = getParser();
  const MCExpr *IdVal;
  // If the first token is '$' we may have register operand.
  if (Parser.getTok().is(AsmToken::Dollar))
    return MatchOperand_NoMatch;
  SMLoc S = Parser.getTok().getLoc();
  if (getParser().parseExpression(IdVal))
    return MatchOperand_ParseFail;
  const MCConstantExpr *MCE = dyn_cast<MCConstantExpr>(IdVal);
  assert(MCE && "Unexpected MCExpr type.");
  int64_t Val = MCE->getValue();
  SMLoc E = SMLoc::getFromPointer(Parser.getTok().getLoc().getPointer() - 1);
  Operands.push_back(MipsOperand::CreateImm(
      MCConstantExpr::create(0 - Val, getContext()), S, E, *this));
  return MatchOperand_Success;
}

MipsAsmParser::OperandMatchResultTy
MipsAsmParser::parseLSAImm(OperandVector &Operands) {
  MCAsmParser &Parser = getParser();
  switch (getLexer().getKind()) {
  default:
    return MatchOperand_NoMatch;
  case AsmToken::LParen:
  case AsmToken::Plus:
  case AsmToken::Minus:
  case AsmToken::Integer:
    break;
  }

  const MCExpr *Expr;
  SMLoc S = Parser.getTok().getLoc();

  if (getParser().parseExpression(Expr))
    return MatchOperand_ParseFail;

  int64_t Val;
  if (!Expr->evaluateAsAbsolute(Val)) {
    Error(S, "expected immediate value");
    return MatchOperand_ParseFail;
  }

  // The LSA instruction allows a 2-bit unsigned immediate. For this reason
  // and because the CPU always adds one to the immediate field, the allowed
  // range becomes 1..4. We'll only check the range here and will deal
  // with the addition/subtraction when actually decoding/encoding
  // the instruction.
  if (Val < 1 || Val > 4) {
    Error(S, "immediate not in range (1..4)");
    return MatchOperand_ParseFail;
  }

  Operands.push_back(
      MipsOperand::CreateImm(Expr, S, Parser.getTok().getLoc(), *this));
  return MatchOperand_Success;
}

MipsAsmParser::OperandMatchResultTy
MipsAsmParser::parseRegisterList(OperandVector &Operands) {
  MCAsmParser &Parser = getParser();
  SmallVector<unsigned, 10> Regs;
  unsigned RegNo;
  unsigned PrevReg = Mips::NoRegister;
  bool RegRange = false;
  SmallVector<std::unique_ptr<MCParsedAsmOperand>, 8> TmpOperands;

  if (Parser.getTok().isNot(AsmToken::Dollar))
    return MatchOperand_ParseFail;

  SMLoc S = Parser.getTok().getLoc();
  while (parseAnyRegister(TmpOperands) == MatchOperand_Success) {
    SMLoc E = getLexer().getLoc();
    MipsOperand &Reg = static_cast<MipsOperand &>(*TmpOperands.back());
    RegNo = isGP64bit() ? Reg.getGPR64Reg() : Reg.getGPR32Reg();
    if (RegRange) {
      // Remove last register operand because registers from register range
      // should be inserted first.
      if (RegNo == Mips::RA) {
        Regs.push_back(RegNo);
      } else {
        unsigned TmpReg = PrevReg + 1;
        while (TmpReg <= RegNo) {
          if ((TmpReg < Mips::S0) || (TmpReg > Mips::S7)) {
            Error(E, "invalid register operand");
            return MatchOperand_ParseFail;
          }

          PrevReg = TmpReg;
          Regs.push_back(TmpReg++);
        }
      }

      RegRange = false;
    } else {
      if ((PrevReg == Mips::NoRegister) && (RegNo != Mips::S0) &&
          (RegNo != Mips::RA)) {
        Error(E, "$16 or $31 expected");
        return MatchOperand_ParseFail;
      } else if (((RegNo < Mips::S0) || (RegNo > Mips::S7)) &&
                 (RegNo != Mips::FP) && (RegNo != Mips::RA)) {
        Error(E, "invalid register operand");
        return MatchOperand_ParseFail;
      } else if ((PrevReg != Mips::NoRegister) && (RegNo != PrevReg + 1) &&
                 (RegNo != Mips::FP) && (RegNo != Mips::RA)) {
        Error(E, "consecutive register numbers expected");
        return MatchOperand_ParseFail;
      }

      Regs.push_back(RegNo);
    }

    if (Parser.getTok().is(AsmToken::Minus))
      RegRange = true;

    if (!Parser.getTok().isNot(AsmToken::Minus) &&
        !Parser.getTok().isNot(AsmToken::Comma)) {
      Error(E, "',' or '-' expected");
      return MatchOperand_ParseFail;
    }

    Lex(); // Consume comma or minus
    if (Parser.getTok().isNot(AsmToken::Dollar))
      break;

    PrevReg = RegNo;
  }

  SMLoc E = Parser.getTok().getLoc();
  Operands.push_back(MipsOperand::CreateRegList(Regs, S, E, *this));
  parseMemOperand(Operands);
  return MatchOperand_Success;
}

MipsAsmParser::OperandMatchResultTy
MipsAsmParser::parseRegisterPair(OperandVector &Operands) {
  MCAsmParser &Parser = getParser();

  SMLoc S = Parser.getTok().getLoc();
  if (parseAnyRegister(Operands) != MatchOperand_Success)
    return MatchOperand_ParseFail;

  SMLoc E = Parser.getTok().getLoc();
  MipsOperand &Op = static_cast<MipsOperand &>(*Operands.back());
  unsigned Reg = Op.getGPR32Reg();
  Operands.pop_back();
  Operands.push_back(MipsOperand::CreateRegPair(Reg, S, E, *this));
  return MatchOperand_Success;
}

MipsAsmParser::OperandMatchResultTy
MipsAsmParser::parseMovePRegPair(OperandVector &Operands) {
  MCAsmParser &Parser = getParser();
  SmallVector<std::unique_ptr<MCParsedAsmOperand>, 8> TmpOperands;
  SmallVector<unsigned, 10> Regs;

  if (Parser.getTok().isNot(AsmToken::Dollar))
    return MatchOperand_ParseFail;

  SMLoc S = Parser.getTok().getLoc();

  if (parseAnyRegister(TmpOperands) != MatchOperand_Success)
    return MatchOperand_ParseFail;

  MipsOperand *Reg = &static_cast<MipsOperand &>(*TmpOperands.back());
  unsigned RegNo = isGP64bit() ? Reg->getGPR64Reg() : Reg->getGPR32Reg();
  Regs.push_back(RegNo);

  SMLoc E = Parser.getTok().getLoc();
  if (Parser.getTok().isNot(AsmToken::Comma)) {
    Error(E, "',' expected");
    return MatchOperand_ParseFail;
  }

  // Remove comma.
  Parser.Lex();

  if (parseAnyRegister(TmpOperands) != MatchOperand_Success)
    return MatchOperand_ParseFail;

  Reg = &static_cast<MipsOperand &>(*TmpOperands.back());
  RegNo = isGP64bit() ? Reg->getGPR64Reg() : Reg->getGPR32Reg();
  Regs.push_back(RegNo);

  Operands.push_back(MipsOperand::CreateRegList(Regs, S, E, *this));

  return MatchOperand_Success;
}

MCSymbolRefExpr::VariantKind MipsAsmParser::getVariantKind(StringRef Symbol) {

  MCSymbolRefExpr::VariantKind VK =
      StringSwitch<MCSymbolRefExpr::VariantKind>(Symbol)
          .Case("hi", MCSymbolRefExpr::VK_Mips_ABS_HI)
          .Case("lo", MCSymbolRefExpr::VK_Mips_ABS_LO)
          .Case("gp_rel", MCSymbolRefExpr::VK_Mips_GPREL)
          .Case("call16", MCSymbolRefExpr::VK_Mips_GOT_CALL)
          .Case("got", MCSymbolRefExpr::VK_Mips_GOT)
          .Case("tlsgd", MCSymbolRefExpr::VK_Mips_TLSGD)
          .Case("tlsldm", MCSymbolRefExpr::VK_Mips_TLSLDM)
          .Case("dtprel_hi", MCSymbolRefExpr::VK_Mips_DTPREL_HI)
          .Case("dtprel_lo", MCSymbolRefExpr::VK_Mips_DTPREL_LO)
          .Case("gottprel", MCSymbolRefExpr::VK_Mips_GOTTPREL)
          .Case("tprel_hi", MCSymbolRefExpr::VK_Mips_TPREL_HI)
          .Case("tprel_lo", MCSymbolRefExpr::VK_Mips_TPREL_LO)
          .Case("got_disp", MCSymbolRefExpr::VK_Mips_GOT_DISP)
          .Case("got_page", MCSymbolRefExpr::VK_Mips_GOT_PAGE)
          .Case("got_ofst", MCSymbolRefExpr::VK_Mips_GOT_OFST)
          .Case("hi(%neg(%gp_rel", MCSymbolRefExpr::VK_Mips_GPOFF_HI)
          .Case("lo(%neg(%gp_rel", MCSymbolRefExpr::VK_Mips_GPOFF_LO)
          .Case("got_hi", MCSymbolRefExpr::VK_Mips_GOT_HI16)
          .Case("got_lo", MCSymbolRefExpr::VK_Mips_GOT_LO16)
          .Case("call_hi", MCSymbolRefExpr::VK_Mips_CALL_HI16)
          .Case("call_lo", MCSymbolRefExpr::VK_Mips_CALL_LO16)
          .Case("higher", MCSymbolRefExpr::VK_Mips_HIGHER)
          .Case("highest", MCSymbolRefExpr::VK_Mips_HIGHEST)
          .Case("pcrel_hi", MCSymbolRefExpr::VK_Mips_PCREL_HI16)
          .Case("pcrel_lo", MCSymbolRefExpr::VK_Mips_PCREL_LO16)
          .Default(MCSymbolRefExpr::VK_None);

  assert(VK != MCSymbolRefExpr::VK_None);

  return VK;
}

/// Sometimes (i.e. load/stores) the operand may be followed immediately by
/// either this.
/// ::= '(', register, ')'
/// handle it before we iterate so we don't get tripped up by the lack of
/// a comma.
bool MipsAsmParser::parseParenSuffix(StringRef Name, OperandVector &Operands) {
  MCAsmParser &Parser = getParser();
  if (getLexer().is(AsmToken::LParen)) {
    Operands.push_back(
        MipsOperand::CreateToken("(", getLexer().getLoc(), *this));
    Parser.Lex();
    if (parseOperand(Operands, Name)) {
      SMLoc Loc = getLexer().getLoc();
      Parser.eatToEndOfStatement();
      return Error(Loc, "unexpected token in argument list");
    }
    if (Parser.getTok().isNot(AsmToken::RParen)) {
      SMLoc Loc = getLexer().getLoc();
      Parser.eatToEndOfStatement();
      return Error(Loc, "unexpected token, expected ')'");
    }
    Operands.push_back(
        MipsOperand::CreateToken(")", getLexer().getLoc(), *this));
    Parser.Lex();
  }
  return false;
}

/// Sometimes (i.e. in MSA) the operand may be followed immediately by
/// either one of these.
/// ::= '[', register, ']'
/// ::= '[', integer, ']'
/// handle it before we iterate so we don't get tripped up by the lack of
/// a comma.
bool MipsAsmParser::parseBracketSuffix(StringRef Name,
                                       OperandVector &Operands) {
  MCAsmParser &Parser = getParser();
  if (getLexer().is(AsmToken::LBrac)) {
    Operands.push_back(
        MipsOperand::CreateToken("[", getLexer().getLoc(), *this));
    Parser.Lex();
    if (parseOperand(Operands, Name)) {
      SMLoc Loc = getLexer().getLoc();
      Parser.eatToEndOfStatement();
      return Error(Loc, "unexpected token in argument list");
    }
    if (Parser.getTok().isNot(AsmToken::RBrac)) {
      SMLoc Loc = getLexer().getLoc();
      Parser.eatToEndOfStatement();
      return Error(Loc, "unexpected token, expected ']'");
    }
    Operands.push_back(
        MipsOperand::CreateToken("]", getLexer().getLoc(), *this));
    Parser.Lex();
  }
  return false;
}

bool MipsAsmParser::ParseInstruction(ParseInstructionInfo &Info, StringRef Name,
                                     SMLoc NameLoc, OperandVector &Operands) {
  MCAsmParser &Parser = getParser();
  DEBUG(dbgs() << "ParseInstruction\n");

  // We have reached first instruction, module directive are now forbidden.
  getTargetStreamer().forbidModuleDirective();

  // Check if we have valid mnemonic
  if (!mnemonicIsValid(Name, 0)) {
    Parser.eatToEndOfStatement();
    return Error(NameLoc, "unknown instruction");
  }
  // First operand in MCInst is instruction mnemonic.
  Operands.push_back(MipsOperand::CreateToken(Name, NameLoc, *this));

  // Read the remaining operands.
  if (getLexer().isNot(AsmToken::EndOfStatement)) {
    // Read the first operand.
    if (parseOperand(Operands, Name)) {
      SMLoc Loc = getLexer().getLoc();
      Parser.eatToEndOfStatement();
      return Error(Loc, "unexpected token in argument list");
    }
    if (getLexer().is(AsmToken::LBrac) && parseBracketSuffix(Name, Operands))
      return true;
    // AFAIK, parenthesis suffixes are never on the first operand

    while (getLexer().is(AsmToken::Comma)) {
      Parser.Lex(); // Eat the comma.
      // Parse and remember the operand.
      if (parseOperand(Operands, Name)) {
        SMLoc Loc = getLexer().getLoc();
        Parser.eatToEndOfStatement();
        return Error(Loc, "unexpected token in argument list");
      }
      // Parse bracket and parenthesis suffixes before we iterate
      if (getLexer().is(AsmToken::LBrac)) {
        if (parseBracketSuffix(Name, Operands))
          return true;
      } else if (getLexer().is(AsmToken::LParen) &&
                 parseParenSuffix(Name, Operands))
        return true;
    }
  }
  if (getLexer().isNot(AsmToken::EndOfStatement)) {
    SMLoc Loc = getLexer().getLoc();
    Parser.eatToEndOfStatement();
    return Error(Loc, "unexpected token in argument list");
  }
  Parser.Lex(); // Consume the EndOfStatement.
  return false;
}

bool MipsAsmParser::reportParseError(Twine ErrorMsg) {
  MCAsmParser &Parser = getParser();
  SMLoc Loc = getLexer().getLoc();
  Parser.eatToEndOfStatement();
  return Error(Loc, ErrorMsg);
}

bool MipsAsmParser::reportParseError(SMLoc Loc, Twine ErrorMsg) {
  return Error(Loc, ErrorMsg);
}

bool MipsAsmParser::parseSetNoAtDirective() {
  MCAsmParser &Parser = getParser();
  // Line should look like: ".set noat".

  // Set the $at register to $0.
  AssemblerOptions.back()->setATRegIndex(0);

  Parser.Lex(); // Eat "noat".

  // If this is not the end of the statement, report an error.
  if (getLexer().isNot(AsmToken::EndOfStatement)) {
    reportParseError("unexpected token, expected end of statement");
    return false;
  }

  getTargetStreamer().emitDirectiveSetNoAt();
  Parser.Lex(); // Consume the EndOfStatement.
  return false;
}

bool MipsAsmParser::parseSetAtDirective() {
  // Line can be: ".set at", which sets $at to $1
  //          or  ".set at=$reg", which sets $at to $reg.
  MCAsmParser &Parser = getParser();
  Parser.Lex(); // Eat "at".

  if (getLexer().is(AsmToken::EndOfStatement)) {
    // No register was specified, so we set $at to $1.
    AssemblerOptions.back()->setATRegIndex(1);

    getTargetStreamer().emitDirectiveSetAt();
    Parser.Lex(); // Consume the EndOfStatement.
    return false;
  }

  if (getLexer().isNot(AsmToken::Equal)) {
    reportParseError("unexpected token, expected equals sign");
    return false;
  }
  Parser.Lex(); // Eat "=".

  if (getLexer().isNot(AsmToken::Dollar)) {
    if (getLexer().is(AsmToken::EndOfStatement)) {
      reportParseError("no register specified");
      return false;
    } else {
      reportParseError("unexpected token, expected dollar sign '$'");
      return false;
    }
  }
  Parser.Lex(); // Eat "$".

  // Find out what "reg" is.
  unsigned AtRegNo;
  const AsmToken &Reg = Parser.getTok();
  if (Reg.is(AsmToken::Identifier)) {
    AtRegNo = matchCPURegisterName(Reg.getIdentifier());
  } else if (Reg.is(AsmToken::Integer)) {
    AtRegNo = Reg.getIntVal();
  } else {
    reportParseError("unexpected token, expected identifier or integer");
    return false;
  }

  // Check if $reg is a valid register. If it is, set $at to $reg.
  if (!AssemblerOptions.back()->setATRegIndex(AtRegNo)) {
    reportParseError("invalid register");
    return false;
  }
  Parser.Lex(); // Eat "reg".

  // If this is not the end of the statement, report an error.
  if (getLexer().isNot(AsmToken::EndOfStatement)) {
    reportParseError("unexpected token, expected end of statement");
    return false;
  }

  getTargetStreamer().emitDirectiveSetAtWithArg(AtRegNo);

  Parser.Lex(); // Consume the EndOfStatement.
  return false;
}

bool MipsAsmParser::parseSetReorderDirective() {
  MCAsmParser &Parser = getParser();
  Parser.Lex();
  // If this is not the end of the statement, report an error.
  if (getLexer().isNot(AsmToken::EndOfStatement)) {
    reportParseError("unexpected token, expected end of statement");
    return false;
  }
  AssemblerOptions.back()->setReorder();
  getTargetStreamer().emitDirectiveSetReorder();
  Parser.Lex(); // Consume the EndOfStatement.
  return false;
}

bool MipsAsmParser::parseSetNoReorderDirective() {
  MCAsmParser &Parser = getParser();
  Parser.Lex();
  // If this is not the end of the statement, report an error.
  if (getLexer().isNot(AsmToken::EndOfStatement)) {
    reportParseError("unexpected token, expected end of statement");
    return false;
  }
  AssemblerOptions.back()->setNoReorder();
  getTargetStreamer().emitDirectiveSetNoReorder();
  Parser.Lex(); // Consume the EndOfStatement.
  return false;
}

bool MipsAsmParser::parseSetMacroDirective() {
  MCAsmParser &Parser = getParser();
  Parser.Lex();
  // If this is not the end of the statement, report an error.
  if (getLexer().isNot(AsmToken::EndOfStatement)) {
    reportParseError("unexpected token, expected end of statement");
    return false;
  }
  AssemblerOptions.back()->setMacro();
  getTargetStreamer().emitDirectiveSetMacro();
  Parser.Lex(); // Consume the EndOfStatement.
  return false;
}

bool MipsAsmParser::parseSetNoMacroDirective() {
  MCAsmParser &Parser = getParser();
  Parser.Lex();
  // If this is not the end of the statement, report an error.
  if (getLexer().isNot(AsmToken::EndOfStatement)) {
    reportParseError("unexpected token, expected end of statement");
    return false;
  }
  if (AssemblerOptions.back()->isReorder()) {
    reportParseError("`noreorder' must be set before `nomacro'");
    return false;
  }
  AssemblerOptions.back()->setNoMacro();
  getTargetStreamer().emitDirectiveSetNoMacro();
  Parser.Lex(); // Consume the EndOfStatement.
  return false;
}

bool MipsAsmParser::parseSetMsaDirective() {
  MCAsmParser &Parser = getParser();
  Parser.Lex();

  // If this is not the end of the statement, report an error.
  if (getLexer().isNot(AsmToken::EndOfStatement))
    return reportParseError("unexpected token, expected end of statement");

  setFeatureBits(Mips::FeatureMSA, "msa");
  getTargetStreamer().emitDirectiveSetMsa();
  return false;
}

bool MipsAsmParser::parseSetNoMsaDirective() {
  MCAsmParser &Parser = getParser();
  Parser.Lex();

  // If this is not the end of the statement, report an error.
  if (getLexer().isNot(AsmToken::EndOfStatement))
    return reportParseError("unexpected token, expected end of statement");

  clearFeatureBits(Mips::FeatureMSA, "msa");
  getTargetStreamer().emitDirectiveSetNoMsa();
  return false;
}

bool MipsAsmParser::parseSetNoDspDirective() {
  MCAsmParser &Parser = getParser();
  Parser.Lex(); // Eat "nodsp".

  // If this is not the end of the statement, report an error.
  if (getLexer().isNot(AsmToken::EndOfStatement)) {
    reportParseError("unexpected token, expected end of statement");
    return false;
  }

  clearFeatureBits(Mips::FeatureDSP, "dsp");
  getTargetStreamer().emitDirectiveSetNoDsp();
  return false;
}

bool MipsAsmParser::parseSetMips16Directive() {
  MCAsmParser &Parser = getParser();
  Parser.Lex(); // Eat "mips16".

  // If this is not the end of the statement, report an error.
  if (getLexer().isNot(AsmToken::EndOfStatement)) {
    reportParseError("unexpected token, expected end of statement");
    return false;
  }

  setFeatureBits(Mips::FeatureMips16, "mips16");
  getTargetStreamer().emitDirectiveSetMips16();
  Parser.Lex(); // Consume the EndOfStatement.
  return false;
}

bool MipsAsmParser::parseSetNoMips16Directive() {
  MCAsmParser &Parser = getParser();
  Parser.Lex(); // Eat "nomips16".

  // If this is not the end of the statement, report an error.
  if (getLexer().isNot(AsmToken::EndOfStatement)) {
    reportParseError("unexpected token, expected end of statement");
    return false;
  }

  clearFeatureBits(Mips::FeatureMips16, "mips16");
  getTargetStreamer().emitDirectiveSetNoMips16();
  Parser.Lex(); // Consume the EndOfStatement.
  return false;
}

bool MipsAsmParser::parseSetFpDirective() {
  MCAsmParser &Parser = getParser();
  MipsABIFlagsSection::FpABIKind FpAbiVal;
  // Line can be: .set fp=32
  //              .set fp=xx
  //              .set fp=64
  Parser.Lex(); // Eat fp token
  AsmToken Tok = Parser.getTok();
  if (Tok.isNot(AsmToken::Equal)) {
    reportParseError("unexpected token, expected equals sign '='");
    return false;
  }
  Parser.Lex(); // Eat '=' token.
  Tok = Parser.getTok();

  if (!parseFpABIValue(FpAbiVal, ".set"))
    return false;

  if (getLexer().isNot(AsmToken::EndOfStatement)) {
    reportParseError("unexpected token, expected end of statement");
    return false;
  }
  getTargetStreamer().emitDirectiveSetFp(FpAbiVal);
  Parser.Lex(); // Consume the EndOfStatement.
  return false;
}

bool MipsAsmParser::parseSetOddSPRegDirective() {
  MCAsmParser &Parser = getParser();

  Parser.Lex(); // Eat "oddspreg".
  if (getLexer().isNot(AsmToken::EndOfStatement)) {
    reportParseError("unexpected token, expected end of statement");
    return false;
  }

  clearFeatureBits(Mips::FeatureNoOddSPReg, "nooddspreg");
  getTargetStreamer().emitDirectiveSetOddSPReg();
  return false;
}

bool MipsAsmParser::parseSetNoOddSPRegDirective() {
  MCAsmParser &Parser = getParser();

  Parser.Lex(); // Eat "nooddspreg".
  if (getLexer().isNot(AsmToken::EndOfStatement)) {
    reportParseError("unexpected token, expected end of statement");
    return false;
  }

  setFeatureBits(Mips::FeatureNoOddSPReg, "nooddspreg");
  getTargetStreamer().emitDirectiveSetNoOddSPReg();
  return false;
}

bool MipsAsmParser::parseSetPopDirective() {
  MCAsmParser &Parser = getParser();
  SMLoc Loc = getLexer().getLoc();

  Parser.Lex();
  if (getLexer().isNot(AsmToken::EndOfStatement))
    return reportParseError("unexpected token, expected end of statement");

  // Always keep an element on the options "stack" to prevent the user
  // from changing the initial options. This is how we remember them.
  if (AssemblerOptions.size() == 2)
    return reportParseError(Loc, ".set pop with no .set push");

  AssemblerOptions.pop_back();
  setAvailableFeatures(
      ComputeAvailableFeatures(AssemblerOptions.back()->getFeatures()));
  STI.setFeatureBits(AssemblerOptions.back()->getFeatures());

  getTargetStreamer().emitDirectiveSetPop();
  return false;
}

bool MipsAsmParser::parseSetPushDirective() {
  MCAsmParser &Parser = getParser();
  Parser.Lex();
  if (getLexer().isNot(AsmToken::EndOfStatement))
    return reportParseError("unexpected token, expected end of statement");

  // Create a copy of the current assembler options environment and push it.
  AssemblerOptions.push_back(
              make_unique<MipsAssemblerOptions>(AssemblerOptions.back().get()));

  getTargetStreamer().emitDirectiveSetPush();
  return false;
}

bool MipsAsmParser::parseSetSoftFloatDirective() {
  MCAsmParser &Parser = getParser();
  Parser.Lex();
  if (getLexer().isNot(AsmToken::EndOfStatement))
    return reportParseError("unexpected token, expected end of statement");

  setFeatureBits(Mips::FeatureSoftFloat, "soft-float");
  getTargetStreamer().emitDirectiveSetSoftFloat();
  return false;
}

bool MipsAsmParser::parseSetHardFloatDirective() {
  MCAsmParser &Parser = getParser();
  Parser.Lex();
  if (getLexer().isNot(AsmToken::EndOfStatement))
    return reportParseError("unexpected token, expected end of statement");

  clearFeatureBits(Mips::FeatureSoftFloat, "soft-float");
  getTargetStreamer().emitDirectiveSetHardFloat();
  return false;
}

bool MipsAsmParser::parseSetAssignment() {
  StringRef Name;
  const MCExpr *Value;
  MCAsmParser &Parser = getParser();

  if (Parser.parseIdentifier(Name))
    reportParseError("expected identifier after .set");

  if (getLexer().isNot(AsmToken::Comma))
    return reportParseError("unexpected token, expected comma");
  Lex(); // Eat comma

  if (Parser.parseExpression(Value))
    return reportParseError("expected valid expression after comma");

  MCSymbol *Sym = getContext().getOrCreateSymbol(Name);
  Sym->setVariableValue(Value);

  return false;
}

bool MipsAsmParser::parseSetMips0Directive() {
  MCAsmParser &Parser = getParser();
  Parser.Lex();
  if (getLexer().isNot(AsmToken::EndOfStatement))
    return reportParseError("unexpected token, expected end of statement");

  // Reset assembler options to their initial values.
  setAvailableFeatures(
      ComputeAvailableFeatures(AssemblerOptions.front()->getFeatures()));
  STI.setFeatureBits(AssemblerOptions.front()->getFeatures());
  AssemblerOptions.back()->setFeatures(AssemblerOptions.front()->getFeatures());

  getTargetStreamer().emitDirectiveSetMips0();
  return false;
}

bool MipsAsmParser::parseSetArchDirective() {
  MCAsmParser &Parser = getParser();
  Parser.Lex();
  if (getLexer().isNot(AsmToken::Equal))
    return reportParseError("unexpected token, expected equals sign");

  Parser.Lex();
  StringRef Arch;
  if (Parser.parseIdentifier(Arch))
    return reportParseError("expected arch identifier");

  StringRef ArchFeatureName =
      StringSwitch<StringRef>(Arch)
          .Case("mips1", "mips1")
          .Case("mips2", "mips2")
          .Case("mips3", "mips3")
          .Case("mips4", "mips4")
          .Case("mips5", "mips5")
          .Case("mips32", "mips32")
          .Case("mips32r2", "mips32r2")
          .Case("mips32r3", "mips32r3")
          .Case("mips32r5", "mips32r5")
          .Case("mips32r6", "mips32r6")
          .Case("mips64", "mips64")
          .Case("mips64r2", "mips64r2")
          .Case("mips64r3", "mips64r3")
          .Case("mips64r5", "mips64r5")
          .Case("mips64r6", "mips64r6")
          .Case("cnmips", "cnmips")
          .Case("r4000", "mips3") // This is an implementation of Mips3.
          .Default("");

  if (ArchFeatureName.empty())
    return reportParseError("unsupported architecture");

  selectArch(ArchFeatureName);
  getTargetStreamer().emitDirectiveSetArch(Arch);
  return false;
}

bool MipsAsmParser::parseSetFeature(uint64_t Feature) {
  MCAsmParser &Parser = getParser();
  Parser.Lex();
  if (getLexer().isNot(AsmToken::EndOfStatement))
    return reportParseError("unexpected token, expected end of statement");

  switch (Feature) {
  default:
    llvm_unreachable("Unimplemented feature");
  case Mips::FeatureDSP:
    setFeatureBits(Mips::FeatureDSP, "dsp");
    getTargetStreamer().emitDirectiveSetDsp();
    break;
  case Mips::FeatureMicroMips:
    getTargetStreamer().emitDirectiveSetMicroMips();
    break;
  case Mips::FeatureMips1:
    selectArch("mips1");
    getTargetStreamer().emitDirectiveSetMips1();
    break;
  case Mips::FeatureMips2:
    selectArch("mips2");
    getTargetStreamer().emitDirectiveSetMips2();
    break;
  case Mips::FeatureMips3:
    selectArch("mips3");
    getTargetStreamer().emitDirectiveSetMips3();
    break;
  case Mips::FeatureMips4:
    selectArch("mips4");
    getTargetStreamer().emitDirectiveSetMips4();
    break;
  case Mips::FeatureMips5:
    selectArch("mips5");
    getTargetStreamer().emitDirectiveSetMips5();
    break;
  case Mips::FeatureMips32:
    selectArch("mips32");
    getTargetStreamer().emitDirectiveSetMips32();
    break;
  case Mips::FeatureMips32r2:
    selectArch("mips32r2");
    getTargetStreamer().emitDirectiveSetMips32R2();
    break;
  case Mips::FeatureMips32r3:
    selectArch("mips32r3");
    getTargetStreamer().emitDirectiveSetMips32R3();
    break;
  case Mips::FeatureMips32r5:
    selectArch("mips32r5");
    getTargetStreamer().emitDirectiveSetMips32R5();
    break;
  case Mips::FeatureMips32r6:
    selectArch("mips32r6");
    getTargetStreamer().emitDirectiveSetMips32R6();
    break;
  case Mips::FeatureMips64:
    selectArch("mips64");
    getTargetStreamer().emitDirectiveSetMips64();
    break;
  case Mips::FeatureMips64r2:
    selectArch("mips64r2");
    getTargetStreamer().emitDirectiveSetMips64R2();
    break;
  case Mips::FeatureMips64r3:
    selectArch("mips64r3");
    getTargetStreamer().emitDirectiveSetMips64R3();
    break;
  case Mips::FeatureMips64r5:
    selectArch("mips64r5");
    getTargetStreamer().emitDirectiveSetMips64R5();
    break;
  case Mips::FeatureMips64r6:
    selectArch("mips64r6");
    getTargetStreamer().emitDirectiveSetMips64R6();
    break;
  }
  return false;
}

bool MipsAsmParser::eatComma(StringRef ErrorStr) {
  MCAsmParser &Parser = getParser();
  if (getLexer().isNot(AsmToken::Comma)) {
    SMLoc Loc = getLexer().getLoc();
    Parser.eatToEndOfStatement();
    return Error(Loc, ErrorStr);
  }

  Parser.Lex(); // Eat the comma.
  return true;
}

bool MipsAsmParser::parseDirectiveCpLoad(SMLoc Loc) {
  if (AssemblerOptions.back()->isReorder())
    Warning(Loc, ".cpload should be inside a noreorder section");

  if (inMips16Mode()) {
    reportParseError(".cpload is not supported in Mips16 mode");
    return false;
  }

  SmallVector<std::unique_ptr<MCParsedAsmOperand>, 1> Reg;
  OperandMatchResultTy ResTy = parseAnyRegister(Reg);
  if (ResTy == MatchOperand_NoMatch || ResTy == MatchOperand_ParseFail) {
    reportParseError("expected register containing function address");
    return false;
  }

  MipsOperand &RegOpnd = static_cast<MipsOperand &>(*Reg[0]);
  if (!RegOpnd.isGPRAsmReg()) {
    reportParseError(RegOpnd.getStartLoc(), "invalid register");
    return false;
  }

  // If this is not the end of the statement, report an error.
  if (getLexer().isNot(AsmToken::EndOfStatement)) {
    reportParseError("unexpected token, expected end of statement");
    return false;
  }

  getTargetStreamer().emitDirectiveCpLoad(RegOpnd.getGPR32Reg());
  return false;
}

bool MipsAsmParser::parseDirectiveCPSetup() {
  MCAsmParser &Parser = getParser();
  unsigned FuncReg;
  unsigned Save;
  bool SaveIsReg = true;

  SmallVector<std::unique_ptr<MCParsedAsmOperand>, 1> TmpReg;
  OperandMatchResultTy ResTy = parseAnyRegister(TmpReg);
  if (ResTy == MatchOperand_NoMatch) {
    reportParseError("expected register containing function address");
    Parser.eatToEndOfStatement();
    return false;
  }

  MipsOperand &FuncRegOpnd = static_cast<MipsOperand &>(*TmpReg[0]);
  if (!FuncRegOpnd.isGPRAsmReg()) {
    reportParseError(FuncRegOpnd.getStartLoc(), "invalid register");
    Parser.eatToEndOfStatement();
    return false;
  }

  FuncReg = FuncRegOpnd.getGPR32Reg();
  TmpReg.clear();

  if (!eatComma("unexpected token, expected comma"))
    return true;

  ResTy = parseAnyRegister(TmpReg);
  if (ResTy == MatchOperand_NoMatch) {
    const AsmToken &Tok = Parser.getTok();
    if (Tok.is(AsmToken::Integer)) {
      Save = Tok.getIntVal();
      SaveIsReg = false;
      Parser.Lex();
    } else {
      reportParseError("expected save register or stack offset");
      Parser.eatToEndOfStatement();
      return false;
    }
  } else {
    MipsOperand &SaveOpnd = static_cast<MipsOperand &>(*TmpReg[0]);
    if (!SaveOpnd.isGPRAsmReg()) {
      reportParseError(SaveOpnd.getStartLoc(), "invalid register");
      Parser.eatToEndOfStatement();
      return false;
    }
    Save = SaveOpnd.getGPR32Reg();
  }

  if (!eatComma("unexpected token, expected comma"))
    return true;

  const MCExpr *Expr;
  if (Parser.parseExpression(Expr)) {
    reportParseError("expected expression");
    return false;
  }

  if (Expr->getKind() != MCExpr::SymbolRef) {
    reportParseError("expected symbol");
    return false;
  }
  const MCSymbolRefExpr *Ref = static_cast<const MCSymbolRefExpr *>(Expr);

  getTargetStreamer().emitDirectiveCpsetup(FuncReg, Save, Ref->getSymbol(),
                                           SaveIsReg);
  return false;
}

bool MipsAsmParser::parseDirectiveNaN() {
  MCAsmParser &Parser = getParser();
  if (getLexer().isNot(AsmToken::EndOfStatement)) {
    const AsmToken &Tok = Parser.getTok();

    if (Tok.getString() == "2008") {
      Parser.Lex();
      getTargetStreamer().emitDirectiveNaN2008();
      return false;
    } else if (Tok.getString() == "legacy") {
      Parser.Lex();
      getTargetStreamer().emitDirectiveNaNLegacy();
      return false;
    }
  }
  // If we don't recognize the option passed to the .nan
  // directive (e.g. no option or unknown option), emit an error.
  reportParseError("invalid option in .nan directive");
  return false;
}

bool MipsAsmParser::parseDirectiveSet() {
  MCAsmParser &Parser = getParser();
  // Get the next token.
  const AsmToken &Tok = Parser.getTok();

  if (Tok.getString() == "noat") {
    return parseSetNoAtDirective();
  } else if (Tok.getString() == "at") {
    return parseSetAtDirective();
  } else if (Tok.getString() == "arch") {
    return parseSetArchDirective();
  } else if (Tok.getString() == "fp") {
    return parseSetFpDirective();
  } else if (Tok.getString() == "oddspreg") {
    return parseSetOddSPRegDirective();
  } else if (Tok.getString() == "nooddspreg") {
    return parseSetNoOddSPRegDirective();
  } else if (Tok.getString() == "pop") {
    return parseSetPopDirective();
  } else if (Tok.getString() == "push") {
    return parseSetPushDirective();
  } else if (Tok.getString() == "reorder") {
    return parseSetReorderDirective();
  } else if (Tok.getString() == "noreorder") {
    return parseSetNoReorderDirective();
  } else if (Tok.getString() == "macro") {
    return parseSetMacroDirective();
  } else if (Tok.getString() == "nomacro") {
    return parseSetNoMacroDirective();
  } else if (Tok.getString() == "mips16") {
    return parseSetMips16Directive();
  } else if (Tok.getString() == "nomips16") {
    return parseSetNoMips16Directive();
  } else if (Tok.getString() == "nomicromips") {
    getTargetStreamer().emitDirectiveSetNoMicroMips();
    Parser.eatToEndOfStatement();
    return false;
  } else if (Tok.getString() == "micromips") {
    return parseSetFeature(Mips::FeatureMicroMips);
  } else if (Tok.getString() == "mips0") {
    return parseSetMips0Directive();
  } else if (Tok.getString() == "mips1") {
    return parseSetFeature(Mips::FeatureMips1);
  } else if (Tok.getString() == "mips2") {
    return parseSetFeature(Mips::FeatureMips2);
  } else if (Tok.getString() == "mips3") {
    return parseSetFeature(Mips::FeatureMips3);
  } else if (Tok.getString() == "mips4") {
    return parseSetFeature(Mips::FeatureMips4);
  } else if (Tok.getString() == "mips5") {
    return parseSetFeature(Mips::FeatureMips5);
  } else if (Tok.getString() == "mips32") {
    return parseSetFeature(Mips::FeatureMips32);
  } else if (Tok.getString() == "mips32r2") {
    return parseSetFeature(Mips::FeatureMips32r2);
  } else if (Tok.getString() == "mips32r3") {
    return parseSetFeature(Mips::FeatureMips32r3);
  } else if (Tok.getString() == "mips32r5") {
    return parseSetFeature(Mips::FeatureMips32r5);
  } else if (Tok.getString() == "mips32r6") {
    return parseSetFeature(Mips::FeatureMips32r6);
  } else if (Tok.getString() == "mips64") {
    return parseSetFeature(Mips::FeatureMips64);
  } else if (Tok.getString() == "mips64r2") {
    return parseSetFeature(Mips::FeatureMips64r2);
  } else if (Tok.getString() == "mips64r3") {
    return parseSetFeature(Mips::FeatureMips64r3);
  } else if (Tok.getString() == "mips64r5") {
    return parseSetFeature(Mips::FeatureMips64r5);
  } else if (Tok.getString() == "mips64r6") {
    return parseSetFeature(Mips::FeatureMips64r6);
  } else if (Tok.getString() == "dsp") {
    return parseSetFeature(Mips::FeatureDSP);
  } else if (Tok.getString() == "nodsp") {
    return parseSetNoDspDirective();
  } else if (Tok.getString() == "msa") {
    return parseSetMsaDirective();
  } else if (Tok.getString() == "nomsa") {
    return parseSetNoMsaDirective();
  } else if (Tok.getString() == "softfloat") {
    return parseSetSoftFloatDirective();
  } else if (Tok.getString() == "hardfloat") {
    return parseSetHardFloatDirective();
  } else {
    // It is just an identifier, look for an assignment.
    parseSetAssignment();
    return false;
  }

  return true;
}

/// parseDataDirective
///  ::= .word [ expression (, expression)* ]
bool MipsAsmParser::parseDataDirective(unsigned Size, SMLoc L) {
  MCAsmParser &Parser = getParser();
  if (getLexer().isNot(AsmToken::EndOfStatement)) {
    for (;;) {
      const MCExpr *Value;
      if (getParser().parseExpression(Value))
        return true;

      getParser().getStreamer().EmitValue(Value, Size);

      if (getLexer().is(AsmToken::EndOfStatement))
        break;

      if (getLexer().isNot(AsmToken::Comma))
        return Error(L, "unexpected token, expected comma");
      Parser.Lex();
    }
  }

  Parser.Lex();
  return false;
}

/// parseDirectiveGpWord
///  ::= .gpword local_sym
bool MipsAsmParser::parseDirectiveGpWord() {
  MCAsmParser &Parser = getParser();
  const MCExpr *Value;
  // EmitGPRel32Value requires an expression, so we are using base class
  // method to evaluate the expression.
  if (getParser().parseExpression(Value))
    return true;
  getParser().getStreamer().EmitGPRel32Value(Value);

  if (getLexer().isNot(AsmToken::EndOfStatement))
    return Error(getLexer().getLoc(), 
                "unexpected token, expected end of statement");
  Parser.Lex(); // Eat EndOfStatement token.
  return false;
}

/// parseDirectiveGpDWord
///  ::= .gpdword local_sym
bool MipsAsmParser::parseDirectiveGpDWord() {
  MCAsmParser &Parser = getParser();
  const MCExpr *Value;
  // EmitGPRel64Value requires an expression, so we are using base class
  // method to evaluate the expression.
  if (getParser().parseExpression(Value))
    return true;
  getParser().getStreamer().EmitGPRel64Value(Value);

  if (getLexer().isNot(AsmToken::EndOfStatement))
    return Error(getLexer().getLoc(), 
                "unexpected token, expected end of statement");
  Parser.Lex(); // Eat EndOfStatement token.
  return false;
}

bool MipsAsmParser::parseDirectiveOption() {
  MCAsmParser &Parser = getParser();
  // Get the option token.
  AsmToken Tok = Parser.getTok();
  // At the moment only identifiers are supported.
  if (Tok.isNot(AsmToken::Identifier)) {
    Error(Parser.getTok().getLoc(), "unexpected token, expected identifier");
    Parser.eatToEndOfStatement();
    return false;
  }

  StringRef Option = Tok.getIdentifier();

  if (Option == "pic0") {
    // MipsAsmParser needs to know if the current PIC mode changes.
    IsPicEnabled = false;

    getTargetStreamer().emitDirectiveOptionPic0();
    Parser.Lex();
    if (Parser.getTok().isNot(AsmToken::EndOfStatement)) {
      Error(Parser.getTok().getLoc(),
            "unexpected token, expected end of statement");
      Parser.eatToEndOfStatement();
    }
    return false;
  }

  if (Option == "pic2") {
    // MipsAsmParser needs to know if the current PIC mode changes.
    IsPicEnabled = true;

    getTargetStreamer().emitDirectiveOptionPic2();
    Parser.Lex();
    if (Parser.getTok().isNot(AsmToken::EndOfStatement)) {
      Error(Parser.getTok().getLoc(),
            "unexpected token, expected end of statement");
      Parser.eatToEndOfStatement();
    }
    return false;
  }

  // Unknown option.
  Warning(Parser.getTok().getLoc(), 
          "unknown option, expected 'pic0' or 'pic2'");
  Parser.eatToEndOfStatement();
  return false;
}

/// parseInsnDirective
///  ::= .insn
bool MipsAsmParser::parseInsnDirective() {
  // If this is not the end of the statement, report an error.
  if (getLexer().isNot(AsmToken::EndOfStatement)) {
    reportParseError("unexpected token, expected end of statement");
    return false;
  }

  // The actual label marking happens in
  // MipsELFStreamer::createPendingLabelRelocs().
  getTargetStreamer().emitDirectiveInsn();

  getParser().Lex(); // Eat EndOfStatement token.
  return false;
}

/// parseDirectiveModule
///  ::= .module oddspreg
///  ::= .module nooddspreg
///  ::= .module fp=value
///  ::= .module softfloat
///  ::= .module hardfloat
bool MipsAsmParser::parseDirectiveModule() {
  MCAsmParser &Parser = getParser();
  MCAsmLexer &Lexer = getLexer();
  SMLoc L = Lexer.getLoc();

  if (!getTargetStreamer().isModuleDirectiveAllowed()) {
    // TODO : get a better message.
    reportParseError(".module directive must appear before any code");
    return false;
  }

  StringRef Option;
  if (Parser.parseIdentifier(Option)) {
    reportParseError("expected .module option identifier");
    return false;
  }

  if (Option == "oddspreg") {
    clearModuleFeatureBits(Mips::FeatureNoOddSPReg, "nooddspreg");

    // Synchronize the abiflags information with the FeatureBits information we
    // changed above.
    getTargetStreamer().updateABIInfo(*this);

    // If printing assembly, use the recently updated abiflags information.
    // If generating ELF, don't do anything (the .MIPS.abiflags section gets
    // emitted at the end).
    getTargetStreamer().emitDirectiveModuleOddSPReg();

    // If this is not the end of the statement, report an error.
    if (getLexer().isNot(AsmToken::EndOfStatement)) {
      reportParseError("unexpected token, expected end of statement");
      return false;
    }

    return false; // parseDirectiveModule has finished successfully.
  } else if (Option == "nooddspreg") {
    if (!isABI_O32()) {
      Error(L, "'.module nooddspreg' requires the O32 ABI");
      return false;
    }

    setModuleFeatureBits(Mips::FeatureNoOddSPReg, "nooddspreg");

    // Synchronize the abiflags information with the FeatureBits information we
    // changed above.
    getTargetStreamer().updateABIInfo(*this);

    // If printing assembly, use the recently updated abiflags information.
    // If generating ELF, don't do anything (the .MIPS.abiflags section gets
    // emitted at the end).
    getTargetStreamer().emitDirectiveModuleOddSPReg();

    // If this is not the end of the statement, report an error.
    if (getLexer().isNot(AsmToken::EndOfStatement)) {
      reportParseError("unexpected token, expected end of statement");
      return false;
    }

    return false; // parseDirectiveModule has finished successfully.
  } else if (Option == "fp") {
    return parseDirectiveModuleFP();
  } else if (Option == "softfloat") {
    setModuleFeatureBits(Mips::FeatureSoftFloat, "soft-float");

    // Synchronize the ABI Flags information with the FeatureBits information we
    // updated above.
    getTargetStreamer().updateABIInfo(*this);

    // If printing assembly, use the recently updated ABI Flags information.
    // If generating ELF, don't do anything (the .MIPS.abiflags section gets
    // emitted later).
    getTargetStreamer().emitDirectiveModuleSoftFloat();

    // If this is not the end of the statement, report an error.
    if (getLexer().isNot(AsmToken::EndOfStatement)) {
      reportParseError("unexpected token, expected end of statement");
      return false;
    }

    return false; // parseDirectiveModule has finished successfully.
  } else if (Option == "hardfloat") {
    clearModuleFeatureBits(Mips::FeatureSoftFloat, "soft-float");

    // Synchronize the ABI Flags information with the FeatureBits information we
    // updated above.
    getTargetStreamer().updateABIInfo(*this);

    // If printing assembly, use the recently updated ABI Flags information.
    // If generating ELF, don't do anything (the .MIPS.abiflags section gets
    // emitted later).
    getTargetStreamer().emitDirectiveModuleHardFloat();

    // If this is not the end of the statement, report an error.
    if (getLexer().isNot(AsmToken::EndOfStatement)) {
      reportParseError("unexpected token, expected end of statement");
      return false;
    }

    return false; // parseDirectiveModule has finished successfully.
  } else {
    return Error(L, "'" + Twine(Option) + "' is not a valid .module option.");
  }
}

/// parseDirectiveModuleFP
///  ::= =32
///  ::= =xx
///  ::= =64
bool MipsAsmParser::parseDirectiveModuleFP() {
  MCAsmParser &Parser = getParser();
  MCAsmLexer &Lexer = getLexer();

  if (Lexer.isNot(AsmToken::Equal)) {
    reportParseError("unexpected token, expected equals sign '='");
    return false;
  }
  Parser.Lex(); // Eat '=' token.

  MipsABIFlagsSection::FpABIKind FpABI;
  if (!parseFpABIValue(FpABI, ".module"))
    return false;

  if (getLexer().isNot(AsmToken::EndOfStatement)) {
    reportParseError("unexpected token, expected end of statement");
    return false;
  }

  // Synchronize the abiflags information with the FeatureBits information we
  // changed above.
  getTargetStreamer().updateABIInfo(*this);

  // If printing assembly, use the recently updated abiflags information.
  // If generating ELF, don't do anything (the .MIPS.abiflags section gets
  // emitted at the end).
  getTargetStreamer().emitDirectiveModuleFP();

  Parser.Lex(); // Consume the EndOfStatement.
  return false;
}

bool MipsAsmParser::parseFpABIValue(MipsABIFlagsSection::FpABIKind &FpABI,
                                    StringRef Directive) {
  MCAsmParser &Parser = getParser();
  MCAsmLexer &Lexer = getLexer();
  bool ModuleLevelOptions = Directive == ".module";

  if (Lexer.is(AsmToken::Identifier)) {
    StringRef Value = Parser.getTok().getString();
    Parser.Lex();

    if (Value != "xx") {
      reportParseError("unsupported value, expected 'xx', '32' or '64'");
      return false;
    }

    if (!isABI_O32()) {
      reportParseError("'" + Directive + " fp=xx' requires the O32 ABI");
      return false;
    }

    FpABI = MipsABIFlagsSection::FpABIKind::XX;
    if (ModuleLevelOptions) {
      setModuleFeatureBits(Mips::FeatureFPXX, "fpxx");
      clearModuleFeatureBits(Mips::FeatureFP64Bit, "fp64");
    } else {
      setFeatureBits(Mips::FeatureFPXX, "fpxx");
      clearFeatureBits(Mips::FeatureFP64Bit, "fp64");
    }
    return true;
  }

  if (Lexer.is(AsmToken::Integer)) {
    unsigned Value = Parser.getTok().getIntVal();
    Parser.Lex();

    if (Value != 32 && Value != 64) {
      reportParseError("unsupported value, expected 'xx', '32' or '64'");
      return false;
    }

    if (Value == 32) {
      if (!isABI_O32()) {
        reportParseError("'" + Directive + " fp=32' requires the O32 ABI");
        return false;
      }

      FpABI = MipsABIFlagsSection::FpABIKind::S32;
      if (ModuleLevelOptions) {
        clearModuleFeatureBits(Mips::FeatureFPXX, "fpxx");
        clearModuleFeatureBits(Mips::FeatureFP64Bit, "fp64");
      } else {
        clearFeatureBits(Mips::FeatureFPXX, "fpxx");
        clearFeatureBits(Mips::FeatureFP64Bit, "fp64");
      }
    } else {
      FpABI = MipsABIFlagsSection::FpABIKind::S64;
      if (ModuleLevelOptions) {
        clearModuleFeatureBits(Mips::FeatureFPXX, "fpxx");
        setModuleFeatureBits(Mips::FeatureFP64Bit, "fp64");
      } else {
        clearFeatureBits(Mips::FeatureFPXX, "fpxx");
        setFeatureBits(Mips::FeatureFP64Bit, "fp64");
      }
    }

    return true;
  }

  return false;
}

bool MipsAsmParser::ParseDirective(AsmToken DirectiveID) {
  MCAsmParser &Parser = getParser();
  StringRef IDVal = DirectiveID.getString();

  if (IDVal == ".cpload")
    return parseDirectiveCpLoad(DirectiveID.getLoc());
  if (IDVal == ".dword") {
    parseDataDirective(8, DirectiveID.getLoc());
    return false;
  }
  if (IDVal == ".ent") {
    StringRef SymbolName;

    if (Parser.parseIdentifier(SymbolName)) {
      reportParseError("expected identifier after .ent");
      return false;
    }

    // There's an undocumented extension that allows an integer to
    // follow the name of the procedure which AFAICS is ignored by GAS.
    // Example: .ent foo,2
    if (getLexer().isNot(AsmToken::EndOfStatement)) {
      if (getLexer().isNot(AsmToken::Comma)) {
        // Even though we accept this undocumented extension for compatibility
        // reasons, the additional integer argument does not actually change
        // the behaviour of the '.ent' directive, so we would like to discourage
        // its use. We do this by not referring to the extended version in
        // error messages which are not directly related to its use.
        reportParseError("unexpected token, expected end of statement");
        return false;
      }
      Parser.Lex(); // Eat the comma.
      const MCExpr *DummyNumber;
      int64_t DummyNumberVal;
      // If the user was explicitly trying to use the extended version,
      // we still give helpful extension-related error messages.
      if (Parser.parseExpression(DummyNumber)) {
        reportParseError("expected number after comma");
        return false;
      }
      if (!DummyNumber->evaluateAsAbsolute(DummyNumberVal)) {
        reportParseError("expected an absolute expression after comma");
        return false;
      }
    }

    // If this is not the end of the statement, report an error.
    if (getLexer().isNot(AsmToken::EndOfStatement)) {
      reportParseError("unexpected token, expected end of statement");
      return false;
    }

    MCSymbol *Sym = getContext().getOrCreateSymbol(SymbolName);

    getTargetStreamer().emitDirectiveEnt(*Sym);
    CurrentFn = Sym;
    return false;
  }

  if (IDVal == ".end") {
    StringRef SymbolName;

    if (Parser.parseIdentifier(SymbolName)) {
      reportParseError("expected identifier after .end");
      return false;
    }

    if (getLexer().isNot(AsmToken::EndOfStatement)) {
      reportParseError("unexpected token, expected end of statement");
      return false;
    }

    if (CurrentFn == nullptr) {
      reportParseError(".end used without .ent");
      return false;
    }

    if ((SymbolName != CurrentFn->getName())) {
      reportParseError(".end symbol does not match .ent symbol");
      return false;
    }

    getTargetStreamer().emitDirectiveEnd(SymbolName);
    CurrentFn = nullptr;
    return false;
  }

  if (IDVal == ".frame") {
    // .frame $stack_reg, frame_size_in_bytes, $return_reg
    SmallVector<std::unique_ptr<MCParsedAsmOperand>, 1> TmpReg;
    OperandMatchResultTy ResTy = parseAnyRegister(TmpReg);
    if (ResTy == MatchOperand_NoMatch || ResTy == MatchOperand_ParseFail) {
      reportParseError("expected stack register");
      return false;
    }

    MipsOperand &StackRegOpnd = static_cast<MipsOperand &>(*TmpReg[0]);
    if (!StackRegOpnd.isGPRAsmReg()) {
      reportParseError(StackRegOpnd.getStartLoc(),
                       "expected general purpose register");
      return false;
    }
    unsigned StackReg = StackRegOpnd.getGPR32Reg();

    if (Parser.getTok().is(AsmToken::Comma))
      Parser.Lex();
    else {
      reportParseError("unexpected token, expected comma");
      return false;
    }

    // Parse the frame size.
    const MCExpr *FrameSize;
    int64_t FrameSizeVal;

    if (Parser.parseExpression(FrameSize)) {
      reportParseError("expected frame size value");
      return false;
    }

    if (!FrameSize->evaluateAsAbsolute(FrameSizeVal)) {
      reportParseError("frame size not an absolute expression");
      return false;
    }

    if (Parser.getTok().is(AsmToken::Comma))
      Parser.Lex();
    else {
      reportParseError("unexpected token, expected comma");
      return false;
    }

    // Parse the return register.
    TmpReg.clear();
    ResTy = parseAnyRegister(TmpReg);
    if (ResTy == MatchOperand_NoMatch || ResTy == MatchOperand_ParseFail) {
      reportParseError("expected return register");
      return false;
    }

    MipsOperand &ReturnRegOpnd = static_cast<MipsOperand &>(*TmpReg[0]);
    if (!ReturnRegOpnd.isGPRAsmReg()) {
      reportParseError(ReturnRegOpnd.getStartLoc(),
                       "expected general purpose register");
      return false;
    }

    // If this is not the end of the statement, report an error.
    if (getLexer().isNot(AsmToken::EndOfStatement)) {
      reportParseError("unexpected token, expected end of statement");
      return false;
    }

    getTargetStreamer().emitFrame(StackReg, FrameSizeVal,
                                  ReturnRegOpnd.getGPR32Reg());
    return false;
  }

  if (IDVal == ".set") {
    return parseDirectiveSet();
  }

  if (IDVal == ".mask" || IDVal == ".fmask") {
    // .mask bitmask, frame_offset
    // bitmask: One bit for each register used.
    // frame_offset: Offset from Canonical Frame Address ($sp on entry) where
    //               first register is expected to be saved.
    // Examples:
    //   .mask 0x80000000, -4
    //   .fmask 0x80000000, -4
    //

    // Parse the bitmask
    const MCExpr *BitMask;
    int64_t BitMaskVal;

    if (Parser.parseExpression(BitMask)) {
      reportParseError("expected bitmask value");
      return false;
    }

    if (!BitMask->evaluateAsAbsolute(BitMaskVal)) {
      reportParseError("bitmask not an absolute expression");
      return false;
    }

    if (Parser.getTok().is(AsmToken::Comma))
      Parser.Lex();
    else {
      reportParseError("unexpected token, expected comma");
      return false;
    }

    // Parse the frame_offset
    const MCExpr *FrameOffset;
    int64_t FrameOffsetVal;

    if (Parser.parseExpression(FrameOffset)) {
      reportParseError("expected frame offset value");
      return false;
    }

    if (!FrameOffset->evaluateAsAbsolute(FrameOffsetVal)) {
      reportParseError("frame offset not an absolute expression");
      return false;
    }

    // If this is not the end of the statement, report an error.
    if (getLexer().isNot(AsmToken::EndOfStatement)) {
      reportParseError("unexpected token, expected end of statement");
      return false;
    }

    if (IDVal == ".mask")
      getTargetStreamer().emitMask(BitMaskVal, FrameOffsetVal);
    else
      getTargetStreamer().emitFMask(BitMaskVal, FrameOffsetVal);
    return false;
  }

  if (IDVal == ".nan")
    return parseDirectiveNaN();

  if (IDVal == ".gpword") {
    parseDirectiveGpWord();
    return false;
  }

  if (IDVal == ".gpdword") {
    parseDirectiveGpDWord();
    return false;
  }

  if (IDVal == ".word") {
    parseDataDirective(4, DirectiveID.getLoc());
    return false;
  }

  if (IDVal == ".option")
    return parseDirectiveOption();

  if (IDVal == ".abicalls") {
    getTargetStreamer().emitDirectiveAbiCalls();
    if (Parser.getTok().isNot(AsmToken::EndOfStatement)) {
      Error(Parser.getTok().getLoc(), 
            "unexpected token, expected end of statement");
      // Clear line
      Parser.eatToEndOfStatement();
    }
    return false;
  }

  if (IDVal == ".cpsetup")
    return parseDirectiveCPSetup();

  if (IDVal == ".module")
    return parseDirectiveModule();

  if (IDVal == ".llvm_internal_mips_reallow_module_directive")
    return parseInternalDirectiveReallowModule();

  if (IDVal == ".insn")
    return parseInsnDirective();

  return true;
}

bool MipsAsmParser::parseInternalDirectiveReallowModule() {
  // If this is not the end of the statement, report an error.
  if (getLexer().isNot(AsmToken::EndOfStatement)) {
    reportParseError("unexpected token, expected end of statement");
    return false;
  }

  getTargetStreamer().reallowModuleDirective();

  getParser().Lex(); // Eat EndOfStatement token.
  return false;
}

extern "C" void LLVMInitializeMipsAsmParser() {
  RegisterMCAsmParser<MipsAsmParser> X(TheMipsTarget);
  RegisterMCAsmParser<MipsAsmParser> Y(TheMipselTarget);
  RegisterMCAsmParser<MipsAsmParser> A(TheMips64Target);
  RegisterMCAsmParser<MipsAsmParser> B(TheMips64elTarget);
}

#define GET_REGISTER_MATCHER
#define GET_MATCHER_IMPLEMENTATION
#include "MipsGenAsmMatcher.inc"<|MERGE_RESOLUTION|>--- conflicted
+++ resolved
@@ -1894,11 +1894,7 @@
   Instructions.push_back(tmpInst);
 }
 
-<<<<<<< HEAD
-void emitRI(unsigned Opcode, unsigned Reg0, int16_t Imm, SMLoc IDLoc,
-=======
 void emitRI(unsigned Opcode, unsigned Reg0, int32_t Imm, SMLoc IDLoc,
->>>>>>> d51dd69e
             SmallVectorImpl<MCInst> &Instructions) {
   emitRX(Opcode, Reg0, MCOperand::createImm(Imm), IDLoc, Instructions);
 }
@@ -2077,11 +2073,7 @@
       // Traditional behaviour seems to special case this particular value. It's
       // not clear why other masks are handled differently.
       if (ImmValue == 0xffffffff) {
-<<<<<<< HEAD
-        emitRI(Mips::LUi, TmpReg, -1, IDLoc, Instructions);
-=======
         emitRI(Mips::LUi, TmpReg, 0xffff, IDLoc, Instructions);
->>>>>>> d51dd69e
         emitRRI(Mips::DSRL32, TmpReg, TmpReg, 0, IDLoc, Instructions);
         if (UseSrcReg)
           emitRRR(AdduOp, DstReg, TmpReg, SrcReg, IDLoc, Instructions);
