//===-- ARMISelLowering.cpp - ARM DAG Lowering Implementation -------------===//
//
//                     The LLVM Compiler Infrastructure
//
// This file is distributed under the University of Illinois Open Source
// License. See LICENSE.TXT for details.
//
//===----------------------------------------------------------------------===//
//
// This file defines the interfaces that ARM uses to lower LLVM code into a
// selection DAG.
//
//===----------------------------------------------------------------------===//

#include "ARMISelLowering.h"
#include "ARMCallingConv.h"
#include "ARMConstantPoolValue.h"
#include "ARMMachineFunctionInfo.h"
#include "ARMPerfectShuffle.h"
#include "ARMSubtarget.h"
#include "ARMTargetMachine.h"
#include "ARMTargetObjectFile.h"
#include "MCTargetDesc/ARMAddressingModes.h"
#include "llvm/ADT/Statistic.h"
#include "llvm/ADT/StringExtras.h"
#include "llvm/ADT/StringSwitch.h"
#include "llvm/CodeGen/CallingConvLower.h"
#include "llvm/CodeGen/IntrinsicLowering.h"
#include "llvm/CodeGen/MachineBasicBlock.h"
#include "llvm/CodeGen/MachineFrameInfo.h"
#include "llvm/CodeGen/MachineFunction.h"
#include "llvm/CodeGen/MachineInstrBuilder.h"
#include "llvm/CodeGen/MachineJumpTableInfo.h"
#include "llvm/CodeGen/MachineModuleInfo.h"
#include "llvm/CodeGen/MachineRegisterInfo.h"
#include "llvm/CodeGen/SelectionDAG.h"
#include "llvm/IR/CallingConv.h"
#include "llvm/IR/Constants.h"
#include "llvm/IR/Function.h"
#include "llvm/IR/GlobalValue.h"
#include "llvm/IR/IRBuilder.h"
#include "llvm/IR/Instruction.h"
#include "llvm/IR/Instructions.h"
#include "llvm/IR/IntrinsicInst.h"
#include "llvm/IR/Intrinsics.h"
#include "llvm/IR/Type.h"
#include "llvm/MC/MCSectionMachO.h"
#include "llvm/Support/CommandLine.h"
#include "llvm/Support/Debug.h"
#include "llvm/Support/ErrorHandling.h"
#include "llvm/Support/MathExtras.h"
#include "llvm/Support/raw_ostream.h"
#include "llvm/Target/TargetOptions.h"
#include <utility>
using namespace llvm;

#define DEBUG_TYPE "arm-isel"

STATISTIC(NumTailCalls, "Number of tail calls");
STATISTIC(NumMovwMovt, "Number of GAs materialized with movw + movt");
STATISTIC(NumLoopByVals, "Number of loops generated for byval arguments");

static cl::opt<bool>
ARMInterworking("arm-interworking", cl::Hidden,
  cl::desc("Enable / disable ARM interworking (for debugging only)"),
  cl::init(true));

namespace {
  class ARMCCState : public CCState {
  public:
    ARMCCState(CallingConv::ID CC, bool isVarArg, MachineFunction &MF,
               SmallVectorImpl<CCValAssign> &locs, LLVMContext &C,
               ParmContext PC)
        : CCState(CC, isVarArg, MF, locs, C) {
      assert(((PC == Call) || (PC == Prologue)) &&
             "ARMCCState users must specify whether their context is call"
             "or prologue generation.");
      CallOrPrologue = PC;
    }
  };
}

// The APCS parameter registers.
static const MCPhysReg GPRArgRegs[] = {
  ARM::R0, ARM::R1, ARM::R2, ARM::R3
};

void ARMTargetLowering::addTypeForNEON(MVT VT, MVT PromotedLdStVT,
                                       MVT PromotedBitwiseVT) {
  if (VT != PromotedLdStVT) {
    setOperationAction(ISD::LOAD, VT, Promote);
    AddPromotedToType (ISD::LOAD, VT, PromotedLdStVT);

    setOperationAction(ISD::STORE, VT, Promote);
    AddPromotedToType (ISD::STORE, VT, PromotedLdStVT);
  }

  MVT ElemTy = VT.getVectorElementType();
  if (ElemTy != MVT::i64 && ElemTy != MVT::f64)
    setOperationAction(ISD::SETCC, VT, Custom);
  setOperationAction(ISD::INSERT_VECTOR_ELT, VT, Custom);
  setOperationAction(ISD::EXTRACT_VECTOR_ELT, VT, Custom);
  if (ElemTy == MVT::i32) {
    setOperationAction(ISD::SINT_TO_FP, VT, Custom);
    setOperationAction(ISD::UINT_TO_FP, VT, Custom);
    setOperationAction(ISD::FP_TO_SINT, VT, Custom);
    setOperationAction(ISD::FP_TO_UINT, VT, Custom);
  } else {
    setOperationAction(ISD::SINT_TO_FP, VT, Expand);
    setOperationAction(ISD::UINT_TO_FP, VT, Expand);
    setOperationAction(ISD::FP_TO_SINT, VT, Expand);
    setOperationAction(ISD::FP_TO_UINT, VT, Expand);
  }
  setOperationAction(ISD::BUILD_VECTOR,      VT, Custom);
  setOperationAction(ISD::VECTOR_SHUFFLE,    VT, Custom);
  setOperationAction(ISD::CONCAT_VECTORS,    VT, Legal);
  setOperationAction(ISD::EXTRACT_SUBVECTOR, VT, Legal);
  setOperationAction(ISD::SELECT,            VT, Expand);
  setOperationAction(ISD::SELECT_CC,         VT, Expand);
  setOperationAction(ISD::VSELECT,           VT, Expand);
  setOperationAction(ISD::SIGN_EXTEND_INREG, VT, Expand);
  if (VT.isInteger()) {
    setOperationAction(ISD::SHL, VT, Custom);
    setOperationAction(ISD::SRA, VT, Custom);
    setOperationAction(ISD::SRL, VT, Custom);
  }

  // Promote all bit-wise operations.
  if (VT.isInteger() && VT != PromotedBitwiseVT) {
    setOperationAction(ISD::AND, VT, Promote);
    AddPromotedToType (ISD::AND, VT, PromotedBitwiseVT);
    setOperationAction(ISD::OR,  VT, Promote);
    AddPromotedToType (ISD::OR,  VT, PromotedBitwiseVT);
    setOperationAction(ISD::XOR, VT, Promote);
    AddPromotedToType (ISD::XOR, VT, PromotedBitwiseVT);
  }

  // Neon does not support vector divide/remainder operations.
  setOperationAction(ISD::SDIV, VT, Expand);
  setOperationAction(ISD::UDIV, VT, Expand);
  setOperationAction(ISD::FDIV, VT, Expand);
  setOperationAction(ISD::SREM, VT, Expand);
  setOperationAction(ISD::UREM, VT, Expand);
  setOperationAction(ISD::FREM, VT, Expand);

  if (VT.isInteger()) {
    setOperationAction(ISD::SABSDIFF, VT, Legal);
    setOperationAction(ISD::UABSDIFF, VT, Legal);
  }
  if (!VT.isFloatingPoint() &&
      VT != MVT::v2i64 && VT != MVT::v1i64)
    for (unsigned Opcode : {ISD::SMIN, ISD::SMAX, ISD::UMIN, ISD::UMAX})
      setOperationAction(Opcode, VT, Legal);

}

void ARMTargetLowering::addDRTypeForNEON(MVT VT) {
  addRegisterClass(VT, &ARM::DPRRegClass);
  addTypeForNEON(VT, MVT::f64, MVT::v2i32);
}

void ARMTargetLowering::addQRTypeForNEON(MVT VT) {
  addRegisterClass(VT, &ARM::DPairRegClass);
  addTypeForNEON(VT, MVT::v2f64, MVT::v4i32);
}

ARMTargetLowering::ARMTargetLowering(const TargetMachine &TM,
                                     const ARMSubtarget &STI)
    : TargetLowering(TM), Subtarget(&STI) {
  RegInfo = Subtarget->getRegisterInfo();
  Itins = Subtarget->getInstrItineraryData();

  setBooleanVectorContents(ZeroOrNegativeOneBooleanContent);

  if (Subtarget->isTargetMachO()) {
    // Uses VFP for Thumb libfuncs if available.
    if (Subtarget->isThumb() && Subtarget->hasVFP2() &&
        Subtarget->hasARMOps() && !Subtarget->useSoftFloat()) {
      static const struct {
        const RTLIB::Libcall Op;
        const char * const Name;
        const ISD::CondCode Cond;
      } LibraryCalls[] = {
        // Single-precision floating-point arithmetic.
        { RTLIB::ADD_F32, "__addsf3vfp", ISD::SETCC_INVALID },
        { RTLIB::SUB_F32, "__subsf3vfp", ISD::SETCC_INVALID },
        { RTLIB::MUL_F32, "__mulsf3vfp", ISD::SETCC_INVALID },
        { RTLIB::DIV_F32, "__divsf3vfp", ISD::SETCC_INVALID },

        // Double-precision floating-point arithmetic.
        { RTLIB::ADD_F64, "__adddf3vfp", ISD::SETCC_INVALID },
        { RTLIB::SUB_F64, "__subdf3vfp", ISD::SETCC_INVALID },
        { RTLIB::MUL_F64, "__muldf3vfp", ISD::SETCC_INVALID },
        { RTLIB::DIV_F64, "__divdf3vfp", ISD::SETCC_INVALID },

        // Single-precision comparisons.
        { RTLIB::OEQ_F32, "__eqsf2vfp",    ISD::SETNE },
        { RTLIB::UNE_F32, "__nesf2vfp",    ISD::SETNE },
        { RTLIB::OLT_F32, "__ltsf2vfp",    ISD::SETNE },
        { RTLIB::OLE_F32, "__lesf2vfp",    ISD::SETNE },
        { RTLIB::OGE_F32, "__gesf2vfp",    ISD::SETNE },
        { RTLIB::OGT_F32, "__gtsf2vfp",    ISD::SETNE },
        { RTLIB::UO_F32,  "__unordsf2vfp", ISD::SETNE },
        { RTLIB::O_F32,   "__unordsf2vfp", ISD::SETEQ },

        // Double-precision comparisons.
        { RTLIB::OEQ_F64, "__eqdf2vfp",    ISD::SETNE },
        { RTLIB::UNE_F64, "__nedf2vfp",    ISD::SETNE },
        { RTLIB::OLT_F64, "__ltdf2vfp",    ISD::SETNE },
        { RTLIB::OLE_F64, "__ledf2vfp",    ISD::SETNE },
        { RTLIB::OGE_F64, "__gedf2vfp",    ISD::SETNE },
        { RTLIB::OGT_F64, "__gtdf2vfp",    ISD::SETNE },
        { RTLIB::UO_F64,  "__unorddf2vfp", ISD::SETNE },
        { RTLIB::O_F64,   "__unorddf2vfp", ISD::SETEQ },

        // Floating-point to integer conversions.
        // i64 conversions are done via library routines even when generating VFP
        // instructions, so use the same ones.
        { RTLIB::FPTOSINT_F64_I32, "__fixdfsivfp",    ISD::SETCC_INVALID },
        { RTLIB::FPTOUINT_F64_I32, "__fixunsdfsivfp", ISD::SETCC_INVALID },
        { RTLIB::FPTOSINT_F32_I32, "__fixsfsivfp",    ISD::SETCC_INVALID },
        { RTLIB::FPTOUINT_F32_I32, "__fixunssfsivfp", ISD::SETCC_INVALID },

        // Conversions between floating types.
        { RTLIB::FPROUND_F64_F32, "__truncdfsf2vfp",  ISD::SETCC_INVALID },
        { RTLIB::FPEXT_F32_F64,   "__extendsfdf2vfp", ISD::SETCC_INVALID },

        // Integer to floating-point conversions.
        // i64 conversions are done via library routines even when generating VFP
        // instructions, so use the same ones.
        // FIXME: There appears to be some naming inconsistency in ARM libgcc:
        // e.g., __floatunsidf vs. __floatunssidfvfp.
        { RTLIB::SINTTOFP_I32_F64, "__floatsidfvfp",    ISD::SETCC_INVALID },
        { RTLIB::UINTTOFP_I32_F64, "__floatunssidfvfp", ISD::SETCC_INVALID },
        { RTLIB::SINTTOFP_I32_F32, "__floatsisfvfp",    ISD::SETCC_INVALID },
        { RTLIB::UINTTOFP_I32_F32, "__floatunssisfvfp", ISD::SETCC_INVALID },
      };

      for (const auto &LC : LibraryCalls) {
        setLibcallName(LC.Op, LC.Name);
        if (LC.Cond != ISD::SETCC_INVALID)
          setCmpLibcallCC(LC.Op, LC.Cond);
      }
    }
  }

  // These libcalls are not available in 32-bit.
  setLibcallName(RTLIB::SHL_I128, nullptr);
  setLibcallName(RTLIB::SRL_I128, nullptr);
  setLibcallName(RTLIB::SRA_I128, nullptr);

  if (Subtarget->isAAPCS_ABI() && !Subtarget->isTargetMachO() &&
      !Subtarget->isTargetWindows()) {
    static const struct {
      const RTLIB::Libcall Op;
      const char * const Name;
      const CallingConv::ID CC;
      const ISD::CondCode Cond;
    } LibraryCalls[] = {
      // Double-precision floating-point arithmetic helper functions
      // RTABI chapter 4.1.2, Table 2
      { RTLIB::ADD_F64, "__aeabi_dadd", CallingConv::ARM_AAPCS, ISD::SETCC_INVALID },
      { RTLIB::DIV_F64, "__aeabi_ddiv", CallingConv::ARM_AAPCS, ISD::SETCC_INVALID },
      { RTLIB::MUL_F64, "__aeabi_dmul", CallingConv::ARM_AAPCS, ISD::SETCC_INVALID },
      { RTLIB::SUB_F64, "__aeabi_dsub", CallingConv::ARM_AAPCS, ISD::SETCC_INVALID },

      // Double-precision floating-point comparison helper functions
      // RTABI chapter 4.1.2, Table 3
      { RTLIB::OEQ_F64, "__aeabi_dcmpeq", CallingConv::ARM_AAPCS, ISD::SETNE },
      { RTLIB::UNE_F64, "__aeabi_dcmpeq", CallingConv::ARM_AAPCS, ISD::SETEQ },
      { RTLIB::OLT_F64, "__aeabi_dcmplt", CallingConv::ARM_AAPCS, ISD::SETNE },
      { RTLIB::OLE_F64, "__aeabi_dcmple", CallingConv::ARM_AAPCS, ISD::SETNE },
      { RTLIB::OGE_F64, "__aeabi_dcmpge", CallingConv::ARM_AAPCS, ISD::SETNE },
      { RTLIB::OGT_F64, "__aeabi_dcmpgt", CallingConv::ARM_AAPCS, ISD::SETNE },
      { RTLIB::UO_F64,  "__aeabi_dcmpun", CallingConv::ARM_AAPCS, ISD::SETNE },
      { RTLIB::O_F64,   "__aeabi_dcmpun", CallingConv::ARM_AAPCS, ISD::SETEQ },

      // Single-precision floating-point arithmetic helper functions
      // RTABI chapter 4.1.2, Table 4
      { RTLIB::ADD_F32, "__aeabi_fadd", CallingConv::ARM_AAPCS, ISD::SETCC_INVALID },
      { RTLIB::DIV_F32, "__aeabi_fdiv", CallingConv::ARM_AAPCS, ISD::SETCC_INVALID },
      { RTLIB::MUL_F32, "__aeabi_fmul", CallingConv::ARM_AAPCS, ISD::SETCC_INVALID },
      { RTLIB::SUB_F32, "__aeabi_fsub", CallingConv::ARM_AAPCS, ISD::SETCC_INVALID },

      // Single-precision floating-point comparison helper functions
      // RTABI chapter 4.1.2, Table 5
      { RTLIB::OEQ_F32, "__aeabi_fcmpeq", CallingConv::ARM_AAPCS, ISD::SETNE },
      { RTLIB::UNE_F32, "__aeabi_fcmpeq", CallingConv::ARM_AAPCS, ISD::SETEQ },
      { RTLIB::OLT_F32, "__aeabi_fcmplt", CallingConv::ARM_AAPCS, ISD::SETNE },
      { RTLIB::OLE_F32, "__aeabi_fcmple", CallingConv::ARM_AAPCS, ISD::SETNE },
      { RTLIB::OGE_F32, "__aeabi_fcmpge", CallingConv::ARM_AAPCS, ISD::SETNE },
      { RTLIB::OGT_F32, "__aeabi_fcmpgt", CallingConv::ARM_AAPCS, ISD::SETNE },
      { RTLIB::UO_F32,  "__aeabi_fcmpun", CallingConv::ARM_AAPCS, ISD::SETNE },
      { RTLIB::O_F32,   "__aeabi_fcmpun", CallingConv::ARM_AAPCS, ISD::SETEQ },

      // Floating-point to integer conversions.
      // RTABI chapter 4.1.2, Table 6
      { RTLIB::FPTOSINT_F64_I32, "__aeabi_d2iz",  CallingConv::ARM_AAPCS, ISD::SETCC_INVALID },
      { RTLIB::FPTOUINT_F64_I32, "__aeabi_d2uiz", CallingConv::ARM_AAPCS, ISD::SETCC_INVALID },
      { RTLIB::FPTOSINT_F64_I64, "__aeabi_d2lz",  CallingConv::ARM_AAPCS, ISD::SETCC_INVALID },
      { RTLIB::FPTOUINT_F64_I64, "__aeabi_d2ulz", CallingConv::ARM_AAPCS, ISD::SETCC_INVALID },
      { RTLIB::FPTOSINT_F32_I32, "__aeabi_f2iz",  CallingConv::ARM_AAPCS, ISD::SETCC_INVALID },
      { RTLIB::FPTOUINT_F32_I32, "__aeabi_f2uiz", CallingConv::ARM_AAPCS, ISD::SETCC_INVALID },
      { RTLIB::FPTOSINT_F32_I64, "__aeabi_f2lz",  CallingConv::ARM_AAPCS, ISD::SETCC_INVALID },
      { RTLIB::FPTOUINT_F32_I64, "__aeabi_f2ulz", CallingConv::ARM_AAPCS, ISD::SETCC_INVALID },

      // Conversions between floating types.
      // RTABI chapter 4.1.2, Table 7
      { RTLIB::FPROUND_F64_F32, "__aeabi_d2f", CallingConv::ARM_AAPCS, ISD::SETCC_INVALID },
      { RTLIB::FPROUND_F64_F16, "__aeabi_d2h", CallingConv::ARM_AAPCS, ISD::SETCC_INVALID },
      { RTLIB::FPEXT_F32_F64,   "__aeabi_f2d", CallingConv::ARM_AAPCS, ISD::SETCC_INVALID },

      // Integer to floating-point conversions.
      // RTABI chapter 4.1.2, Table 8
      { RTLIB::SINTTOFP_I32_F64, "__aeabi_i2d",  CallingConv::ARM_AAPCS, ISD::SETCC_INVALID },
      { RTLIB::UINTTOFP_I32_F64, "__aeabi_ui2d", CallingConv::ARM_AAPCS, ISD::SETCC_INVALID },
      { RTLIB::SINTTOFP_I64_F64, "__aeabi_l2d",  CallingConv::ARM_AAPCS, ISD::SETCC_INVALID },
      { RTLIB::UINTTOFP_I64_F64, "__aeabi_ul2d", CallingConv::ARM_AAPCS, ISD::SETCC_INVALID },
      { RTLIB::SINTTOFP_I32_F32, "__aeabi_i2f",  CallingConv::ARM_AAPCS, ISD::SETCC_INVALID },
      { RTLIB::UINTTOFP_I32_F32, "__aeabi_ui2f", CallingConv::ARM_AAPCS, ISD::SETCC_INVALID },
      { RTLIB::SINTTOFP_I64_F32, "__aeabi_l2f",  CallingConv::ARM_AAPCS, ISD::SETCC_INVALID },
      { RTLIB::UINTTOFP_I64_F32, "__aeabi_ul2f", CallingConv::ARM_AAPCS, ISD::SETCC_INVALID },

      // Long long helper functions
      // RTABI chapter 4.2, Table 9
      { RTLIB::MUL_I64, "__aeabi_lmul", CallingConv::ARM_AAPCS, ISD::SETCC_INVALID },
      { RTLIB::SHL_I64, "__aeabi_llsl", CallingConv::ARM_AAPCS, ISD::SETCC_INVALID },
      { RTLIB::SRL_I64, "__aeabi_llsr", CallingConv::ARM_AAPCS, ISD::SETCC_INVALID },
      { RTLIB::SRA_I64, "__aeabi_lasr", CallingConv::ARM_AAPCS, ISD::SETCC_INVALID },

      // Integer division functions
      // RTABI chapter 4.3.1
      { RTLIB::SDIV_I8,  "__aeabi_idiv",     CallingConv::ARM_AAPCS, ISD::SETCC_INVALID },
      { RTLIB::SDIV_I16, "__aeabi_idiv",     CallingConv::ARM_AAPCS, ISD::SETCC_INVALID },
      { RTLIB::SDIV_I32, "__aeabi_idiv",     CallingConv::ARM_AAPCS, ISD::SETCC_INVALID },
      { RTLIB::SDIV_I64, "__aeabi_ldivmod",  CallingConv::ARM_AAPCS, ISD::SETCC_INVALID },
      { RTLIB::UDIV_I8,  "__aeabi_uidiv",    CallingConv::ARM_AAPCS, ISD::SETCC_INVALID },
      { RTLIB::UDIV_I16, "__aeabi_uidiv",    CallingConv::ARM_AAPCS, ISD::SETCC_INVALID },
      { RTLIB::UDIV_I32, "__aeabi_uidiv",    CallingConv::ARM_AAPCS, ISD::SETCC_INVALID },
      { RTLIB::UDIV_I64, "__aeabi_uldivmod", CallingConv::ARM_AAPCS, ISD::SETCC_INVALID },

      // Memory operations
      // RTABI chapter 4.3.4
      { RTLIB::MEMCPY,  "__aeabi_memcpy",  CallingConv::ARM_AAPCS, ISD::SETCC_INVALID },
      { RTLIB::MEMMOVE, "__aeabi_memmove", CallingConv::ARM_AAPCS, ISD::SETCC_INVALID },
      { RTLIB::MEMSET,  "__aeabi_memset",  CallingConv::ARM_AAPCS, ISD::SETCC_INVALID },
    };

    for (const auto &LC : LibraryCalls) {
      setLibcallName(LC.Op, LC.Name);
      setLibcallCallingConv(LC.Op, LC.CC);
      if (LC.Cond != ISD::SETCC_INVALID)
        setCmpLibcallCC(LC.Op, LC.Cond);
    }
  }

  if (Subtarget->isTargetWindows()) {
    static const struct {
      const RTLIB::Libcall Op;
      const char * const Name;
      const CallingConv::ID CC;
    } LibraryCalls[] = {
      { RTLIB::FPTOSINT_F32_I64, "__stoi64", CallingConv::ARM_AAPCS_VFP },
      { RTLIB::FPTOSINT_F64_I64, "__dtoi64", CallingConv::ARM_AAPCS_VFP },
      { RTLIB::FPTOUINT_F32_I64, "__stou64", CallingConv::ARM_AAPCS_VFP },
      { RTLIB::FPTOUINT_F64_I64, "__dtou64", CallingConv::ARM_AAPCS_VFP },
      { RTLIB::SINTTOFP_I64_F32, "__i64tos", CallingConv::ARM_AAPCS_VFP },
      { RTLIB::SINTTOFP_I64_F64, "__i64tod", CallingConv::ARM_AAPCS_VFP },
      { RTLIB::UINTTOFP_I64_F32, "__u64tos", CallingConv::ARM_AAPCS_VFP },
      { RTLIB::UINTTOFP_I64_F64, "__u64tod", CallingConv::ARM_AAPCS_VFP },

      { RTLIB::SDIV_I32, "__rt_sdiv",   CallingConv::ARM_AAPCS_VFP },
      { RTLIB::UDIV_I32, "__rt_udiv",   CallingConv::ARM_AAPCS_VFP },
      { RTLIB::SDIV_I64, "__rt_sdiv64", CallingConv::ARM_AAPCS_VFP },
      { RTLIB::UDIV_I64, "__rt_udiv64", CallingConv::ARM_AAPCS_VFP },
    };

    for (const auto &LC : LibraryCalls) {
      setLibcallName(LC.Op, LC.Name);
      setLibcallCallingConv(LC.Op, LC.CC);
    }
  }

  // Use divmod compiler-rt calls for iOS 5.0 and later.
  if (Subtarget->getTargetTriple().isiOS() &&
      !Subtarget->getTargetTriple().isOSVersionLT(5, 0)) {
    setLibcallName(RTLIB::SDIVREM_I32, "__divmodsi4");
    setLibcallName(RTLIB::UDIVREM_I32, "__udivmodsi4");
  }

  // The half <-> float conversion functions are always soft-float, but are
  // needed for some targets which use a hard-float calling convention by
  // default.
  if (Subtarget->isAAPCS_ABI()) {
    setLibcallCallingConv(RTLIB::FPROUND_F32_F16, CallingConv::ARM_AAPCS);
    setLibcallCallingConv(RTLIB::FPROUND_F64_F16, CallingConv::ARM_AAPCS);
    setLibcallCallingConv(RTLIB::FPEXT_F16_F32, CallingConv::ARM_AAPCS);
  } else {
    setLibcallCallingConv(RTLIB::FPROUND_F32_F16, CallingConv::ARM_APCS);
    setLibcallCallingConv(RTLIB::FPROUND_F64_F16, CallingConv::ARM_APCS);
    setLibcallCallingConv(RTLIB::FPEXT_F16_F32, CallingConv::ARM_APCS);
  }

  if (Subtarget->isThumb1Only())
    addRegisterClass(MVT::i32, &ARM::tGPRRegClass);
  else
    addRegisterClass(MVT::i32, &ARM::GPRRegClass);
  if (!Subtarget->useSoftFloat() && Subtarget->hasVFP2() &&
      !Subtarget->isThumb1Only()) {
    addRegisterClass(MVT::f32, &ARM::SPRRegClass);
    addRegisterClass(MVT::f64, &ARM::DPRRegClass);
  }

  for (MVT VT : MVT::vector_valuetypes()) {
    for (MVT InnerVT : MVT::vector_valuetypes()) {
      setTruncStoreAction(VT, InnerVT, Expand);
      setLoadExtAction(ISD::SEXTLOAD, VT, InnerVT, Expand);
      setLoadExtAction(ISD::ZEXTLOAD, VT, InnerVT, Expand);
      setLoadExtAction(ISD::EXTLOAD, VT, InnerVT, Expand);
    }

    setOperationAction(ISD::MULHS, VT, Expand);
    setOperationAction(ISD::SMUL_LOHI, VT, Expand);
    setOperationAction(ISD::MULHU, VT, Expand);
    setOperationAction(ISD::UMUL_LOHI, VT, Expand);

    setOperationAction(ISD::BSWAP, VT, Expand);
  }

  setOperationAction(ISD::ConstantFP, MVT::f32, Custom);
  setOperationAction(ISD::ConstantFP, MVT::f64, Custom);

  setOperationAction(ISD::READ_REGISTER, MVT::i64, Custom);
  setOperationAction(ISD::WRITE_REGISTER, MVT::i64, Custom);

  if (Subtarget->hasNEON()) {
    addDRTypeForNEON(MVT::v2f32);
    addDRTypeForNEON(MVT::v8i8);
    addDRTypeForNEON(MVT::v4i16);
    addDRTypeForNEON(MVT::v2i32);
    addDRTypeForNEON(MVT::v1i64);

    addQRTypeForNEON(MVT::v4f32);
    addQRTypeForNEON(MVT::v2f64);
    addQRTypeForNEON(MVT::v16i8);
    addQRTypeForNEON(MVT::v8i16);
    addQRTypeForNEON(MVT::v4i32);
    addQRTypeForNEON(MVT::v2i64);

    // v2f64 is legal so that QR subregs can be extracted as f64 elements, but
    // neither Neon nor VFP support any arithmetic operations on it.
    // The same with v4f32. But keep in mind that vadd, vsub, vmul are natively
    // supported for v4f32.
    setOperationAction(ISD::FADD, MVT::v2f64, Expand);
    setOperationAction(ISD::FSUB, MVT::v2f64, Expand);
    setOperationAction(ISD::FMUL, MVT::v2f64, Expand);
    // FIXME: Code duplication: FDIV and FREM are expanded always, see
    // ARMTargetLowering::addTypeForNEON method for details.
    setOperationAction(ISD::FDIV, MVT::v2f64, Expand);
    setOperationAction(ISD::FREM, MVT::v2f64, Expand);
    // FIXME: Create unittest.
    // In another words, find a way when "copysign" appears in DAG with vector
    // operands.
    setOperationAction(ISD::FCOPYSIGN, MVT::v2f64, Expand);
    // FIXME: Code duplication: SETCC has custom operation action, see
    // ARMTargetLowering::addTypeForNEON method for details.
    setOperationAction(ISD::SETCC, MVT::v2f64, Expand);
    // FIXME: Create unittest for FNEG and for FABS.
    setOperationAction(ISD::FNEG, MVT::v2f64, Expand);
    setOperationAction(ISD::FABS, MVT::v2f64, Expand);
    setOperationAction(ISD::FSQRT, MVT::v2f64, Expand);
    setOperationAction(ISD::FSIN, MVT::v2f64, Expand);
    setOperationAction(ISD::FCOS, MVT::v2f64, Expand);
    setOperationAction(ISD::FPOWI, MVT::v2f64, Expand);
    setOperationAction(ISD::FPOW, MVT::v2f64, Expand);
    setOperationAction(ISD::FLOG, MVT::v2f64, Expand);
    setOperationAction(ISD::FLOG2, MVT::v2f64, Expand);
    setOperationAction(ISD::FLOG10, MVT::v2f64, Expand);
    setOperationAction(ISD::FEXP, MVT::v2f64, Expand);
    setOperationAction(ISD::FEXP2, MVT::v2f64, Expand);
    // FIXME: Create unittest for FCEIL, FTRUNC, FRINT, FNEARBYINT, FFLOOR.
    setOperationAction(ISD::FCEIL, MVT::v2f64, Expand);
    setOperationAction(ISD::FTRUNC, MVT::v2f64, Expand);
    setOperationAction(ISD::FRINT, MVT::v2f64, Expand);
    setOperationAction(ISD::FNEARBYINT, MVT::v2f64, Expand);
    setOperationAction(ISD::FFLOOR, MVT::v2f64, Expand);
    setOperationAction(ISD::FMA, MVT::v2f64, Expand);

    setOperationAction(ISD::FSQRT, MVT::v4f32, Expand);
    setOperationAction(ISD::FSIN, MVT::v4f32, Expand);
    setOperationAction(ISD::FCOS, MVT::v4f32, Expand);
    setOperationAction(ISD::FPOWI, MVT::v4f32, Expand);
    setOperationAction(ISD::FPOW, MVT::v4f32, Expand);
    setOperationAction(ISD::FLOG, MVT::v4f32, Expand);
    setOperationAction(ISD::FLOG2, MVT::v4f32, Expand);
    setOperationAction(ISD::FLOG10, MVT::v4f32, Expand);
    setOperationAction(ISD::FEXP, MVT::v4f32, Expand);
    setOperationAction(ISD::FEXP2, MVT::v4f32, Expand);
    setOperationAction(ISD::FCEIL, MVT::v4f32, Expand);
    setOperationAction(ISD::FTRUNC, MVT::v4f32, Expand);
    setOperationAction(ISD::FRINT, MVT::v4f32, Expand);
    setOperationAction(ISD::FNEARBYINT, MVT::v4f32, Expand);
    setOperationAction(ISD::FFLOOR, MVT::v4f32, Expand);

    // Mark v2f32 intrinsics.
    setOperationAction(ISD::FSQRT, MVT::v2f32, Expand);
    setOperationAction(ISD::FSIN, MVT::v2f32, Expand);
    setOperationAction(ISD::FCOS, MVT::v2f32, Expand);
    setOperationAction(ISD::FPOWI, MVT::v2f32, Expand);
    setOperationAction(ISD::FPOW, MVT::v2f32, Expand);
    setOperationAction(ISD::FLOG, MVT::v2f32, Expand);
    setOperationAction(ISD::FLOG2, MVT::v2f32, Expand);
    setOperationAction(ISD::FLOG10, MVT::v2f32, Expand);
    setOperationAction(ISD::FEXP, MVT::v2f32, Expand);
    setOperationAction(ISD::FEXP2, MVT::v2f32, Expand);
    setOperationAction(ISD::FCEIL, MVT::v2f32, Expand);
    setOperationAction(ISD::FTRUNC, MVT::v2f32, Expand);
    setOperationAction(ISD::FRINT, MVT::v2f32, Expand);
    setOperationAction(ISD::FNEARBYINT, MVT::v2f32, Expand);
    setOperationAction(ISD::FFLOOR, MVT::v2f32, Expand);

    // Neon does not support some operations on v1i64 and v2i64 types.
    setOperationAction(ISD::MUL, MVT::v1i64, Expand);
    // Custom handling for some quad-vector types to detect VMULL.
    setOperationAction(ISD::MUL, MVT::v8i16, Custom);
    setOperationAction(ISD::MUL, MVT::v4i32, Custom);
    setOperationAction(ISD::MUL, MVT::v2i64, Custom);
    // Custom handling for some vector types to avoid expensive expansions
    setOperationAction(ISD::SDIV, MVT::v4i16, Custom);
    setOperationAction(ISD::SDIV, MVT::v8i8, Custom);
    setOperationAction(ISD::UDIV, MVT::v4i16, Custom);
    setOperationAction(ISD::UDIV, MVT::v8i8, Custom);
    setOperationAction(ISD::SETCC, MVT::v1i64, Expand);
    setOperationAction(ISD::SETCC, MVT::v2i64, Expand);
    // Neon does not have single instruction SINT_TO_FP and UINT_TO_FP with
    // a destination type that is wider than the source, and nor does
    // it have a FP_TO_[SU]INT instruction with a narrower destination than
    // source.
    setOperationAction(ISD::SINT_TO_FP, MVT::v4i16, Custom);
    setOperationAction(ISD::UINT_TO_FP, MVT::v4i16, Custom);
    setOperationAction(ISD::FP_TO_UINT, MVT::v4i16, Custom);
    setOperationAction(ISD::FP_TO_SINT, MVT::v4i16, Custom);

    setOperationAction(ISD::FP_ROUND,   MVT::v2f32, Expand);
    setOperationAction(ISD::FP_EXTEND,  MVT::v2f64, Expand);

    // NEON does not have single instruction CTPOP for vectors with element
    // types wider than 8-bits.  However, custom lowering can leverage the
    // v8i8/v16i8 vcnt instruction.
    setOperationAction(ISD::CTPOP,      MVT::v2i32, Custom);
    setOperationAction(ISD::CTPOP,      MVT::v4i32, Custom);
    setOperationAction(ISD::CTPOP,      MVT::v4i16, Custom);
    setOperationAction(ISD::CTPOP,      MVT::v8i16, Custom);

    // NEON does not have single instruction CTTZ for vectors.
    setOperationAction(ISD::CTTZ, MVT::v8i8, Custom);
    setOperationAction(ISD::CTTZ, MVT::v4i16, Custom);
    setOperationAction(ISD::CTTZ, MVT::v2i32, Custom);
    setOperationAction(ISD::CTTZ, MVT::v1i64, Custom);

    setOperationAction(ISD::CTTZ, MVT::v16i8, Custom);
    setOperationAction(ISD::CTTZ, MVT::v8i16, Custom);
    setOperationAction(ISD::CTTZ, MVT::v4i32, Custom);
    setOperationAction(ISD::CTTZ, MVT::v2i64, Custom);

    setOperationAction(ISD::CTTZ_ZERO_UNDEF, MVT::v8i8, Custom);
    setOperationAction(ISD::CTTZ_ZERO_UNDEF, MVT::v4i16, Custom);
    setOperationAction(ISD::CTTZ_ZERO_UNDEF, MVT::v2i32, Custom);
    setOperationAction(ISD::CTTZ_ZERO_UNDEF, MVT::v1i64, Custom);

    setOperationAction(ISD::CTTZ_ZERO_UNDEF, MVT::v16i8, Custom);
    setOperationAction(ISD::CTTZ_ZERO_UNDEF, MVT::v8i16, Custom);
    setOperationAction(ISD::CTTZ_ZERO_UNDEF, MVT::v4i32, Custom);
    setOperationAction(ISD::CTTZ_ZERO_UNDEF, MVT::v2i64, Custom);

    // NEON only has FMA instructions as of VFP4.
    if (!Subtarget->hasVFP4()) {
      setOperationAction(ISD::FMA, MVT::v2f32, Expand);
      setOperationAction(ISD::FMA, MVT::v4f32, Expand);
    }

    setTargetDAGCombine(ISD::INTRINSIC_VOID);
    setTargetDAGCombine(ISD::INTRINSIC_W_CHAIN);
    setTargetDAGCombine(ISD::INTRINSIC_WO_CHAIN);
    setTargetDAGCombine(ISD::SHL);
    setTargetDAGCombine(ISD::SRL);
    setTargetDAGCombine(ISD::SRA);
    setTargetDAGCombine(ISD::SIGN_EXTEND);
    setTargetDAGCombine(ISD::ZERO_EXTEND);
    setTargetDAGCombine(ISD::ANY_EXTEND);
    setTargetDAGCombine(ISD::BUILD_VECTOR);
    setTargetDAGCombine(ISD::VECTOR_SHUFFLE);
    setTargetDAGCombine(ISD::INSERT_VECTOR_ELT);
    setTargetDAGCombine(ISD::STORE);
    setTargetDAGCombine(ISD::FP_TO_SINT);
    setTargetDAGCombine(ISD::FP_TO_UINT);
    setTargetDAGCombine(ISD::FDIV);
    setTargetDAGCombine(ISD::LOAD);

    // It is legal to extload from v4i8 to v4i16 or v4i32.
    for (MVT Ty : {MVT::v8i8, MVT::v4i8, MVT::v2i8, MVT::v4i16, MVT::v2i16,
                   MVT::v2i32}) {
      for (MVT VT : MVT::integer_vector_valuetypes()) {
        setLoadExtAction(ISD::EXTLOAD, VT, Ty, Legal);
        setLoadExtAction(ISD::ZEXTLOAD, VT, Ty, Legal);
        setLoadExtAction(ISD::SEXTLOAD, VT, Ty, Legal);
      }
    }
  }

  // ARM and Thumb2 support UMLAL/SMLAL.
  if (!Subtarget->isThumb1Only())
    setTargetDAGCombine(ISD::ADDC);

  if (Subtarget->isFPOnlySP()) {
    // When targeting a floating-point unit with only single-precision
    // operations, f64 is legal for the few double-precision instructions which
    // are present However, no double-precision operations other than moves,
    // loads and stores are provided by the hardware.
    setOperationAction(ISD::FADD,       MVT::f64, Expand);
    setOperationAction(ISD::FSUB,       MVT::f64, Expand);
    setOperationAction(ISD::FMUL,       MVT::f64, Expand);
    setOperationAction(ISD::FMA,        MVT::f64, Expand);
    setOperationAction(ISD::FDIV,       MVT::f64, Expand);
    setOperationAction(ISD::FREM,       MVT::f64, Expand);
    setOperationAction(ISD::FCOPYSIGN,  MVT::f64, Expand);
    setOperationAction(ISD::FGETSIGN,   MVT::f64, Expand);
    setOperationAction(ISD::FNEG,       MVT::f64, Expand);
    setOperationAction(ISD::FABS,       MVT::f64, Expand);
    setOperationAction(ISD::FSQRT,      MVT::f64, Expand);
    setOperationAction(ISD::FSIN,       MVT::f64, Expand);
    setOperationAction(ISD::FCOS,       MVT::f64, Expand);
    setOperationAction(ISD::FPOWI,      MVT::f64, Expand);
    setOperationAction(ISD::FPOW,       MVT::f64, Expand);
    setOperationAction(ISD::FLOG,       MVT::f64, Expand);
    setOperationAction(ISD::FLOG2,      MVT::f64, Expand);
    setOperationAction(ISD::FLOG10,     MVT::f64, Expand);
    setOperationAction(ISD::FEXP,       MVT::f64, Expand);
    setOperationAction(ISD::FEXP2,      MVT::f64, Expand);
    setOperationAction(ISD::FCEIL,      MVT::f64, Expand);
    setOperationAction(ISD::FTRUNC,     MVT::f64, Expand);
    setOperationAction(ISD::FRINT,      MVT::f64, Expand);
    setOperationAction(ISD::FNEARBYINT, MVT::f64, Expand);
    setOperationAction(ISD::FFLOOR,     MVT::f64, Expand);
    setOperationAction(ISD::SINT_TO_FP, MVT::i32, Custom);
    setOperationAction(ISD::UINT_TO_FP, MVT::i32, Custom);
    setOperationAction(ISD::FP_TO_SINT, MVT::i32, Custom);
    setOperationAction(ISD::FP_TO_UINT, MVT::i32, Custom);
    setOperationAction(ISD::FP_TO_SINT, MVT::f64, Custom);
    setOperationAction(ISD::FP_TO_UINT, MVT::f64, Custom);
    setOperationAction(ISD::FP_ROUND,   MVT::f32, Custom);
    setOperationAction(ISD::FP_EXTEND,  MVT::f64, Custom);
  }

  computeRegisterProperties(Subtarget->getRegisterInfo());

  // ARM does not have floating-point extending loads.
  for (MVT VT : MVT::fp_valuetypes()) {
    setLoadExtAction(ISD::EXTLOAD, VT, MVT::f32, Expand);
    setLoadExtAction(ISD::EXTLOAD, VT, MVT::f16, Expand);
  }

  // ... or truncating stores
  setTruncStoreAction(MVT::f64, MVT::f32, Expand);
  setTruncStoreAction(MVT::f32, MVT::f16, Expand);
  setTruncStoreAction(MVT::f64, MVT::f16, Expand);

  // ARM does not have i1 sign extending load.
  for (MVT VT : MVT::integer_valuetypes())
    setLoadExtAction(ISD::SEXTLOAD, VT, MVT::i1, Promote);

  // ARM supports all 4 flavors of integer indexed load / store.
  if (!Subtarget->isThumb1Only()) {
    for (unsigned im = (unsigned)ISD::PRE_INC;
         im != (unsigned)ISD::LAST_INDEXED_MODE; ++im) {
      setIndexedLoadAction(im,  MVT::i1,  Legal);
      setIndexedLoadAction(im,  MVT::i8,  Legal);
      setIndexedLoadAction(im,  MVT::i16, Legal);
      setIndexedLoadAction(im,  MVT::i32, Legal);
      setIndexedStoreAction(im, MVT::i1,  Legal);
      setIndexedStoreAction(im, MVT::i8,  Legal);
      setIndexedStoreAction(im, MVT::i16, Legal);
      setIndexedStoreAction(im, MVT::i32, Legal);
    }
  }

  setOperationAction(ISD::SADDO, MVT::i32, Custom);
  setOperationAction(ISD::UADDO, MVT::i32, Custom);
  setOperationAction(ISD::SSUBO, MVT::i32, Custom);
  setOperationAction(ISD::USUBO, MVT::i32, Custom);

  // i64 operation support.
  setOperationAction(ISD::MUL,     MVT::i64, Expand);
  setOperationAction(ISD::MULHU,   MVT::i32, Expand);
  if (Subtarget->isThumb1Only()) {
    setOperationAction(ISD::UMUL_LOHI, MVT::i32, Expand);
    setOperationAction(ISD::SMUL_LOHI, MVT::i32, Expand);
  }
  if (Subtarget->isThumb1Only() || !Subtarget->hasV6Ops()
      || (Subtarget->isThumb2() && !Subtarget->hasThumb2DSP()))
    setOperationAction(ISD::MULHS, MVT::i32, Expand);

  setOperationAction(ISD::SHL_PARTS, MVT::i32, Custom);
  setOperationAction(ISD::SRA_PARTS, MVT::i32, Custom);
  setOperationAction(ISD::SRL_PARTS, MVT::i32, Custom);
  setOperationAction(ISD::SRL,       MVT::i64, Custom);
  setOperationAction(ISD::SRA,       MVT::i64, Custom);

  if (!Subtarget->isThumb1Only()) {
    // FIXME: We should do this for Thumb1 as well.
    setOperationAction(ISD::ADDC,    MVT::i32, Custom);
    setOperationAction(ISD::ADDE,    MVT::i32, Custom);
    setOperationAction(ISD::SUBC,    MVT::i32, Custom);
    setOperationAction(ISD::SUBE,    MVT::i32, Custom);
  }

  // ARM does not have ROTL.
  setOperationAction(ISD::ROTL,  MVT::i32, Expand);
  setOperationAction(ISD::CTTZ,  MVT::i32, Custom);
  setOperationAction(ISD::CTPOP, MVT::i32, Expand);
  if (!Subtarget->hasV5TOps() || Subtarget->isThumb1Only())
    setOperationAction(ISD::CTLZ, MVT::i32, Expand);

  // These just redirect to CTTZ and CTLZ on ARM.
  setOperationAction(ISD::CTTZ_ZERO_UNDEF  , MVT::i32  , Expand);
  setOperationAction(ISD::CTLZ_ZERO_UNDEF  , MVT::i32  , Expand);

  setOperationAction(ISD::READCYCLECOUNTER, MVT::i64, Custom);

  // Only ARMv6 has BSWAP.
  if (!Subtarget->hasV6Ops())
    setOperationAction(ISD::BSWAP, MVT::i32, Expand);

  if (!(Subtarget->hasDivide() && Subtarget->isThumb2()) &&
      !(Subtarget->hasDivideInARMMode() && !Subtarget->isThumb())) {
    // These are expanded into libcalls if the cpu doesn't have HW divider.
    setOperationAction(ISD::SDIV,  MVT::i32, Expand);
    setOperationAction(ISD::UDIV,  MVT::i32, Expand);
  }

  // FIXME: Also set divmod for SREM on EABI/androideabi
  setOperationAction(ISD::SREM,  MVT::i32, Expand);
  setOperationAction(ISD::UREM,  MVT::i32, Expand);
  // Register based DivRem for AEABI (RTABI 4.2)
  if (Subtarget->isTargetAEABI() || Subtarget->isTargetAndroid()) {
    setLibcallName(RTLIB::SDIVREM_I8,  "__aeabi_idivmod");
    setLibcallName(RTLIB::SDIVREM_I16, "__aeabi_idivmod");
    setLibcallName(RTLIB::SDIVREM_I32, "__aeabi_idivmod");
    setLibcallName(RTLIB::SDIVREM_I64, "__aeabi_ldivmod");
    setLibcallName(RTLIB::UDIVREM_I8,  "__aeabi_uidivmod");
    setLibcallName(RTLIB::UDIVREM_I16, "__aeabi_uidivmod");
    setLibcallName(RTLIB::UDIVREM_I32, "__aeabi_uidivmod");
    setLibcallName(RTLIB::UDIVREM_I64, "__aeabi_uldivmod");

    setLibcallCallingConv(RTLIB::SDIVREM_I8, CallingConv::ARM_AAPCS);
    setLibcallCallingConv(RTLIB::SDIVREM_I16, CallingConv::ARM_AAPCS);
    setLibcallCallingConv(RTLIB::SDIVREM_I32, CallingConv::ARM_AAPCS);
    setLibcallCallingConv(RTLIB::SDIVREM_I64, CallingConv::ARM_AAPCS);
    setLibcallCallingConv(RTLIB::UDIVREM_I8, CallingConv::ARM_AAPCS);
    setLibcallCallingConv(RTLIB::UDIVREM_I16, CallingConv::ARM_AAPCS);
    setLibcallCallingConv(RTLIB::UDIVREM_I32, CallingConv::ARM_AAPCS);
    setLibcallCallingConv(RTLIB::UDIVREM_I64, CallingConv::ARM_AAPCS);

    setOperationAction(ISD::SDIVREM, MVT::i32, Custom);
    setOperationAction(ISD::UDIVREM, MVT::i32, Custom);
  } else {
    setOperationAction(ISD::SDIVREM, MVT::i32, Expand);
    setOperationAction(ISD::UDIVREM, MVT::i32, Expand);
  }

  setOperationAction(ISD::GlobalAddress, MVT::i32,   Custom);
  setOperationAction(ISD::ConstantPool,  MVT::i32,   Custom);
  setOperationAction(ISD::GLOBAL_OFFSET_TABLE, MVT::i32, Custom);
  setOperationAction(ISD::GlobalTLSAddress, MVT::i32, Custom);
  setOperationAction(ISD::BlockAddress, MVT::i32, Custom);

  setOperationAction(ISD::TRAP, MVT::Other, Legal);

  // Use the default implementation.
  setOperationAction(ISD::VASTART,            MVT::Other, Custom);
  setOperationAction(ISD::VAARG,              MVT::Other, Expand);
  setOperationAction(ISD::VACOPY,             MVT::Other, Expand);
  setOperationAction(ISD::VAEND,              MVT::Other, Expand);
  setOperationAction(ISD::STACKSAVE,          MVT::Other, Expand);
  setOperationAction(ISD::STACKRESTORE,       MVT::Other, Expand);

  if (!Subtarget->isTargetMachO()) {
    // Non-MachO platforms may return values in these registers via the
    // personality function.
    setExceptionPointerRegister(ARM::R0);
    setExceptionSelectorRegister(ARM::R1);
  }

  if (Subtarget->getTargetTriple().isWindowsItaniumEnvironment())
    setOperationAction(ISD::DYNAMIC_STACKALLOC, MVT::i32, Custom);
  else
    setOperationAction(ISD::DYNAMIC_STACKALLOC, MVT::i32, Expand);

  // ARMv6 Thumb1 (except for CPUs that support dmb / dsb) and earlier use
  // the default expansion. If we are targeting a single threaded system,
  // then set them all for expand so we can lower them later into their
  // non-atomic form.
  if (TM.Options.ThreadModel == ThreadModel::Single)
    setOperationAction(ISD::ATOMIC_FENCE,   MVT::Other, Expand);
  else if (Subtarget->hasAnyDataBarrier() && !Subtarget->isThumb1Only()) {
    // ATOMIC_FENCE needs custom lowering; the others should have been expanded
    // to ldrex/strex loops already.
    setOperationAction(ISD::ATOMIC_FENCE,     MVT::Other, Custom);

    // On v8, we have particularly efficient implementations of atomic fences
    // if they can be combined with nearby atomic loads and stores.
    if (!Subtarget->hasV8Ops()) {
      // Automatically insert fences (dmb ish) around ATOMIC_SWAP etc.
      setInsertFencesForAtomic(true);
    }
  } else {
    // If there's anything we can use as a barrier, go through custom lowering
    // for ATOMIC_FENCE.
    setOperationAction(ISD::ATOMIC_FENCE,   MVT::Other,
                       Subtarget->hasAnyDataBarrier() ? Custom : Expand);

    // Set them all for expansion, which will force libcalls.
    setOperationAction(ISD::ATOMIC_CMP_SWAP,  MVT::i32, Expand);
    setOperationAction(ISD::ATOMIC_SWAP,      MVT::i32, Expand);
    setOperationAction(ISD::ATOMIC_LOAD_ADD,  MVT::i32, Expand);
    setOperationAction(ISD::ATOMIC_LOAD_SUB,  MVT::i32, Expand);
    setOperationAction(ISD::ATOMIC_LOAD_AND,  MVT::i32, Expand);
    setOperationAction(ISD::ATOMIC_LOAD_OR,   MVT::i32, Expand);
    setOperationAction(ISD::ATOMIC_LOAD_XOR,  MVT::i32, Expand);
    setOperationAction(ISD::ATOMIC_LOAD_NAND, MVT::i32, Expand);
    setOperationAction(ISD::ATOMIC_LOAD_MIN, MVT::i32, Expand);
    setOperationAction(ISD::ATOMIC_LOAD_MAX, MVT::i32, Expand);
    setOperationAction(ISD::ATOMIC_LOAD_UMIN, MVT::i32, Expand);
    setOperationAction(ISD::ATOMIC_LOAD_UMAX, MVT::i32, Expand);
    // Mark ATOMIC_LOAD and ATOMIC_STORE custom so we can handle the
    // Unordered/Monotonic case.
    setOperationAction(ISD::ATOMIC_LOAD, MVT::i32, Custom);
    setOperationAction(ISD::ATOMIC_STORE, MVT::i32, Custom);
  }

  setOperationAction(ISD::PREFETCH,         MVT::Other, Custom);

  // Requires SXTB/SXTH, available on v6 and up in both ARM and Thumb modes.
  if (!Subtarget->hasV6Ops()) {
    setOperationAction(ISD::SIGN_EXTEND_INREG, MVT::i16, Expand);
    setOperationAction(ISD::SIGN_EXTEND_INREG, MVT::i8,  Expand);
  }
  setOperationAction(ISD::SIGN_EXTEND_INREG, MVT::i1, Expand);

  if (!Subtarget->useSoftFloat() && Subtarget->hasVFP2() &&
      !Subtarget->isThumb1Only()) {
    // Turn f64->i64 into VMOVRRD, i64 -> f64 to VMOVDRR
    // iff target supports vfp2.
    setOperationAction(ISD::BITCAST, MVT::i64, Custom);
    setOperationAction(ISD::FLT_ROUNDS_, MVT::i32, Custom);
  }

  // We want to custom lower some of our intrinsics.
  setOperationAction(ISD::INTRINSIC_WO_CHAIN, MVT::Other, Custom);
  setOperationAction(ISD::EH_SJLJ_SETJMP, MVT::i32, Custom);
  setOperationAction(ISD::EH_SJLJ_LONGJMP, MVT::Other, Custom);
  setOperationAction(ISD::EH_SJLJ_SETUP_DISPATCH, MVT::Other, Custom);
  if (Subtarget->isTargetDarwin())
    setLibcallName(RTLIB::UNWIND_RESUME, "_Unwind_SjLj_Resume");

  setOperationAction(ISD::SETCC,     MVT::i32, Expand);
  setOperationAction(ISD::SETCC,     MVT::f32, Expand);
  setOperationAction(ISD::SETCC,     MVT::f64, Expand);
  setOperationAction(ISD::SELECT,    MVT::i32, Custom);
  setOperationAction(ISD::SELECT,    MVT::f32, Custom);
  setOperationAction(ISD::SELECT,    MVT::f64, Custom);
  setOperationAction(ISD::SELECT_CC, MVT::i32, Custom);
  setOperationAction(ISD::SELECT_CC, MVT::f32, Custom);
  setOperationAction(ISD::SELECT_CC, MVT::f64, Custom);

  setOperationAction(ISD::BRCOND,    MVT::Other, Expand);
  setOperationAction(ISD::BR_CC,     MVT::i32,   Custom);
  setOperationAction(ISD::BR_CC,     MVT::f32,   Custom);
  setOperationAction(ISD::BR_CC,     MVT::f64,   Custom);
  setOperationAction(ISD::BR_JT,     MVT::Other, Custom);

  // We don't support sin/cos/fmod/copysign/pow
  setOperationAction(ISD::FSIN,      MVT::f64, Expand);
  setOperationAction(ISD::FSIN,      MVT::f32, Expand);
  setOperationAction(ISD::FCOS,      MVT::f32, Expand);
  setOperationAction(ISD::FCOS,      MVT::f64, Expand);
  setOperationAction(ISD::FSINCOS,   MVT::f64, Expand);
  setOperationAction(ISD::FSINCOS,   MVT::f32, Expand);
  setOperationAction(ISD::FREM,      MVT::f64, Expand);
  setOperationAction(ISD::FREM,      MVT::f32, Expand);
  if (!Subtarget->useSoftFloat() && Subtarget->hasVFP2() &&
      !Subtarget->isThumb1Only()) {
    setOperationAction(ISD::FCOPYSIGN, MVT::f64, Custom);
    setOperationAction(ISD::FCOPYSIGN, MVT::f32, Custom);
  }
  setOperationAction(ISD::FPOW,      MVT::f64, Expand);
  setOperationAction(ISD::FPOW,      MVT::f32, Expand);

  if (!Subtarget->hasVFP4()) {
    setOperationAction(ISD::FMA, MVT::f64, Expand);
    setOperationAction(ISD::FMA, MVT::f32, Expand);
  }

  // Various VFP goodness
  if (!Subtarget->useSoftFloat() && !Subtarget->isThumb1Only()) {
    // FP-ARMv8 adds f64 <-> f16 conversion. Before that it should be expanded.
    if (!Subtarget->hasFPARMv8() || Subtarget->isFPOnlySP()) {
      setOperationAction(ISD::FP16_TO_FP, MVT::f64, Expand);
      setOperationAction(ISD::FP_TO_FP16, MVT::f64, Expand);
    }

    // fp16 is a special v7 extension that adds f16 <-> f32 conversions.
    if (!Subtarget->hasFP16()) {
      setOperationAction(ISD::FP16_TO_FP, MVT::f32, Expand);
      setOperationAction(ISD::FP_TO_FP16, MVT::f32, Expand);
    }
  }

  // Combine sin / cos into one node or libcall if possible.
  if (Subtarget->hasSinCos()) {
    setLibcallName(RTLIB::SINCOS_F32, "sincosf");
    setLibcallName(RTLIB::SINCOS_F64, "sincos");
    if (Subtarget->getTargetTriple().isiOS()) {
      // For iOS, we don't want to the normal expansion of a libcall to
      // sincos. We want to issue a libcall to __sincos_stret.
      setOperationAction(ISD::FSINCOS, MVT::f64, Custom);
      setOperationAction(ISD::FSINCOS, MVT::f32, Custom);
    }
  }

  // FP-ARMv8 implements a lot of rounding-like FP operations.
  if (Subtarget->hasFPARMv8()) {
    setOperationAction(ISD::FFLOOR, MVT::f32, Legal);
    setOperationAction(ISD::FCEIL, MVT::f32, Legal);
    setOperationAction(ISD::FROUND, MVT::f32, Legal);
    setOperationAction(ISD::FTRUNC, MVT::f32, Legal);
    setOperationAction(ISD::FNEARBYINT, MVT::f32, Legal);
    setOperationAction(ISD::FRINT, MVT::f32, Legal);
    setOperationAction(ISD::FMINNUM, MVT::f32, Legal);
    setOperationAction(ISD::FMAXNUM, MVT::f32, Legal);
    setOperationAction(ISD::FMINNUM, MVT::v2f32, Legal);
    setOperationAction(ISD::FMAXNUM, MVT::v2f32, Legal);
    setOperationAction(ISD::FMINNUM, MVT::v4f32, Legal);
    setOperationAction(ISD::FMAXNUM, MVT::v4f32, Legal);

    if (!Subtarget->isFPOnlySP()) {
      setOperationAction(ISD::FFLOOR, MVT::f64, Legal);
      setOperationAction(ISD::FCEIL, MVT::f64, Legal);
      setOperationAction(ISD::FROUND, MVT::f64, Legal);
      setOperationAction(ISD::FTRUNC, MVT::f64, Legal);
      setOperationAction(ISD::FNEARBYINT, MVT::f64, Legal);
      setOperationAction(ISD::FRINT, MVT::f64, Legal);
      setOperationAction(ISD::FMINNUM, MVT::f64, Legal);
      setOperationAction(ISD::FMAXNUM, MVT::f64, Legal);
    }
  }

  if (Subtarget->hasNEON()) {
    // vmin and vmax aren't available in a scalar form, so we use
    // a NEON instruction with an undef lane instead.
    setOperationAction(ISD::FMINNAN, MVT::f32, Legal);
    setOperationAction(ISD::FMAXNAN, MVT::f32, Legal);
    setOperationAction(ISD::FMINNAN, MVT::v2f32, Legal);
    setOperationAction(ISD::FMAXNAN, MVT::v2f32, Legal);
    setOperationAction(ISD::FMINNAN, MVT::v4f32, Legal);
    setOperationAction(ISD::FMAXNAN, MVT::v4f32, Legal);
  }

  // We have target-specific dag combine patterns for the following nodes:
  // ARMISD::VMOVRRD  - No need to call setTargetDAGCombine
  setTargetDAGCombine(ISD::ADD);
  setTargetDAGCombine(ISD::SUB);
  setTargetDAGCombine(ISD::MUL);
  setTargetDAGCombine(ISD::AND);
  setTargetDAGCombine(ISD::OR);
  setTargetDAGCombine(ISD::XOR);

  if (Subtarget->hasV6Ops())
    setTargetDAGCombine(ISD::SRL);

  setStackPointerRegisterToSaveRestore(ARM::SP);

  if (Subtarget->useSoftFloat() || Subtarget->isThumb1Only() ||
      !Subtarget->hasVFP2())
    setSchedulingPreference(Sched::RegPressure);
  else
    setSchedulingPreference(Sched::Hybrid);

  //// temporary - rewrite interface to use type
  MaxStoresPerMemset = 8;
  MaxStoresPerMemsetOptSize = 4;
  MaxStoresPerMemcpy = 4; // For @llvm.memcpy -> sequence of stores
  MaxStoresPerMemcpyOptSize = 2;
  MaxStoresPerMemmove = 4; // For @llvm.memmove -> sequence of stores
  MaxStoresPerMemmoveOptSize = 2;

  // On ARM arguments smaller than 4 bytes are extended, so all arguments
  // are at least 4 bytes aligned.
  setMinStackArgumentAlignment(4);

  // Prefer likely predicted branches to selects on out-of-order cores.
  PredictableSelectIsExpensive = Subtarget->isLikeA9();

  setMinFunctionAlignment(Subtarget->isThumb() ? 1 : 2);
}

bool ARMTargetLowering::useSoftFloat() const {
  return Subtarget->useSoftFloat();
}

// FIXME: It might make sense to define the representative register class as the
// nearest super-register that has a non-null superset. For example, DPR_VFP2 is
// a super-register of SPR, and DPR is a superset if DPR_VFP2. Consequently,
// SPR's representative would be DPR_VFP2. This should work well if register
// pressure tracking were modified such that a register use would increment the
// pressure of the register class's representative and all of it's super
// classes' representatives transitively. We have not implemented this because
// of the difficulty prior to coalescing of modeling operand register classes
// due to the common occurrence of cross class copies and subregister insertions
// and extractions.
std::pair<const TargetRegisterClass *, uint8_t>
ARMTargetLowering::findRepresentativeClass(const TargetRegisterInfo *TRI,
                                           MVT VT) const {
  const TargetRegisterClass *RRC = nullptr;
  uint8_t Cost = 1;
  switch (VT.SimpleTy) {
  default:
    return TargetLowering::findRepresentativeClass(TRI, VT);
  // Use DPR as representative register class for all floating point
  // and vector types. Since there are 32 SPR registers and 32 DPR registers so
  // the cost is 1 for both f32 and f64.
  case MVT::f32: case MVT::f64: case MVT::v8i8: case MVT::v4i16:
  case MVT::v2i32: case MVT::v1i64: case MVT::v2f32:
    RRC = &ARM::DPRRegClass;
    // When NEON is used for SP, only half of the register file is available
    // because operations that define both SP and DP results will be constrained
    // to the VFP2 class (D0-D15). We currently model this constraint prior to
    // coalescing by double-counting the SP regs. See the FIXME above.
    if (Subtarget->useNEONForSinglePrecisionFP())
      Cost = 2;
    break;
  case MVT::v16i8: case MVT::v8i16: case MVT::v4i32: case MVT::v2i64:
  case MVT::v4f32: case MVT::v2f64:
    RRC = &ARM::DPRRegClass;
    Cost = 2;
    break;
  case MVT::v4i64:
    RRC = &ARM::DPRRegClass;
    Cost = 4;
    break;
  case MVT::v8i64:
    RRC = &ARM::DPRRegClass;
    Cost = 8;
    break;
  }
  return std::make_pair(RRC, Cost);
}

const char *ARMTargetLowering::getTargetNodeName(unsigned Opcode) const {
  switch ((ARMISD::NodeType)Opcode) {
  case ARMISD::FIRST_NUMBER:  break;
  case ARMISD::Wrapper:       return "ARMISD::Wrapper";
  case ARMISD::WrapperPIC:    return "ARMISD::WrapperPIC";
  case ARMISD::WrapperJT:     return "ARMISD::WrapperJT";
  case ARMISD::COPY_STRUCT_BYVAL: return "ARMISD::COPY_STRUCT_BYVAL";
  case ARMISD::CALL:          return "ARMISD::CALL";
  case ARMISD::CALL_PRED:     return "ARMISD::CALL_PRED";
  case ARMISD::CALL_NOLINK:   return "ARMISD::CALL_NOLINK";
  case ARMISD::tCALL:         return "ARMISD::tCALL";
  case ARMISD::BRCOND:        return "ARMISD::BRCOND";
  case ARMISD::BR_JT:         return "ARMISD::BR_JT";
  case ARMISD::BR2_JT:        return "ARMISD::BR2_JT";
  case ARMISD::RET_FLAG:      return "ARMISD::RET_FLAG";
  case ARMISD::INTRET_FLAG:   return "ARMISD::INTRET_FLAG";
  case ARMISD::PIC_ADD:       return "ARMISD::PIC_ADD";
  case ARMISD::CMP:           return "ARMISD::CMP";
  case ARMISD::CMN:           return "ARMISD::CMN";
  case ARMISD::CMPZ:          return "ARMISD::CMPZ";
  case ARMISD::CMPFP:         return "ARMISD::CMPFP";
  case ARMISD::CMPFPw0:       return "ARMISD::CMPFPw0";
  case ARMISD::BCC_i64:       return "ARMISD::BCC_i64";
  case ARMISD::FMSTAT:        return "ARMISD::FMSTAT";

  case ARMISD::CMOV:          return "ARMISD::CMOV";

  case ARMISD::RBIT:          return "ARMISD::RBIT";

  case ARMISD::SRL_FLAG:      return "ARMISD::SRL_FLAG";
  case ARMISD::SRA_FLAG:      return "ARMISD::SRA_FLAG";
  case ARMISD::RRX:           return "ARMISD::RRX";

  case ARMISD::ADDC:          return "ARMISD::ADDC";
  case ARMISD::ADDE:          return "ARMISD::ADDE";
  case ARMISD::SUBC:          return "ARMISD::SUBC";
  case ARMISD::SUBE:          return "ARMISD::SUBE";

  case ARMISD::VMOVRRD:       return "ARMISD::VMOVRRD";
  case ARMISD::VMOVDRR:       return "ARMISD::VMOVDRR";

  case ARMISD::EH_SJLJ_SETJMP: return "ARMISD::EH_SJLJ_SETJMP";
  case ARMISD::EH_SJLJ_LONGJMP: return "ARMISD::EH_SJLJ_LONGJMP";
  case ARMISD::EH_SJLJ_SETUP_DISPATCH: return "ARMISD::EH_SJLJ_SETUP_DISPATCH";

  case ARMISD::TC_RETURN:     return "ARMISD::TC_RETURN";

  case ARMISD::THREAD_POINTER:return "ARMISD::THREAD_POINTER";

  case ARMISD::DYN_ALLOC:     return "ARMISD::DYN_ALLOC";

  case ARMISD::MEMBARRIER_MCR: return "ARMISD::MEMBARRIER_MCR";

  case ARMISD::PRELOAD:       return "ARMISD::PRELOAD";

  case ARMISD::WIN__CHKSTK:   return "ARMISD:::WIN__CHKSTK";

  case ARMISD::VCEQ:          return "ARMISD::VCEQ";
  case ARMISD::VCEQZ:         return "ARMISD::VCEQZ";
  case ARMISD::VCGE:          return "ARMISD::VCGE";
  case ARMISD::VCGEZ:         return "ARMISD::VCGEZ";
  case ARMISD::VCLEZ:         return "ARMISD::VCLEZ";
  case ARMISD::VCGEU:         return "ARMISD::VCGEU";
  case ARMISD::VCGT:          return "ARMISD::VCGT";
  case ARMISD::VCGTZ:         return "ARMISD::VCGTZ";
  case ARMISD::VCLTZ:         return "ARMISD::VCLTZ";
  case ARMISD::VCGTU:         return "ARMISD::VCGTU";
  case ARMISD::VTST:          return "ARMISD::VTST";

  case ARMISD::VSHL:          return "ARMISD::VSHL";
  case ARMISD::VSHRs:         return "ARMISD::VSHRs";
  case ARMISD::VSHRu:         return "ARMISD::VSHRu";
  case ARMISD::VRSHRs:        return "ARMISD::VRSHRs";
  case ARMISD::VRSHRu:        return "ARMISD::VRSHRu";
  case ARMISD::VRSHRN:        return "ARMISD::VRSHRN";
  case ARMISD::VQSHLs:        return "ARMISD::VQSHLs";
  case ARMISD::VQSHLu:        return "ARMISD::VQSHLu";
  case ARMISD::VQSHLsu:       return "ARMISD::VQSHLsu";
  case ARMISD::VQSHRNs:       return "ARMISD::VQSHRNs";
  case ARMISD::VQSHRNu:       return "ARMISD::VQSHRNu";
  case ARMISD::VQSHRNsu:      return "ARMISD::VQSHRNsu";
  case ARMISD::VQRSHRNs:      return "ARMISD::VQRSHRNs";
  case ARMISD::VQRSHRNu:      return "ARMISD::VQRSHRNu";
  case ARMISD::VQRSHRNsu:     return "ARMISD::VQRSHRNsu";
  case ARMISD::VSLI:          return "ARMISD::VSLI";
  case ARMISD::VSRI:          return "ARMISD::VSRI";
  case ARMISD::VGETLANEu:     return "ARMISD::VGETLANEu";
  case ARMISD::VGETLANEs:     return "ARMISD::VGETLANEs";
  case ARMISD::VMOVIMM:       return "ARMISD::VMOVIMM";
  case ARMISD::VMVNIMM:       return "ARMISD::VMVNIMM";
  case ARMISD::VMOVFPIMM:     return "ARMISD::VMOVFPIMM";
  case ARMISD::VDUP:          return "ARMISD::VDUP";
  case ARMISD::VDUPLANE:      return "ARMISD::VDUPLANE";
  case ARMISD::VEXT:          return "ARMISD::VEXT";
  case ARMISD::VREV64:        return "ARMISD::VREV64";
  case ARMISD::VREV32:        return "ARMISD::VREV32";
  case ARMISD::VREV16:        return "ARMISD::VREV16";
  case ARMISD::VZIP:          return "ARMISD::VZIP";
  case ARMISD::VUZP:          return "ARMISD::VUZP";
  case ARMISD::VTRN:          return "ARMISD::VTRN";
  case ARMISD::VTBL1:         return "ARMISD::VTBL1";
  case ARMISD::VTBL2:         return "ARMISD::VTBL2";
  case ARMISD::VMULLs:        return "ARMISD::VMULLs";
  case ARMISD::VMULLu:        return "ARMISD::VMULLu";
  case ARMISD::UMLAL:         return "ARMISD::UMLAL";
  case ARMISD::SMLAL:         return "ARMISD::SMLAL";
  case ARMISD::BUILD_VECTOR:  return "ARMISD::BUILD_VECTOR";
  case ARMISD::BFI:           return "ARMISD::BFI";
  case ARMISD::VORRIMM:       return "ARMISD::VORRIMM";
  case ARMISD::VBICIMM:       return "ARMISD::VBICIMM";
  case ARMISD::VBSL:          return "ARMISD::VBSL";
  case ARMISD::VLD2DUP:       return "ARMISD::VLD2DUP";
  case ARMISD::VLD3DUP:       return "ARMISD::VLD3DUP";
  case ARMISD::VLD4DUP:       return "ARMISD::VLD4DUP";
  case ARMISD::VLD1_UPD:      return "ARMISD::VLD1_UPD";
  case ARMISD::VLD2_UPD:      return "ARMISD::VLD2_UPD";
  case ARMISD::VLD3_UPD:      return "ARMISD::VLD3_UPD";
  case ARMISD::VLD4_UPD:      return "ARMISD::VLD4_UPD";
  case ARMISD::VLD2LN_UPD:    return "ARMISD::VLD2LN_UPD";
  case ARMISD::VLD3LN_UPD:    return "ARMISD::VLD3LN_UPD";
  case ARMISD::VLD4LN_UPD:    return "ARMISD::VLD4LN_UPD";
  case ARMISD::VLD2DUP_UPD:   return "ARMISD::VLD2DUP_UPD";
  case ARMISD::VLD3DUP_UPD:   return "ARMISD::VLD3DUP_UPD";
  case ARMISD::VLD4DUP_UPD:   return "ARMISD::VLD4DUP_UPD";
  case ARMISD::VST1_UPD:      return "ARMISD::VST1_UPD";
  case ARMISD::VST2_UPD:      return "ARMISD::VST2_UPD";
  case ARMISD::VST3_UPD:      return "ARMISD::VST3_UPD";
  case ARMISD::VST4_UPD:      return "ARMISD::VST4_UPD";
  case ARMISD::VST2LN_UPD:    return "ARMISD::VST2LN_UPD";
  case ARMISD::VST3LN_UPD:    return "ARMISD::VST3LN_UPD";
  case ARMISD::VST4LN_UPD:    return "ARMISD::VST4LN_UPD";
  }
  return nullptr;
}

EVT ARMTargetLowering::getSetCCResultType(const DataLayout &DL, LLVMContext &,
                                          EVT VT) const {
  if (!VT.isVector())
    return getPointerTy(DL);
  return VT.changeVectorElementTypeToInteger();
}

/// getRegClassFor - Return the register class that should be used for the
/// specified value type.
const TargetRegisterClass *ARMTargetLowering::getRegClassFor(MVT VT) const {
  // Map v4i64 to QQ registers but do not make the type legal. Similarly map
  // v8i64 to QQQQ registers. v4i64 and v8i64 are only used for REG_SEQUENCE to
  // load / store 4 to 8 consecutive D registers.
  if (Subtarget->hasNEON()) {
    if (VT == MVT::v4i64)
      return &ARM::QQPRRegClass;
    if (VT == MVT::v8i64)
      return &ARM::QQQQPRRegClass;
  }
  return TargetLowering::getRegClassFor(VT);
}

// memcpy, and other memory intrinsics, typically tries to use LDM/STM if the
// source/dest is aligned and the copy size is large enough. We therefore want
// to align such objects passed to memory intrinsics.
bool ARMTargetLowering::shouldAlignPointerArgs(CallInst *CI, unsigned &MinSize,
                                               unsigned &PrefAlign) const {
  if (!isa<MemIntrinsic>(CI))
    return false;
  MinSize = 8;
  // On ARM11 onwards (excluding M class) 8-byte aligned LDM is typically 1
  // cycle faster than 4-byte aligned LDM.
  PrefAlign = (Subtarget->hasV6Ops() && !Subtarget->isMClass() ? 8 : 4);
  return true;
}

// Create a fast isel object.
FastISel *
ARMTargetLowering::createFastISel(FunctionLoweringInfo &funcInfo,
                                  const TargetLibraryInfo *libInfo) const {
  return ARM::createFastISel(funcInfo, libInfo);
}

Sched::Preference ARMTargetLowering::getSchedulingPreference(SDNode *N) const {
  unsigned NumVals = N->getNumValues();
  if (!NumVals)
    return Sched::RegPressure;

  for (unsigned i = 0; i != NumVals; ++i) {
    EVT VT = N->getValueType(i);
    if (VT == MVT::Glue || VT == MVT::Other)
      continue;
    if (VT.isFloatingPoint() || VT.isVector())
      return Sched::ILP;
  }

  if (!N->isMachineOpcode())
    return Sched::RegPressure;

  // Load are scheduled for latency even if there instruction itinerary
  // is not available.
  const TargetInstrInfo *TII = Subtarget->getInstrInfo();
  const MCInstrDesc &MCID = TII->get(N->getMachineOpcode());

  if (MCID.getNumDefs() == 0)
    return Sched::RegPressure;
  if (!Itins->isEmpty() &&
      Itins->getOperandCycle(MCID.getSchedClass(), 0) > 2)
    return Sched::ILP;

  return Sched::RegPressure;
}

//===----------------------------------------------------------------------===//
// Lowering Code
//===----------------------------------------------------------------------===//

/// IntCCToARMCC - Convert a DAG integer condition code to an ARM CC
static ARMCC::CondCodes IntCCToARMCC(ISD::CondCode CC) {
  switch (CC) {
  default: llvm_unreachable("Unknown condition code!");
  case ISD::SETNE:  return ARMCC::NE;
  case ISD::SETEQ:  return ARMCC::EQ;
  case ISD::SETGT:  return ARMCC::GT;
  case ISD::SETGE:  return ARMCC::GE;
  case ISD::SETLT:  return ARMCC::LT;
  case ISD::SETLE:  return ARMCC::LE;
  case ISD::SETUGT: return ARMCC::HI;
  case ISD::SETUGE: return ARMCC::HS;
  case ISD::SETULT: return ARMCC::LO;
  case ISD::SETULE: return ARMCC::LS;
  }
}

/// FPCCToARMCC - Convert a DAG fp condition code to an ARM CC.
static void FPCCToARMCC(ISD::CondCode CC, ARMCC::CondCodes &CondCode,
                        ARMCC::CondCodes &CondCode2) {
  CondCode2 = ARMCC::AL;
  switch (CC) {
  default: llvm_unreachable("Unknown FP condition!");
  case ISD::SETEQ:
  case ISD::SETOEQ: CondCode = ARMCC::EQ; break;
  case ISD::SETGT:
  case ISD::SETOGT: CondCode = ARMCC::GT; break;
  case ISD::SETGE:
  case ISD::SETOGE: CondCode = ARMCC::GE; break;
  case ISD::SETOLT: CondCode = ARMCC::MI; break;
  case ISD::SETOLE: CondCode = ARMCC::LS; break;
  case ISD::SETONE: CondCode = ARMCC::MI; CondCode2 = ARMCC::GT; break;
  case ISD::SETO:   CondCode = ARMCC::VC; break;
  case ISD::SETUO:  CondCode = ARMCC::VS; break;
  case ISD::SETUEQ: CondCode = ARMCC::EQ; CondCode2 = ARMCC::VS; break;
  case ISD::SETUGT: CondCode = ARMCC::HI; break;
  case ISD::SETUGE: CondCode = ARMCC::PL; break;
  case ISD::SETLT:
  case ISD::SETULT: CondCode = ARMCC::LT; break;
  case ISD::SETLE:
  case ISD::SETULE: CondCode = ARMCC::LE; break;
  case ISD::SETNE:
  case ISD::SETUNE: CondCode = ARMCC::NE; break;
  }
}

//===----------------------------------------------------------------------===//
//                      Calling Convention Implementation
//===----------------------------------------------------------------------===//

#include "ARMGenCallingConv.inc"

/// getEffectiveCallingConv - Get the effective calling convention, taking into
/// account presence of floating point hardware and calling convention
/// limitations, such as support for variadic functions.
CallingConv::ID
ARMTargetLowering::getEffectiveCallingConv(CallingConv::ID CC,
                                           bool isVarArg) const {
  switch (CC) {
  default:
    llvm_unreachable("Unsupported calling convention");
  case CallingConv::ARM_AAPCS:
  case CallingConv::ARM_APCS:
  case CallingConv::GHC:
    return CC;
  case CallingConv::ARM_AAPCS_VFP:
    return isVarArg ? CallingConv::ARM_AAPCS : CallingConv::ARM_AAPCS_VFP;
  case CallingConv::C:
    if (!Subtarget->isAAPCS_ABI())
      return CallingConv::ARM_APCS;
    else if (Subtarget->hasVFP2() && !Subtarget->isThumb1Only() &&
             getTargetMachine().Options.FloatABIType == FloatABI::Hard &&
             !isVarArg)
      return CallingConv::ARM_AAPCS_VFP;
    else
      return CallingConv::ARM_AAPCS;
  case CallingConv::Fast:
    if (!Subtarget->isAAPCS_ABI()) {
      if (Subtarget->hasVFP2() && !Subtarget->isThumb1Only() && !isVarArg)
        return CallingConv::Fast;
      return CallingConv::ARM_APCS;
    } else if (Subtarget->hasVFP2() && !Subtarget->isThumb1Only() && !isVarArg)
      return CallingConv::ARM_AAPCS_VFP;
    else
      return CallingConv::ARM_AAPCS;
  }
}

/// CCAssignFnForNode - Selects the correct CCAssignFn for the given
/// CallingConvention.
CCAssignFn *ARMTargetLowering::CCAssignFnForNode(CallingConv::ID CC,
                                                 bool Return,
                                                 bool isVarArg) const {
  switch (getEffectiveCallingConv(CC, isVarArg)) {
  default:
    llvm_unreachable("Unsupported calling convention");
  case CallingConv::ARM_APCS:
    return (Return ? RetCC_ARM_APCS : CC_ARM_APCS);
  case CallingConv::ARM_AAPCS:
    return (Return ? RetCC_ARM_AAPCS : CC_ARM_AAPCS);
  case CallingConv::ARM_AAPCS_VFP:
    return (Return ? RetCC_ARM_AAPCS_VFP : CC_ARM_AAPCS_VFP);
  case CallingConv::Fast:
    return (Return ? RetFastCC_ARM_APCS : FastCC_ARM_APCS);
  case CallingConv::GHC:
    return (Return ? RetCC_ARM_APCS : CC_ARM_APCS_GHC);
  }
}

/// LowerCallResult - Lower the result values of a call into the
/// appropriate copies out of appropriate physical registers.
SDValue
ARMTargetLowering::LowerCallResult(SDValue Chain, SDValue InFlag,
                                   CallingConv::ID CallConv, bool isVarArg,
                                   const SmallVectorImpl<ISD::InputArg> &Ins,
                                   SDLoc dl, SelectionDAG &DAG,
                                   SmallVectorImpl<SDValue> &InVals,
                                   bool isThisReturn, SDValue ThisVal) const {

  // Assign locations to each value returned by this call.
  SmallVector<CCValAssign, 16> RVLocs;
  ARMCCState CCInfo(CallConv, isVarArg, DAG.getMachineFunction(), RVLocs,
                    *DAG.getContext(), Call);
  CCInfo.AnalyzeCallResult(Ins,
                           CCAssignFnForNode(CallConv, /* Return*/ true,
                                             isVarArg));

  // Copy all of the result registers out of their specified physreg.
  for (unsigned i = 0; i != RVLocs.size(); ++i) {
    CCValAssign VA = RVLocs[i];

    // Pass 'this' value directly from the argument to return value, to avoid
    // reg unit interference
    if (i == 0 && isThisReturn) {
      assert(!VA.needsCustom() && VA.getLocVT() == MVT::i32 &&
             "unexpected return calling convention register assignment");
      InVals.push_back(ThisVal);
      continue;
    }

    SDValue Val;
    if (VA.needsCustom()) {
      // Handle f64 or half of a v2f64.
      SDValue Lo = DAG.getCopyFromReg(Chain, dl, VA.getLocReg(), MVT::i32,
                                      InFlag);
      Chain = Lo.getValue(1);
      InFlag = Lo.getValue(2);
      VA = RVLocs[++i]; // skip ahead to next loc
      SDValue Hi = DAG.getCopyFromReg(Chain, dl, VA.getLocReg(), MVT::i32,
                                      InFlag);
      Chain = Hi.getValue(1);
      InFlag = Hi.getValue(2);
      if (!Subtarget->isLittle())
        std::swap (Lo, Hi);
      Val = DAG.getNode(ARMISD::VMOVDRR, dl, MVT::f64, Lo, Hi);

      if (VA.getLocVT() == MVT::v2f64) {
        SDValue Vec = DAG.getNode(ISD::UNDEF, dl, MVT::v2f64);
        Vec = DAG.getNode(ISD::INSERT_VECTOR_ELT, dl, MVT::v2f64, Vec, Val,
                          DAG.getConstant(0, dl, MVT::i32));

        VA = RVLocs[++i]; // skip ahead to next loc
        Lo = DAG.getCopyFromReg(Chain, dl, VA.getLocReg(), MVT::i32, InFlag);
        Chain = Lo.getValue(1);
        InFlag = Lo.getValue(2);
        VA = RVLocs[++i]; // skip ahead to next loc
        Hi = DAG.getCopyFromReg(Chain, dl, VA.getLocReg(), MVT::i32, InFlag);
        Chain = Hi.getValue(1);
        InFlag = Hi.getValue(2);
        if (!Subtarget->isLittle())
          std::swap (Lo, Hi);
        Val = DAG.getNode(ARMISD::VMOVDRR, dl, MVT::f64, Lo, Hi);
        Val = DAG.getNode(ISD::INSERT_VECTOR_ELT, dl, MVT::v2f64, Vec, Val,
                          DAG.getConstant(1, dl, MVT::i32));
      }
    } else {
      Val = DAG.getCopyFromReg(Chain, dl, VA.getLocReg(), VA.getLocVT(),
                               InFlag);
      Chain = Val.getValue(1);
      InFlag = Val.getValue(2);
    }

    switch (VA.getLocInfo()) {
    default: llvm_unreachable("Unknown loc info!");
    case CCValAssign::Full: break;
    case CCValAssign::BCvt:
      Val = DAG.getNode(ISD::BITCAST, dl, VA.getValVT(), Val);
      break;
    }

    InVals.push_back(Val);
  }

  return Chain;
}

/// LowerMemOpCallTo - Store the argument to the stack.
SDValue
ARMTargetLowering::LowerMemOpCallTo(SDValue Chain,
                                    SDValue StackPtr, SDValue Arg,
                                    SDLoc dl, SelectionDAG &DAG,
                                    const CCValAssign &VA,
                                    ISD::ArgFlagsTy Flags) const {
  unsigned LocMemOffset = VA.getLocMemOffset();
  SDValue PtrOff = DAG.getIntPtrConstant(LocMemOffset, dl);
  PtrOff = DAG.getNode(ISD::ADD, dl, getPointerTy(DAG.getDataLayout()),
                       StackPtr, PtrOff);
  return DAG.getStore(
      Chain, dl, Arg, PtrOff,
      MachinePointerInfo::getStack(DAG.getMachineFunction(), LocMemOffset),
      false, false, 0);
}

void ARMTargetLowering::PassF64ArgInRegs(SDLoc dl, SelectionDAG &DAG,
                                         SDValue Chain, SDValue &Arg,
                                         RegsToPassVector &RegsToPass,
                                         CCValAssign &VA, CCValAssign &NextVA,
                                         SDValue &StackPtr,
                                         SmallVectorImpl<SDValue> &MemOpChains,
                                         ISD::ArgFlagsTy Flags) const {

  SDValue fmrrd = DAG.getNode(ARMISD::VMOVRRD, dl,
                              DAG.getVTList(MVT::i32, MVT::i32), Arg);
  unsigned id = Subtarget->isLittle() ? 0 : 1;
  RegsToPass.push_back(std::make_pair(VA.getLocReg(), fmrrd.getValue(id)));

  if (NextVA.isRegLoc())
    RegsToPass.push_back(std::make_pair(NextVA.getLocReg(), fmrrd.getValue(1-id)));
  else {
    assert(NextVA.isMemLoc());
    if (!StackPtr.getNode())
      StackPtr = DAG.getCopyFromReg(Chain, dl, ARM::SP,
                                    getPointerTy(DAG.getDataLayout()));

    MemOpChains.push_back(LowerMemOpCallTo(Chain, StackPtr, fmrrd.getValue(1-id),
                                           dl, DAG, NextVA,
                                           Flags));
  }
}

/// LowerCall - Lowering a call into a callseq_start <-
/// ARMISD:CALL <- callseq_end chain. Also add input and output parameter
/// nodes.
SDValue
ARMTargetLowering::LowerCall(TargetLowering::CallLoweringInfo &CLI,
                             SmallVectorImpl<SDValue> &InVals) const {
  SelectionDAG &DAG                     = CLI.DAG;
  SDLoc &dl                             = CLI.DL;
  SmallVectorImpl<ISD::OutputArg> &Outs = CLI.Outs;
  SmallVectorImpl<SDValue> &OutVals     = CLI.OutVals;
  SmallVectorImpl<ISD::InputArg> &Ins   = CLI.Ins;
  SDValue Chain                         = CLI.Chain;
  SDValue Callee                        = CLI.Callee;
  bool &isTailCall                      = CLI.IsTailCall;
  CallingConv::ID CallConv              = CLI.CallConv;
  bool doesNotRet                       = CLI.DoesNotReturn;
  bool isVarArg                         = CLI.IsVarArg;

  MachineFunction &MF = DAG.getMachineFunction();
  bool isStructRet    = (Outs.empty()) ? false : Outs[0].Flags.isSRet();
  bool isThisReturn   = false;
  bool isSibCall      = false;
  auto Attr = MF.getFunction()->getFnAttribute("disable-tail-calls");

  // Disable tail calls if they're not supported.
  if (!Subtarget->supportsTailCall() || Attr.getValueAsString() == "true")
    isTailCall = false;

  if (isTailCall) {
    // Check if it's really possible to do a tail call.
    isTailCall = IsEligibleForTailCallOptimization(Callee, CallConv,
                    isVarArg, isStructRet, MF.getFunction()->hasStructRetAttr(),
                                                   Outs, OutVals, Ins, DAG);
    if (!isTailCall && CLI.CS && CLI.CS->isMustTailCall())
      report_fatal_error("failed to perform tail call elimination on a call "
                         "site marked musttail");
    // We don't support GuaranteedTailCallOpt for ARM, only automatically
    // detected sibcalls.
    if (isTailCall) {
      ++NumTailCalls;
      isSibCall = true;
    }
  }

  // Analyze operands of the call, assigning locations to each operand.
  SmallVector<CCValAssign, 16> ArgLocs;
  ARMCCState CCInfo(CallConv, isVarArg, DAG.getMachineFunction(), ArgLocs,
                    *DAG.getContext(), Call);
  CCInfo.AnalyzeCallOperands(Outs,
                             CCAssignFnForNode(CallConv, /* Return*/ false,
                                               isVarArg));

  // Get a count of how many bytes are to be pushed on the stack.
  unsigned NumBytes = CCInfo.getNextStackOffset();

  // For tail calls, memory operands are available in our caller's stack.
  if (isSibCall)
    NumBytes = 0;

  // Adjust the stack pointer for the new arguments...
  // These operations are automatically eliminated by the prolog/epilog pass
  if (!isSibCall)
    Chain = DAG.getCALLSEQ_START(Chain,
                                 DAG.getIntPtrConstant(NumBytes, dl, true), dl);

  SDValue StackPtr =
      DAG.getCopyFromReg(Chain, dl, ARM::SP, getPointerTy(DAG.getDataLayout()));

  RegsToPassVector RegsToPass;
  SmallVector<SDValue, 8> MemOpChains;

  // Walk the register/memloc assignments, inserting copies/loads.  In the case
  // of tail call optimization, arguments are handled later.
  for (unsigned i = 0, realArgIdx = 0, e = ArgLocs.size();
       i != e;
       ++i, ++realArgIdx) {
    CCValAssign &VA = ArgLocs[i];
    SDValue Arg = OutVals[realArgIdx];
    ISD::ArgFlagsTy Flags = Outs[realArgIdx].Flags;
    bool isByVal = Flags.isByVal();

    // Promote the value if needed.
    switch (VA.getLocInfo()) {
    default: llvm_unreachable("Unknown loc info!");
    case CCValAssign::Full: break;
    case CCValAssign::SExt:
      Arg = DAG.getNode(ISD::SIGN_EXTEND, dl, VA.getLocVT(), Arg);
      break;
    case CCValAssign::ZExt:
      Arg = DAG.getNode(ISD::ZERO_EXTEND, dl, VA.getLocVT(), Arg);
      break;
    case CCValAssign::AExt:
      Arg = DAG.getNode(ISD::ANY_EXTEND, dl, VA.getLocVT(), Arg);
      break;
    case CCValAssign::BCvt:
      Arg = DAG.getNode(ISD::BITCAST, dl, VA.getLocVT(), Arg);
      break;
    }

    // f64 and v2f64 might be passed in i32 pairs and must be split into pieces
    if (VA.needsCustom()) {
      if (VA.getLocVT() == MVT::v2f64) {
        SDValue Op0 = DAG.getNode(ISD::EXTRACT_VECTOR_ELT, dl, MVT::f64, Arg,
                                  DAG.getConstant(0, dl, MVT::i32));
        SDValue Op1 = DAG.getNode(ISD::EXTRACT_VECTOR_ELT, dl, MVT::f64, Arg,
                                  DAG.getConstant(1, dl, MVT::i32));

        PassF64ArgInRegs(dl, DAG, Chain, Op0, RegsToPass,
                         VA, ArgLocs[++i], StackPtr, MemOpChains, Flags);

        VA = ArgLocs[++i]; // skip ahead to next loc
        if (VA.isRegLoc()) {
          PassF64ArgInRegs(dl, DAG, Chain, Op1, RegsToPass,
                           VA, ArgLocs[++i], StackPtr, MemOpChains, Flags);
        } else {
          assert(VA.isMemLoc());

          MemOpChains.push_back(LowerMemOpCallTo(Chain, StackPtr, Op1,
                                                 dl, DAG, VA, Flags));
        }
      } else {
        PassF64ArgInRegs(dl, DAG, Chain, Arg, RegsToPass, VA, ArgLocs[++i],
                         StackPtr, MemOpChains, Flags);
      }
    } else if (VA.isRegLoc()) {
      if (realArgIdx == 0 && Flags.isReturned() && Outs[0].VT == MVT::i32) {
        assert(VA.getLocVT() == MVT::i32 &&
               "unexpected calling convention register assignment");
        assert(!Ins.empty() && Ins[0].VT == MVT::i32 &&
               "unexpected use of 'returned'");
        isThisReturn = true;
      }
      RegsToPass.push_back(std::make_pair(VA.getLocReg(), Arg));
    } else if (isByVal) {
      assert(VA.isMemLoc());
      unsigned offset = 0;

      // True if this byval aggregate will be split between registers
      // and memory.
      unsigned ByValArgsCount = CCInfo.getInRegsParamsCount();
      unsigned CurByValIdx = CCInfo.getInRegsParamsProcessed();

      if (CurByValIdx < ByValArgsCount) {

        unsigned RegBegin, RegEnd;
        CCInfo.getInRegsParamInfo(CurByValIdx, RegBegin, RegEnd);

        EVT PtrVT =
            DAG.getTargetLoweringInfo().getPointerTy(DAG.getDataLayout());
        unsigned int i, j;
        for (i = 0, j = RegBegin; j < RegEnd; i++, j++) {
          SDValue Const = DAG.getConstant(4*i, dl, MVT::i32);
          SDValue AddArg = DAG.getNode(ISD::ADD, dl, PtrVT, Arg, Const);
          SDValue Load = DAG.getLoad(PtrVT, dl, Chain, AddArg,
                                     MachinePointerInfo(),
                                     false, false, false,
                                     DAG.InferPtrAlignment(AddArg));
          MemOpChains.push_back(Load.getValue(1));
          RegsToPass.push_back(std::make_pair(j, Load));
        }

        // If parameter size outsides register area, "offset" value
        // helps us to calculate stack slot for remained part properly.
        offset = RegEnd - RegBegin;

        CCInfo.nextInRegsParam();
      }

      if (Flags.getByValSize() > 4*offset) {
        auto PtrVT = getPointerTy(DAG.getDataLayout());
        unsigned LocMemOffset = VA.getLocMemOffset();
        SDValue StkPtrOff = DAG.getIntPtrConstant(LocMemOffset, dl);
        SDValue Dst = DAG.getNode(ISD::ADD, dl, PtrVT, StackPtr, StkPtrOff);
        SDValue SrcOffset = DAG.getIntPtrConstant(4*offset, dl);
        SDValue Src = DAG.getNode(ISD::ADD, dl, PtrVT, Arg, SrcOffset);
        SDValue SizeNode = DAG.getConstant(Flags.getByValSize() - 4*offset, dl,
                                           MVT::i32);
        SDValue AlignNode = DAG.getConstant(Flags.getByValAlign(), dl,
                                            MVT::i32);

        SDVTList VTs = DAG.getVTList(MVT::Other, MVT::Glue);
        SDValue Ops[] = { Chain, Dst, Src, SizeNode, AlignNode};
        MemOpChains.push_back(DAG.getNode(ARMISD::COPY_STRUCT_BYVAL, dl, VTs,
                                          Ops));
      }
    } else if (!isSibCall) {
      assert(VA.isMemLoc());

      MemOpChains.push_back(LowerMemOpCallTo(Chain, StackPtr, Arg,
                                             dl, DAG, VA, Flags));
    }
  }

  if (!MemOpChains.empty())
    Chain = DAG.getNode(ISD::TokenFactor, dl, MVT::Other, MemOpChains);

  // Build a sequence of copy-to-reg nodes chained together with token chain
  // and flag operands which copy the outgoing args into the appropriate regs.
  SDValue InFlag;
  // Tail call byval lowering might overwrite argument registers so in case of
  // tail call optimization the copies to registers are lowered later.
  if (!isTailCall)
    for (unsigned i = 0, e = RegsToPass.size(); i != e; ++i) {
      Chain = DAG.getCopyToReg(Chain, dl, RegsToPass[i].first,
                               RegsToPass[i].second, InFlag);
      InFlag = Chain.getValue(1);
    }

  // For tail calls lower the arguments to the 'real' stack slot.
  if (isTailCall) {
    // Force all the incoming stack arguments to be loaded from the stack
    // before any new outgoing arguments are stored to the stack, because the
    // outgoing stack slots may alias the incoming argument stack slots, and
    // the alias isn't otherwise explicit. This is slightly more conservative
    // than necessary, because it means that each store effectively depends
    // on every argument instead of just those arguments it would clobber.

    // Do not flag preceding copytoreg stuff together with the following stuff.
    InFlag = SDValue();
    for (unsigned i = 0, e = RegsToPass.size(); i != e; ++i) {
      Chain = DAG.getCopyToReg(Chain, dl, RegsToPass[i].first,
                               RegsToPass[i].second, InFlag);
      InFlag = Chain.getValue(1);
    }
    InFlag = SDValue();
  }

  // If the callee is a GlobalAddress/ExternalSymbol node (quite common, every
  // direct call is) turn it into a TargetGlobalAddress/TargetExternalSymbol
  // node so that legalize doesn't hack it.
  bool isDirect = false;
  bool isARMFunc = false;
  bool isLocalARMFunc = false;
  ARMFunctionInfo *AFI = MF.getInfo<ARMFunctionInfo>();
  auto PtrVt = getPointerTy(DAG.getDataLayout());

  if (Subtarget->genLongCalls()) {
    assert((Subtarget->isTargetWindows() ||
            getTargetMachine().getRelocationModel() == Reloc::Static) &&
           "long-calls with non-static relocation model!");
    // Handle a global address or an external symbol. If it's not one of
    // those, the target's already in a register, so we don't need to do
    // anything extra.
    if (GlobalAddressSDNode *G = dyn_cast<GlobalAddressSDNode>(Callee)) {
      const GlobalValue *GV = G->getGlobal();
      // Create a constant pool entry for the callee address
      unsigned ARMPCLabelIndex = AFI->createPICLabelUId();
      ARMConstantPoolValue *CPV =
        ARMConstantPoolConstant::Create(GV, ARMPCLabelIndex, ARMCP::CPValue, 0);

      // Get the address of the callee into a register
      SDValue CPAddr = DAG.getTargetConstantPool(CPV, PtrVt, 4);
      CPAddr = DAG.getNode(ARMISD::Wrapper, dl, MVT::i32, CPAddr);
      Callee = DAG.getLoad(
          PtrVt, dl, DAG.getEntryNode(), CPAddr,
          MachinePointerInfo::getConstantPool(DAG.getMachineFunction()), false,
          false, false, 0);
    } else if (ExternalSymbolSDNode *S=dyn_cast<ExternalSymbolSDNode>(Callee)) {
      const char *Sym = S->getSymbol();

      // Create a constant pool entry for the callee address
      unsigned ARMPCLabelIndex = AFI->createPICLabelUId();
      ARMConstantPoolValue *CPV =
        ARMConstantPoolSymbol::Create(*DAG.getContext(), Sym,
                                      ARMPCLabelIndex, 0);
      // Get the address of the callee into a register
      SDValue CPAddr = DAG.getTargetConstantPool(CPV, PtrVt, 4);
      CPAddr = DAG.getNode(ARMISD::Wrapper, dl, MVT::i32, CPAddr);
      Callee = DAG.getLoad(
          PtrVt, dl, DAG.getEntryNode(), CPAddr,
          MachinePointerInfo::getConstantPool(DAG.getMachineFunction()), false,
          false, false, 0);
    }
  } else if (GlobalAddressSDNode *G = dyn_cast<GlobalAddressSDNode>(Callee)) {
    const GlobalValue *GV = G->getGlobal();
    isDirect = true;
    bool isDef = GV->isStrongDefinitionForLinker();
    bool isStub = (!isDef && Subtarget->isTargetMachO()) &&
                   getTargetMachine().getRelocationModel() != Reloc::Static;
    isARMFunc = !Subtarget->isThumb() || (isStub && !Subtarget->isMClass());
    // ARM call to a local ARM function is predicable.
    isLocalARMFunc = !Subtarget->isThumb() && (isDef || !ARMInterworking);
    // tBX takes a register source operand.
    if (isStub && Subtarget->isThumb1Only() && !Subtarget->hasV5TOps()) {
      assert(Subtarget->isTargetMachO() && "WrapperPIC use on non-MachO?");
      Callee = DAG.getNode(
          ARMISD::WrapperPIC, dl, PtrVt,
          DAG.getTargetGlobalAddress(GV, dl, PtrVt, 0, ARMII::MO_NONLAZY));
      Callee = DAG.getLoad(PtrVt, dl, DAG.getEntryNode(), Callee,
                           MachinePointerInfo::getGOT(DAG.getMachineFunction()),
                           false, false, true, 0);
    } else if (Subtarget->isTargetCOFF()) {
      assert(Subtarget->isTargetWindows() &&
             "Windows is the only supported COFF target");
      unsigned TargetFlags = GV->hasDLLImportStorageClass()
                                 ? ARMII::MO_DLLIMPORT
                                 : ARMII::MO_NO_FLAG;
      Callee =
          DAG.getTargetGlobalAddress(GV, dl, PtrVt, /*Offset=*/0, TargetFlags);
      if (GV->hasDLLImportStorageClass())
        Callee =
            DAG.getLoad(PtrVt, dl, DAG.getEntryNode(),
                        DAG.getNode(ARMISD::Wrapper, dl, PtrVt, Callee),
                        MachinePointerInfo::getGOT(DAG.getMachineFunction()),
                        false, false, false, 0);
    } else {
      // On ELF targets for PIC code, direct calls should go through the PLT
      unsigned OpFlags = 0;
      if (Subtarget->isTargetELF() &&
          getTargetMachine().getRelocationModel() == Reloc::PIC_)
        OpFlags = ARMII::MO_PLT;
      Callee = DAG.getTargetGlobalAddress(GV, dl, PtrVt, 0, OpFlags);
    }
  } else if (ExternalSymbolSDNode *S = dyn_cast<ExternalSymbolSDNode>(Callee)) {
    isDirect = true;
    bool isStub = Subtarget->isTargetMachO() &&
                  getTargetMachine().getRelocationModel() != Reloc::Static;
    isARMFunc = !Subtarget->isThumb() || (isStub && !Subtarget->isMClass());
    // tBX takes a register source operand.
    const char *Sym = S->getSymbol();
    if (isARMFunc && Subtarget->isThumb1Only() && !Subtarget->hasV5TOps()) {
      unsigned ARMPCLabelIndex = AFI->createPICLabelUId();
      ARMConstantPoolValue *CPV =
        ARMConstantPoolSymbol::Create(*DAG.getContext(), Sym,
                                      ARMPCLabelIndex, 4);
      SDValue CPAddr = DAG.getTargetConstantPool(CPV, PtrVt, 4);
      CPAddr = DAG.getNode(ARMISD::Wrapper, dl, MVT::i32, CPAddr);
      Callee = DAG.getLoad(
          PtrVt, dl, DAG.getEntryNode(), CPAddr,
          MachinePointerInfo::getConstantPool(DAG.getMachineFunction()), false,
          false, false, 0);
      SDValue PICLabel = DAG.getConstant(ARMPCLabelIndex, dl, MVT::i32);
      Callee = DAG.getNode(ARMISD::PIC_ADD, dl, PtrVt, Callee, PICLabel);
    } else {
      unsigned OpFlags = 0;
      // On ELF targets for PIC code, direct calls should go through the PLT
      if (Subtarget->isTargetELF() &&
                  getTargetMachine().getRelocationModel() == Reloc::PIC_)
        OpFlags = ARMII::MO_PLT;
      Callee = DAG.getTargetExternalSymbol(Sym, PtrVt, OpFlags);
    }
  }

  // FIXME: handle tail calls differently.
  unsigned CallOpc;
  if (Subtarget->isThumb()) {
    if ((!isDirect || isARMFunc) && !Subtarget->hasV5TOps())
      CallOpc = ARMISD::CALL_NOLINK;
    else
      CallOpc = isARMFunc ? ARMISD::CALL : ARMISD::tCALL;
  } else {
    if (!isDirect && !Subtarget->hasV5TOps())
      CallOpc = ARMISD::CALL_NOLINK;
    else if (doesNotRet && isDirect && Subtarget->hasRAS() &&
             // Emit regular call when code size is the priority
             !MF.getFunction()->optForMinSize())
      // "mov lr, pc; b _foo" to avoid confusing the RSP
      CallOpc = ARMISD::CALL_NOLINK;
    else
      CallOpc = isLocalARMFunc ? ARMISD::CALL_PRED : ARMISD::CALL;
  }

  std::vector<SDValue> Ops;
  Ops.push_back(Chain);
  Ops.push_back(Callee);

  // Add argument registers to the end of the list so that they are known live
  // into the call.
  for (unsigned i = 0, e = RegsToPass.size(); i != e; ++i)
    Ops.push_back(DAG.getRegister(RegsToPass[i].first,
                                  RegsToPass[i].second.getValueType()));

  // Add a register mask operand representing the call-preserved registers.
  if (!isTailCall) {
    const uint32_t *Mask;
    const ARMBaseRegisterInfo *ARI = Subtarget->getRegisterInfo();
    if (isThisReturn) {
      // For 'this' returns, use the R0-preserving mask if applicable
      Mask = ARI->getThisReturnPreservedMask(MF, CallConv);
      if (!Mask) {
        // Set isThisReturn to false if the calling convention is not one that
        // allows 'returned' to be modeled in this way, so LowerCallResult does
        // not try to pass 'this' straight through
        isThisReturn = false;
        Mask = ARI->getCallPreservedMask(MF, CallConv);
      }
    } else
      Mask = ARI->getCallPreservedMask(MF, CallConv);

    assert(Mask && "Missing call preserved mask for calling convention");
    Ops.push_back(DAG.getRegisterMask(Mask));
  }

  if (InFlag.getNode())
    Ops.push_back(InFlag);

  SDVTList NodeTys = DAG.getVTList(MVT::Other, MVT::Glue);
  if (isTailCall) {
    MF.getFrameInfo()->setHasTailCall();
    return DAG.getNode(ARMISD::TC_RETURN, dl, NodeTys, Ops);
  }

  // Returns a chain and a flag for retval copy to use.
  Chain = DAG.getNode(CallOpc, dl, NodeTys, Ops);
  InFlag = Chain.getValue(1);

  Chain = DAG.getCALLSEQ_END(Chain, DAG.getIntPtrConstant(NumBytes, dl, true),
                             DAG.getIntPtrConstant(0, dl, true), InFlag, dl);
  if (!Ins.empty())
    InFlag = Chain.getValue(1);

  // Handle result values, copying them out of physregs into vregs that we
  // return.
  return LowerCallResult(Chain, InFlag, CallConv, isVarArg, Ins, dl, DAG,
                         InVals, isThisReturn,
                         isThisReturn ? OutVals[0] : SDValue());
}

/// HandleByVal - Every parameter *after* a byval parameter is passed
/// on the stack.  Remember the next parameter register to allocate,
/// and then confiscate the rest of the parameter registers to insure
/// this.
void ARMTargetLowering::HandleByVal(CCState *State, unsigned &Size,
                                    unsigned Align) const {
  assert((State->getCallOrPrologue() == Prologue ||
          State->getCallOrPrologue() == Call) &&
         "unhandled ParmContext");

  // Byval (as with any stack) slots are always at least 4 byte aligned.
  Align = std::max(Align, 4U);

  unsigned Reg = State->AllocateReg(GPRArgRegs);
  if (!Reg)
    return;

  unsigned AlignInRegs = Align / 4;
  unsigned Waste = (ARM::R4 - Reg) % AlignInRegs;
  for (unsigned i = 0; i < Waste; ++i)
    Reg = State->AllocateReg(GPRArgRegs);

  if (!Reg)
    return;

  unsigned Excess = 4 * (ARM::R4 - Reg);

  // Special case when NSAA != SP and parameter size greater than size of
  // all remained GPR regs. In that case we can't split parameter, we must
  // send it to stack. We also must set NCRN to R4, so waste all
  // remained registers.
  const unsigned NSAAOffset = State->getNextStackOffset();
  if (NSAAOffset != 0 && Size > Excess) {
    while (State->AllocateReg(GPRArgRegs))
      ;
    return;
  }

  // First register for byval parameter is the first register that wasn't
  // allocated before this method call, so it would be "reg".
  // If parameter is small enough to be saved in range [reg, r4), then
  // the end (first after last) register would be reg + param-size-in-regs,
  // else parameter would be splitted between registers and stack,
  // end register would be r4 in this case.
  unsigned ByValRegBegin = Reg;
  unsigned ByValRegEnd = std::min<unsigned>(Reg + Size / 4, ARM::R4);
  State->addInRegsParamInfo(ByValRegBegin, ByValRegEnd);
  // Note, first register is allocated in the beginning of function already,
  // allocate remained amount of registers we need.
  for (unsigned i = Reg + 1; i != ByValRegEnd; ++i)
    State->AllocateReg(GPRArgRegs);
  // A byval parameter that is split between registers and memory needs its
  // size truncated here.
  // In the case where the entire structure fits in registers, we set the
  // size in memory to zero.
  Size = std::max<int>(Size - Excess, 0);
}

/// MatchingStackOffset - Return true if the given stack call argument is
/// already available in the same position (relatively) of the caller's
/// incoming argument stack.
static
bool MatchingStackOffset(SDValue Arg, unsigned Offset, ISD::ArgFlagsTy Flags,
                         MachineFrameInfo *MFI, const MachineRegisterInfo *MRI,
                         const TargetInstrInfo *TII) {
  unsigned Bytes = Arg.getValueType().getSizeInBits() / 8;
  int FI = INT_MAX;
  if (Arg.getOpcode() == ISD::CopyFromReg) {
    unsigned VR = cast<RegisterSDNode>(Arg.getOperand(1))->getReg();
    if (!TargetRegisterInfo::isVirtualRegister(VR))
      return false;
    MachineInstr *Def = MRI->getVRegDef(VR);
    if (!Def)
      return false;
    if (!Flags.isByVal()) {
      if (!TII->isLoadFromStackSlot(Def, FI))
        return false;
    } else {
      return false;
    }
  } else if (LoadSDNode *Ld = dyn_cast<LoadSDNode>(Arg)) {
    if (Flags.isByVal())
      // ByVal argument is passed in as a pointer but it's now being
      // dereferenced. e.g.
      // define @foo(%struct.X* %A) {
      //   tail call @bar(%struct.X* byval %A)
      // }
      return false;
    SDValue Ptr = Ld->getBasePtr();
    FrameIndexSDNode *FINode = dyn_cast<FrameIndexSDNode>(Ptr);
    if (!FINode)
      return false;
    FI = FINode->getIndex();
  } else
    return false;

  assert(FI != INT_MAX);
  if (!MFI->isFixedObjectIndex(FI))
    return false;
  return Offset == MFI->getObjectOffset(FI) && Bytes == MFI->getObjectSize(FI);
}

/// IsEligibleForTailCallOptimization - Check whether the call is eligible
/// for tail call optimization. Targets which want to do tail call
/// optimization should implement this function.
bool
ARMTargetLowering::IsEligibleForTailCallOptimization(SDValue Callee,
                                                     CallingConv::ID CalleeCC,
                                                     bool isVarArg,
                                                     bool isCalleeStructRet,
                                                     bool isCallerStructRet,
                                    const SmallVectorImpl<ISD::OutputArg> &Outs,
                                    const SmallVectorImpl<SDValue> &OutVals,
                                    const SmallVectorImpl<ISD::InputArg> &Ins,
                                                     SelectionDAG& DAG) const {
  const Function *CallerF = DAG.getMachineFunction().getFunction();
  CallingConv::ID CallerCC = CallerF->getCallingConv();
  bool CCMatch = CallerCC == CalleeCC;

  // Look for obvious safe cases to perform tail call optimization that do not
  // require ABI changes. This is what gcc calls sibcall.

  // Do not sibcall optimize vararg calls unless the call site is not passing
  // any arguments.
  if (isVarArg && !Outs.empty())
    return false;

  // Exception-handling functions need a special set of instructions to indicate
  // a return to the hardware. Tail-calling another function would probably
  // break this.
  if (CallerF->hasFnAttribute("interrupt"))
    return false;

  // Also avoid sibcall optimization if either caller or callee uses struct
  // return semantics.
  if (isCalleeStructRet || isCallerStructRet)
    return false;

  // FIXME: Completely disable sibcall for Thumb1 since ThumbRegisterInfo::
  // emitEpilogue is not ready for them. Thumb tail calls also use t2B, as
  // the Thumb1 16-bit unconditional branch doesn't have sufficient relocation
  // support in the assembler and linker to be used. This would need to be
  // fixed to fully support tail calls in Thumb1.
  //
  // Doing this is tricky, since the LDM/POP instruction on Thumb doesn't take
  // LR.  This means if we need to reload LR, it takes an extra instructions,
  // which outweighs the value of the tail call; but here we don't know yet
  // whether LR is going to be used.  Probably the right approach is to
  // generate the tail call here and turn it back into CALL/RET in
  // emitEpilogue if LR is used.

  // Thumb1 PIC calls to external symbols use BX, so they can be tail calls,
  // but we need to make sure there are enough registers; the only valid
  // registers are the 4 used for parameters.  We don't currently do this
  // case.
  if (Subtarget->isThumb1Only())
    return false;

  // Externally-defined functions with weak linkage should not be
  // tail-called on ARM when the OS does not support dynamic
  // pre-emption of symbols, as the AAELF spec requires normal calls
  // to undefined weak functions to be replaced with a NOP or jump to the
  // next instruction. The behaviour of branch instructions in this
  // situation (as used for tail calls) is implementation-defined, so we
  // cannot rely on the linker replacing the tail call with a return.
  if (GlobalAddressSDNode *G = dyn_cast<GlobalAddressSDNode>(Callee)) {
    const GlobalValue *GV = G->getGlobal();
    const Triple &TT = getTargetMachine().getTargetTriple();
    if (GV->hasExternalWeakLinkage() &&
        (!TT.isOSWindows() || TT.isOSBinFormatELF() || TT.isOSBinFormatMachO()))
      return false;
  }

  // If the calling conventions do not match, then we'd better make sure the
  // results are returned in the same way as what the caller expects.
  if (!CCMatch) {
    SmallVector<CCValAssign, 16> RVLocs1;
    ARMCCState CCInfo1(CalleeCC, false, DAG.getMachineFunction(), RVLocs1,
                       *DAG.getContext(), Call);
    CCInfo1.AnalyzeCallResult(Ins, CCAssignFnForNode(CalleeCC, true, isVarArg));

    SmallVector<CCValAssign, 16> RVLocs2;
    ARMCCState CCInfo2(CallerCC, false, DAG.getMachineFunction(), RVLocs2,
                       *DAG.getContext(), Call);
    CCInfo2.AnalyzeCallResult(Ins, CCAssignFnForNode(CallerCC, true, isVarArg));

    if (RVLocs1.size() != RVLocs2.size())
      return false;
    for (unsigned i = 0, e = RVLocs1.size(); i != e; ++i) {
      if (RVLocs1[i].isRegLoc() != RVLocs2[i].isRegLoc())
        return false;
      if (RVLocs1[i].getLocInfo() != RVLocs2[i].getLocInfo())
        return false;
      if (RVLocs1[i].isRegLoc()) {
        if (RVLocs1[i].getLocReg() != RVLocs2[i].getLocReg())
          return false;
      } else {
        if (RVLocs1[i].getLocMemOffset() != RVLocs2[i].getLocMemOffset())
          return false;
      }
    }
  }

  // If Caller's vararg or byval argument has been split between registers and
  // stack, do not perform tail call, since part of the argument is in caller's
  // local frame.
  const ARMFunctionInfo *AFI_Caller = DAG.getMachineFunction().
                                      getInfo<ARMFunctionInfo>();
  if (AFI_Caller->getArgRegsSaveSize())
    return false;

  // If the callee takes no arguments then go on to check the results of the
  // call.
  if (!Outs.empty()) {
    // Check if stack adjustment is needed. For now, do not do this if any
    // argument is passed on the stack.
    SmallVector<CCValAssign, 16> ArgLocs;
    ARMCCState CCInfo(CalleeCC, isVarArg, DAG.getMachineFunction(), ArgLocs,
                      *DAG.getContext(), Call);
    CCInfo.AnalyzeCallOperands(Outs,
                               CCAssignFnForNode(CalleeCC, false, isVarArg));
    if (CCInfo.getNextStackOffset()) {
      MachineFunction &MF = DAG.getMachineFunction();

      // Check if the arguments are already laid out in the right way as
      // the caller's fixed stack objects.
      MachineFrameInfo *MFI = MF.getFrameInfo();
      const MachineRegisterInfo *MRI = &MF.getRegInfo();
      const TargetInstrInfo *TII = Subtarget->getInstrInfo();
      for (unsigned i = 0, realArgIdx = 0, e = ArgLocs.size();
           i != e;
           ++i, ++realArgIdx) {
        CCValAssign &VA = ArgLocs[i];
        EVT RegVT = VA.getLocVT();
        SDValue Arg = OutVals[realArgIdx];
        ISD::ArgFlagsTy Flags = Outs[realArgIdx].Flags;
        if (VA.getLocInfo() == CCValAssign::Indirect)
          return false;
        if (VA.needsCustom()) {
          // f64 and vector types are split into multiple registers or
          // register/stack-slot combinations.  The types will not match
          // the registers; give up on memory f64 refs until we figure
          // out what to do about this.
          if (!VA.isRegLoc())
            return false;
          if (!ArgLocs[++i].isRegLoc())
            return false;
          if (RegVT == MVT::v2f64) {
            if (!ArgLocs[++i].isRegLoc())
              return false;
            if (!ArgLocs[++i].isRegLoc())
              return false;
          }
        } else if (!VA.isRegLoc()) {
          if (!MatchingStackOffset(Arg, VA.getLocMemOffset(), Flags,
                                   MFI, MRI, TII))
            return false;
        }
      }
    }
  }

  return true;
}

bool
ARMTargetLowering::CanLowerReturn(CallingConv::ID CallConv,
                                  MachineFunction &MF, bool isVarArg,
                                  const SmallVectorImpl<ISD::OutputArg> &Outs,
                                  LLVMContext &Context) const {
  SmallVector<CCValAssign, 16> RVLocs;
  CCState CCInfo(CallConv, isVarArg, MF, RVLocs, Context);
  return CCInfo.CheckReturn(Outs, CCAssignFnForNode(CallConv, /*Return=*/true,
                                                    isVarArg));
}

static SDValue LowerInterruptReturn(SmallVectorImpl<SDValue> &RetOps,
                                    SDLoc DL, SelectionDAG &DAG) {
  const MachineFunction &MF = DAG.getMachineFunction();
  const Function *F = MF.getFunction();

  StringRef IntKind = F->getFnAttribute("interrupt").getValueAsString();

  // See ARM ARM v7 B1.8.3. On exception entry LR is set to a possibly offset
  // version of the "preferred return address". These offsets affect the return
  // instruction if this is a return from PL1 without hypervisor extensions.
  //    IRQ/FIQ: +4     "subs pc, lr, #4"
  //    SWI:     0      "subs pc, lr, #0"
  //    ABORT:   +4     "subs pc, lr, #4"
  //    UNDEF:   +4/+2  "subs pc, lr, #0"
  // UNDEF varies depending on where the exception came from ARM or Thumb
  // mode. Alongside GCC, we throw our hands up in disgust and pretend it's 0.

  int64_t LROffset;
  if (IntKind == "" || IntKind == "IRQ" || IntKind == "FIQ" ||
      IntKind == "ABORT")
    LROffset = 4;
  else if (IntKind == "SWI" || IntKind == "UNDEF")
    LROffset = 0;
  else
    report_fatal_error("Unsupported interrupt attribute. If present, value "
                       "must be one of: IRQ, FIQ, SWI, ABORT or UNDEF");

  RetOps.insert(RetOps.begin() + 1,
                DAG.getConstant(LROffset, DL, MVT::i32, false));

  return DAG.getNode(ARMISD::INTRET_FLAG, DL, MVT::Other, RetOps);
}

SDValue
ARMTargetLowering::LowerReturn(SDValue Chain,
                               CallingConv::ID CallConv, bool isVarArg,
                               const SmallVectorImpl<ISD::OutputArg> &Outs,
                               const SmallVectorImpl<SDValue> &OutVals,
                               SDLoc dl, SelectionDAG &DAG) const {

  // CCValAssign - represent the assignment of the return value to a location.
  SmallVector<CCValAssign, 16> RVLocs;

  // CCState - Info about the registers and stack slots.
  ARMCCState CCInfo(CallConv, isVarArg, DAG.getMachineFunction(), RVLocs,
                    *DAG.getContext(), Call);

  // Analyze outgoing return values.
  CCInfo.AnalyzeReturn(Outs, CCAssignFnForNode(CallConv, /* Return */ true,
                                               isVarArg));

  SDValue Flag;
  SmallVector<SDValue, 4> RetOps;
  RetOps.push_back(Chain); // Operand #0 = Chain (updated below)
  bool isLittleEndian = Subtarget->isLittle();

  MachineFunction &MF = DAG.getMachineFunction();
  ARMFunctionInfo *AFI = MF.getInfo<ARMFunctionInfo>();
  AFI->setReturnRegsCount(RVLocs.size());

  // Copy the result values into the output registers.
  for (unsigned i = 0, realRVLocIdx = 0;
       i != RVLocs.size();
       ++i, ++realRVLocIdx) {
    CCValAssign &VA = RVLocs[i];
    assert(VA.isRegLoc() && "Can only return in registers!");

    SDValue Arg = OutVals[realRVLocIdx];

    switch (VA.getLocInfo()) {
    default: llvm_unreachable("Unknown loc info!");
    case CCValAssign::Full: break;
    case CCValAssign::BCvt:
      Arg = DAG.getNode(ISD::BITCAST, dl, VA.getLocVT(), Arg);
      break;
    }

    if (VA.needsCustom()) {
      if (VA.getLocVT() == MVT::v2f64) {
        // Extract the first half and return it in two registers.
        SDValue Half = DAG.getNode(ISD::EXTRACT_VECTOR_ELT, dl, MVT::f64, Arg,
                                   DAG.getConstant(0, dl, MVT::i32));
        SDValue HalfGPRs = DAG.getNode(ARMISD::VMOVRRD, dl,
                                       DAG.getVTList(MVT::i32, MVT::i32), Half);

        Chain = DAG.getCopyToReg(Chain, dl, VA.getLocReg(),
                                 HalfGPRs.getValue(isLittleEndian ? 0 : 1),
                                 Flag);
        Flag = Chain.getValue(1);
        RetOps.push_back(DAG.getRegister(VA.getLocReg(), VA.getLocVT()));
        VA = RVLocs[++i]; // skip ahead to next loc
        Chain = DAG.getCopyToReg(Chain, dl, VA.getLocReg(),
                                 HalfGPRs.getValue(isLittleEndian ? 1 : 0),
                                 Flag);
        Flag = Chain.getValue(1);
        RetOps.push_back(DAG.getRegister(VA.getLocReg(), VA.getLocVT()));
        VA = RVLocs[++i]; // skip ahead to next loc

        // Extract the 2nd half and fall through to handle it as an f64 value.
        Arg = DAG.getNode(ISD::EXTRACT_VECTOR_ELT, dl, MVT::f64, Arg,
                          DAG.getConstant(1, dl, MVT::i32));
      }
      // Legalize ret f64 -> ret 2 x i32.  We always have fmrrd if f64 is
      // available.
      SDValue fmrrd = DAG.getNode(ARMISD::VMOVRRD, dl,
                                  DAG.getVTList(MVT::i32, MVT::i32), Arg);
      Chain = DAG.getCopyToReg(Chain, dl, VA.getLocReg(),
                               fmrrd.getValue(isLittleEndian ? 0 : 1),
                               Flag);
      Flag = Chain.getValue(1);
      RetOps.push_back(DAG.getRegister(VA.getLocReg(), VA.getLocVT()));
      VA = RVLocs[++i]; // skip ahead to next loc
      Chain = DAG.getCopyToReg(Chain, dl, VA.getLocReg(),
                               fmrrd.getValue(isLittleEndian ? 1 : 0),
                               Flag);
    } else
      Chain = DAG.getCopyToReg(Chain, dl, VA.getLocReg(), Arg, Flag);

    // Guarantee that all emitted copies are
    // stuck together, avoiding something bad.
    Flag = Chain.getValue(1);
    RetOps.push_back(DAG.getRegister(VA.getLocReg(), VA.getLocVT()));
  }

  // Update chain and glue.
  RetOps[0] = Chain;
  if (Flag.getNode())
    RetOps.push_back(Flag);

  // CPUs which aren't M-class use a special sequence to return from
  // exceptions (roughly, any instruction setting pc and cpsr simultaneously,
  // though we use "subs pc, lr, #N").
  //
  // M-class CPUs actually use a normal return sequence with a special
  // (hardware-provided) value in LR, so the normal code path works.
  if (DAG.getMachineFunction().getFunction()->hasFnAttribute("interrupt") &&
      !Subtarget->isMClass()) {
    if (Subtarget->isThumb1Only())
      report_fatal_error("interrupt attribute is not supported in Thumb1");
    return LowerInterruptReturn(RetOps, dl, DAG);
  }

  return DAG.getNode(ARMISD::RET_FLAG, dl, MVT::Other, RetOps);
}

bool ARMTargetLowering::isUsedByReturnOnly(SDNode *N, SDValue &Chain) const {
  if (N->getNumValues() != 1)
    return false;
  if (!N->hasNUsesOfValue(1, 0))
    return false;

  SDValue TCChain = Chain;
  SDNode *Copy = *N->use_begin();
  if (Copy->getOpcode() == ISD::CopyToReg) {
    // If the copy has a glue operand, we conservatively assume it isn't safe to
    // perform a tail call.
    if (Copy->getOperand(Copy->getNumOperands()-1).getValueType() == MVT::Glue)
      return false;
    TCChain = Copy->getOperand(0);
  } else if (Copy->getOpcode() == ARMISD::VMOVRRD) {
    SDNode *VMov = Copy;
    // f64 returned in a pair of GPRs.
    SmallPtrSet<SDNode*, 2> Copies;
    for (SDNode::use_iterator UI = VMov->use_begin(), UE = VMov->use_end();
         UI != UE; ++UI) {
      if (UI->getOpcode() != ISD::CopyToReg)
        return false;
      Copies.insert(*UI);
    }
    if (Copies.size() > 2)
      return false;

    for (SDNode::use_iterator UI = VMov->use_begin(), UE = VMov->use_end();
         UI != UE; ++UI) {
      SDValue UseChain = UI->getOperand(0);
      if (Copies.count(UseChain.getNode()))
        // Second CopyToReg
        Copy = *UI;
      else {
        // We are at the top of this chain.
        // If the copy has a glue operand, we conservatively assume it
        // isn't safe to perform a tail call.
        if (UI->getOperand(UI->getNumOperands()-1).getValueType() == MVT::Glue)
          return false;
        // First CopyToReg
        TCChain = UseChain;
      }
    }
  } else if (Copy->getOpcode() == ISD::BITCAST) {
    // f32 returned in a single GPR.
    if (!Copy->hasOneUse())
      return false;
    Copy = *Copy->use_begin();
    if (Copy->getOpcode() != ISD::CopyToReg || !Copy->hasNUsesOfValue(1, 0))
      return false;
    // If the copy has a glue operand, we conservatively assume it isn't safe to
    // perform a tail call.
    if (Copy->getOperand(Copy->getNumOperands()-1).getValueType() == MVT::Glue)
      return false;
    TCChain = Copy->getOperand(0);
  } else {
    return false;
  }

  bool HasRet = false;
  for (SDNode::use_iterator UI = Copy->use_begin(), UE = Copy->use_end();
       UI != UE; ++UI) {
    if (UI->getOpcode() != ARMISD::RET_FLAG &&
        UI->getOpcode() != ARMISD::INTRET_FLAG)
      return false;
    HasRet = true;
  }

  if (!HasRet)
    return false;

  Chain = TCChain;
  return true;
}

bool ARMTargetLowering::mayBeEmittedAsTailCall(CallInst *CI) const {
  if (!Subtarget->supportsTailCall())
    return false;

  auto Attr =
      CI->getParent()->getParent()->getFnAttribute("disable-tail-calls");
  if (!CI->isTailCall() || Attr.getValueAsString() == "true")
    return false;

  return !Subtarget->isThumb1Only();
}

// Trying to write a 64 bit value so need to split into two 32 bit values first,
// and pass the lower and high parts through.
static SDValue LowerWRITE_REGISTER(SDValue Op, SelectionDAG &DAG) {
  SDLoc DL(Op);
  SDValue WriteValue = Op->getOperand(2);

  // This function is only supposed to be called for i64 type argument.
  assert(WriteValue.getValueType() == MVT::i64
          && "LowerWRITE_REGISTER called for non-i64 type argument.");

  SDValue Lo = DAG.getNode(ISD::EXTRACT_ELEMENT, DL, MVT::i32, WriteValue,
                           DAG.getConstant(0, DL, MVT::i32));
  SDValue Hi = DAG.getNode(ISD::EXTRACT_ELEMENT, DL, MVT::i32, WriteValue,
                           DAG.getConstant(1, DL, MVT::i32));
  SDValue Ops[] = { Op->getOperand(0), Op->getOperand(1), Lo, Hi };
  return DAG.getNode(ISD::WRITE_REGISTER, DL, MVT::Other, Ops);
}

// ConstantPool, JumpTable, GlobalAddress, and ExternalSymbol are lowered as
// their target counterpart wrapped in the ARMISD::Wrapper node. Suppose N is
// one of the above mentioned nodes. It has to be wrapped because otherwise
// Select(N) returns N. So the raw TargetGlobalAddress nodes, etc. can only
// be used to form addressing mode. These wrapped nodes will be selected
// into MOVi.
static SDValue LowerConstantPool(SDValue Op, SelectionDAG &DAG) {
  EVT PtrVT = Op.getValueType();
  // FIXME there is no actual debug info here
  SDLoc dl(Op);
  ConstantPoolSDNode *CP = cast<ConstantPoolSDNode>(Op);
  SDValue Res;
  if (CP->isMachineConstantPoolEntry())
    Res = DAG.getTargetConstantPool(CP->getMachineCPVal(), PtrVT,
                                    CP->getAlignment());
  else
    Res = DAG.getTargetConstantPool(CP->getConstVal(), PtrVT,
                                    CP->getAlignment());
  return DAG.getNode(ARMISD::Wrapper, dl, MVT::i32, Res);
}

unsigned ARMTargetLowering::getJumpTableEncoding() const {
  return MachineJumpTableInfo::EK_Inline;
}

SDValue ARMTargetLowering::LowerBlockAddress(SDValue Op,
                                             SelectionDAG &DAG) const {
  MachineFunction &MF = DAG.getMachineFunction();
  ARMFunctionInfo *AFI = MF.getInfo<ARMFunctionInfo>();
  unsigned ARMPCLabelIndex = 0;
  SDLoc DL(Op);
  EVT PtrVT = getPointerTy(DAG.getDataLayout());
  const BlockAddress *BA = cast<BlockAddressSDNode>(Op)->getBlockAddress();
  Reloc::Model RelocM = getTargetMachine().getRelocationModel();
  SDValue CPAddr;
  if (RelocM == Reloc::Static) {
    CPAddr = DAG.getTargetConstantPool(BA, PtrVT, 4);
  } else {
    unsigned PCAdj = Subtarget->isThumb() ? 4 : 8;
    ARMPCLabelIndex = AFI->createPICLabelUId();
    ARMConstantPoolValue *CPV =
      ARMConstantPoolConstant::Create(BA, ARMPCLabelIndex,
                                      ARMCP::CPBlockAddress, PCAdj);
    CPAddr = DAG.getTargetConstantPool(CPV, PtrVT, 4);
  }
  CPAddr = DAG.getNode(ARMISD::Wrapper, DL, PtrVT, CPAddr);
  SDValue Result =
      DAG.getLoad(PtrVT, DL, DAG.getEntryNode(), CPAddr,
                  MachinePointerInfo::getConstantPool(DAG.getMachineFunction()),
                  false, false, false, 0);
  if (RelocM == Reloc::Static)
    return Result;
  SDValue PICLabel = DAG.getConstant(ARMPCLabelIndex, DL, MVT::i32);
  return DAG.getNode(ARMISD::PIC_ADD, DL, PtrVT, Result, PICLabel);
}

// Lower ISD::GlobalTLSAddress using the "general dynamic" model
SDValue
ARMTargetLowering::LowerToTLSGeneralDynamicModel(GlobalAddressSDNode *GA,
                                                 SelectionDAG &DAG) const {
  SDLoc dl(GA);
  EVT PtrVT = getPointerTy(DAG.getDataLayout());
  unsigned char PCAdj = Subtarget->isThumb() ? 4 : 8;
  MachineFunction &MF = DAG.getMachineFunction();
  ARMFunctionInfo *AFI = MF.getInfo<ARMFunctionInfo>();
  unsigned ARMPCLabelIndex = AFI->createPICLabelUId();
  ARMConstantPoolValue *CPV =
    ARMConstantPoolConstant::Create(GA->getGlobal(), ARMPCLabelIndex,
                                    ARMCP::CPValue, PCAdj, ARMCP::TLSGD, true);
  SDValue Argument = DAG.getTargetConstantPool(CPV, PtrVT, 4);
  Argument = DAG.getNode(ARMISD::Wrapper, dl, MVT::i32, Argument);
  Argument =
      DAG.getLoad(PtrVT, dl, DAG.getEntryNode(), Argument,
                  MachinePointerInfo::getConstantPool(DAG.getMachineFunction()),
                  false, false, false, 0);
  SDValue Chain = Argument.getValue(1);

  SDValue PICLabel = DAG.getConstant(ARMPCLabelIndex, dl, MVT::i32);
  Argument = DAG.getNode(ARMISD::PIC_ADD, dl, PtrVT, Argument, PICLabel);

  // call __tls_get_addr.
  ArgListTy Args;
  ArgListEntry Entry;
  Entry.Node = Argument;
  Entry.Ty = (Type *) Type::getInt32Ty(*DAG.getContext());
  Args.push_back(Entry);

  // FIXME: is there useful debug info available here?
  TargetLowering::CallLoweringInfo CLI(DAG);
  CLI.setDebugLoc(dl).setChain(Chain)
    .setCallee(CallingConv::C, Type::getInt32Ty(*DAG.getContext()),
               DAG.getExternalSymbol("__tls_get_addr", PtrVT), std::move(Args),
               0);

  std::pair<SDValue, SDValue> CallResult = LowerCallTo(CLI);
  return CallResult.first;
}

// Lower ISD::GlobalTLSAddress using the "initial exec" or
// "local exec" model.
SDValue
ARMTargetLowering::LowerToTLSExecModels(GlobalAddressSDNode *GA,
                                        SelectionDAG &DAG,
                                        TLSModel::Model model) const {
  const GlobalValue *GV = GA->getGlobal();
  SDLoc dl(GA);
  SDValue Offset;
  SDValue Chain = DAG.getEntryNode();
  EVT PtrVT = getPointerTy(DAG.getDataLayout());
  // Get the Thread Pointer
  SDValue ThreadPointer = DAG.getNode(ARMISD::THREAD_POINTER, dl, PtrVT);

  if (model == TLSModel::InitialExec) {
    MachineFunction &MF = DAG.getMachineFunction();
    ARMFunctionInfo *AFI = MF.getInfo<ARMFunctionInfo>();
    unsigned ARMPCLabelIndex = AFI->createPICLabelUId();
    // Initial exec model.
    unsigned char PCAdj = Subtarget->isThumb() ? 4 : 8;
    ARMConstantPoolValue *CPV =
      ARMConstantPoolConstant::Create(GA->getGlobal(), ARMPCLabelIndex,
                                      ARMCP::CPValue, PCAdj, ARMCP::GOTTPOFF,
                                      true);
    Offset = DAG.getTargetConstantPool(CPV, PtrVT, 4);
    Offset = DAG.getNode(ARMISD::Wrapper, dl, MVT::i32, Offset);
    Offset = DAG.getLoad(
        PtrVT, dl, Chain, Offset,
        MachinePointerInfo::getConstantPool(DAG.getMachineFunction()), false,
        false, false, 0);
    Chain = Offset.getValue(1);

    SDValue PICLabel = DAG.getConstant(ARMPCLabelIndex, dl, MVT::i32);
    Offset = DAG.getNode(ARMISD::PIC_ADD, dl, PtrVT, Offset, PICLabel);

    Offset = DAG.getLoad(
        PtrVT, dl, Chain, Offset,
        MachinePointerInfo::getConstantPool(DAG.getMachineFunction()), false,
        false, false, 0);
  } else {
    // local exec model
    assert(model == TLSModel::LocalExec);
    ARMConstantPoolValue *CPV =
      ARMConstantPoolConstant::Create(GV, ARMCP::TPOFF);
    Offset = DAG.getTargetConstantPool(CPV, PtrVT, 4);
    Offset = DAG.getNode(ARMISD::Wrapper, dl, MVT::i32, Offset);
    Offset = DAG.getLoad(
        PtrVT, dl, Chain, Offset,
        MachinePointerInfo::getConstantPool(DAG.getMachineFunction()), false,
        false, false, 0);
  }

  // The address of the thread local variable is the add of the thread
  // pointer with the offset of the variable.
  return DAG.getNode(ISD::ADD, dl, PtrVT, ThreadPointer, Offset);
}

SDValue
ARMTargetLowering::LowerGlobalTLSAddress(SDValue Op, SelectionDAG &DAG) const {
  // TODO: implement the "local dynamic" model
  assert(Subtarget->isTargetELF() &&
         "TLS not implemented for non-ELF targets");
  GlobalAddressSDNode *GA = cast<GlobalAddressSDNode>(Op);
  if (DAG.getTarget().Options.EmulatedTLS)
    return LowerToTLSEmulatedModel(GA, DAG);

  TLSModel::Model model = getTargetMachine().getTLSModel(GA->getGlobal());

  switch (model) {
    case TLSModel::GeneralDynamic:
    case TLSModel::LocalDynamic:
      return LowerToTLSGeneralDynamicModel(GA, DAG);
    case TLSModel::InitialExec:
    case TLSModel::LocalExec:
      return LowerToTLSExecModels(GA, DAG, model);
  }
  llvm_unreachable("bogus TLS model");
}

SDValue ARMTargetLowering::LowerGlobalAddressELF(SDValue Op,
                                                 SelectionDAG &DAG) const {
  EVT PtrVT = getPointerTy(DAG.getDataLayout());
  SDLoc dl(Op);
  const GlobalValue *GV = cast<GlobalAddressSDNode>(Op)->getGlobal();
  if (getTargetMachine().getRelocationModel() == Reloc::PIC_) {
    bool UseGOTOFF = GV->hasLocalLinkage() || GV->hasHiddenVisibility();
    ARMConstantPoolValue *CPV =
      ARMConstantPoolConstant::Create(GV,
                                      UseGOTOFF ? ARMCP::GOTOFF : ARMCP::GOT);
    SDValue CPAddr = DAG.getTargetConstantPool(CPV, PtrVT, 4);
    CPAddr = DAG.getNode(ARMISD::Wrapper, dl, MVT::i32, CPAddr);
    SDValue Result = DAG.getLoad(
        PtrVT, dl, DAG.getEntryNode(), CPAddr,
        MachinePointerInfo::getConstantPool(DAG.getMachineFunction()), false,
        false, false, 0);
    SDValue Chain = Result.getValue(1);
    SDValue GOT = DAG.getGLOBAL_OFFSET_TABLE(PtrVT);
    Result = DAG.getNode(ISD::ADD, dl, PtrVT, Result, GOT);
    if (!UseGOTOFF)
      Result = DAG.getLoad(PtrVT, dl, Chain, Result,
                           MachinePointerInfo::getGOT(DAG.getMachineFunction()),
                           false, false, false, 0);
    return Result;
  }

  // If we have T2 ops, we can materialize the address directly via movt/movw
  // pair. This is always cheaper.
  if (Subtarget->useMovt(DAG.getMachineFunction())) {
    ++NumMovwMovt;
    // FIXME: Once remat is capable of dealing with instructions with register
    // operands, expand this into two nodes.
    return DAG.getNode(ARMISD::Wrapper, dl, PtrVT,
                       DAG.getTargetGlobalAddress(GV, dl, PtrVT));
  } else {
    SDValue CPAddr = DAG.getTargetConstantPool(GV, PtrVT, 4);
    CPAddr = DAG.getNode(ARMISD::Wrapper, dl, MVT::i32, CPAddr);
    return DAG.getLoad(
        PtrVT, dl, DAG.getEntryNode(), CPAddr,
        MachinePointerInfo::getConstantPool(DAG.getMachineFunction()), false,
        false, false, 0);
  }
}

SDValue ARMTargetLowering::LowerGlobalAddressDarwin(SDValue Op,
                                                    SelectionDAG &DAG) const {
  EVT PtrVT = getPointerTy(DAG.getDataLayout());
  SDLoc dl(Op);
  const GlobalValue *GV = cast<GlobalAddressSDNode>(Op)->getGlobal();
  Reloc::Model RelocM = getTargetMachine().getRelocationModel();

  if (Subtarget->useMovt(DAG.getMachineFunction()))
    ++NumMovwMovt;

  // FIXME: Once remat is capable of dealing with instructions with register
  // operands, expand this into multiple nodes
  unsigned Wrapper =
      RelocM == Reloc::PIC_ ? ARMISD::WrapperPIC : ARMISD::Wrapper;

  SDValue G = DAG.getTargetGlobalAddress(GV, dl, PtrVT, 0, ARMII::MO_NONLAZY);
  SDValue Result = DAG.getNode(Wrapper, dl, PtrVT, G);

  if (Subtarget->GVIsIndirectSymbol(GV, RelocM))
    Result = DAG.getLoad(PtrVT, dl, DAG.getEntryNode(), Result,
                         MachinePointerInfo::getGOT(DAG.getMachineFunction()),
                         false, false, false, 0);
  return Result;
}

SDValue ARMTargetLowering::LowerGlobalAddressWindows(SDValue Op,
                                                     SelectionDAG &DAG) const {
  assert(Subtarget->isTargetWindows() && "non-Windows COFF is not supported");
  assert(Subtarget->useMovt(DAG.getMachineFunction()) &&
         "Windows on ARM expects to use movw/movt");

  const GlobalValue *GV = cast<GlobalAddressSDNode>(Op)->getGlobal();
  const ARMII::TOF TargetFlags =
    (GV->hasDLLImportStorageClass() ? ARMII::MO_DLLIMPORT : ARMII::MO_NO_FLAG);
  EVT PtrVT = getPointerTy(DAG.getDataLayout());
  SDValue Result;
  SDLoc DL(Op);

  ++NumMovwMovt;

  // FIXME: Once remat is capable of dealing with instructions with register
  // operands, expand this into two nodes.
  Result = DAG.getNode(ARMISD::Wrapper, DL, PtrVT,
                       DAG.getTargetGlobalAddress(GV, DL, PtrVT, /*Offset=*/0,
                                                  TargetFlags));
  if (GV->hasDLLImportStorageClass())
    Result = DAG.getLoad(PtrVT, DL, DAG.getEntryNode(), Result,
                         MachinePointerInfo::getGOT(DAG.getMachineFunction()),
                         false, false, false, 0);
  return Result;
}

SDValue ARMTargetLowering::LowerGLOBAL_OFFSET_TABLE(SDValue Op,
                                                    SelectionDAG &DAG) const {
  assert(Subtarget->isTargetELF() &&
         "GLOBAL OFFSET TABLE not implemented for non-ELF targets");
  MachineFunction &MF = DAG.getMachineFunction();
  ARMFunctionInfo *AFI = MF.getInfo<ARMFunctionInfo>();
  unsigned ARMPCLabelIndex = AFI->createPICLabelUId();
  EVT PtrVT = getPointerTy(DAG.getDataLayout());
  SDLoc dl(Op);
  unsigned PCAdj = Subtarget->isThumb() ? 4 : 8;
  ARMConstantPoolValue *CPV =
    ARMConstantPoolSymbol::Create(*DAG.getContext(), "_GLOBAL_OFFSET_TABLE_",
                                  ARMPCLabelIndex, PCAdj);
  SDValue CPAddr = DAG.getTargetConstantPool(CPV, PtrVT, 4);
  CPAddr = DAG.getNode(ARMISD::Wrapper, dl, MVT::i32, CPAddr);
  SDValue Result =
      DAG.getLoad(PtrVT, dl, DAG.getEntryNode(), CPAddr,
                  MachinePointerInfo::getConstantPool(DAG.getMachineFunction()),
                  false, false, false, 0);
  SDValue PICLabel = DAG.getConstant(ARMPCLabelIndex, dl, MVT::i32);
  return DAG.getNode(ARMISD::PIC_ADD, dl, PtrVT, Result, PICLabel);
}

SDValue
ARMTargetLowering::LowerEH_SJLJ_SETJMP(SDValue Op, SelectionDAG &DAG) const {
  SDLoc dl(Op);
  SDValue Val = DAG.getConstant(0, dl, MVT::i32);
  return DAG.getNode(ARMISD::EH_SJLJ_SETJMP, dl,
                     DAG.getVTList(MVT::i32, MVT::Other), Op.getOperand(0),
                     Op.getOperand(1), Val);
}

SDValue
ARMTargetLowering::LowerEH_SJLJ_LONGJMP(SDValue Op, SelectionDAG &DAG) const {
  SDLoc dl(Op);
  return DAG.getNode(ARMISD::EH_SJLJ_LONGJMP, dl, MVT::Other, Op.getOperand(0),
                     Op.getOperand(1), DAG.getConstant(0, dl, MVT::i32));
}

SDValue ARMTargetLowering::LowerEH_SJLJ_SETUP_DISPATCH(SDValue Op,
                                                      SelectionDAG &DAG) const {
  SDLoc dl(Op);
  return DAG.getNode(ARMISD::EH_SJLJ_SETUP_DISPATCH, dl, MVT::Other,
                     Op.getOperand(0));
}

SDValue
ARMTargetLowering::LowerINTRINSIC_WO_CHAIN(SDValue Op, SelectionDAG &DAG,
                                          const ARMSubtarget *Subtarget) const {
  unsigned IntNo = cast<ConstantSDNode>(Op.getOperand(0))->getZExtValue();
  SDLoc dl(Op);
  switch (IntNo) {
  default: return SDValue();    // Don't custom lower most intrinsics.
  case Intrinsic::arm_rbit: {
    assert(Op.getOperand(1).getValueType() == MVT::i32 &&
           "RBIT intrinsic must have i32 type!");
    return DAG.getNode(ARMISD::RBIT, dl, MVT::i32, Op.getOperand(1));
  }
  case Intrinsic::arm_thread_pointer: {
    EVT PtrVT = getPointerTy(DAG.getDataLayout());
    return DAG.getNode(ARMISD::THREAD_POINTER, dl, PtrVT);
  }
  case Intrinsic::eh_sjlj_lsda: {
    MachineFunction &MF = DAG.getMachineFunction();
    ARMFunctionInfo *AFI = MF.getInfo<ARMFunctionInfo>();
    unsigned ARMPCLabelIndex = AFI->createPICLabelUId();
    EVT PtrVT = getPointerTy(DAG.getDataLayout());
    Reloc::Model RelocM = getTargetMachine().getRelocationModel();
    SDValue CPAddr;
    unsigned PCAdj = (RelocM != Reloc::PIC_)
      ? 0 : (Subtarget->isThumb() ? 4 : 8);
    ARMConstantPoolValue *CPV =
      ARMConstantPoolConstant::Create(MF.getFunction(), ARMPCLabelIndex,
                                      ARMCP::CPLSDA, PCAdj);
    CPAddr = DAG.getTargetConstantPool(CPV, PtrVT, 4);
    CPAddr = DAG.getNode(ARMISD::Wrapper, dl, MVT::i32, CPAddr);
    SDValue Result = DAG.getLoad(
        PtrVT, dl, DAG.getEntryNode(), CPAddr,
        MachinePointerInfo::getConstantPool(DAG.getMachineFunction()), false,
        false, false, 0);

    if (RelocM == Reloc::PIC_) {
      SDValue PICLabel = DAG.getConstant(ARMPCLabelIndex, dl, MVT::i32);
      Result = DAG.getNode(ARMISD::PIC_ADD, dl, PtrVT, Result, PICLabel);
    }
    return Result;
  }
  case Intrinsic::arm_neon_vmulls:
  case Intrinsic::arm_neon_vmullu: {
    unsigned NewOpc = (IntNo == Intrinsic::arm_neon_vmulls)
      ? ARMISD::VMULLs : ARMISD::VMULLu;
    return DAG.getNode(NewOpc, SDLoc(Op), Op.getValueType(),
                       Op.getOperand(1), Op.getOperand(2));
  }
  case Intrinsic::arm_neon_vminnm:
  case Intrinsic::arm_neon_vmaxnm: {
    unsigned NewOpc = (IntNo == Intrinsic::arm_neon_vminnm)
      ? ISD::FMINNUM : ISD::FMAXNUM;
    return DAG.getNode(NewOpc, SDLoc(Op), Op.getValueType(),
                       Op.getOperand(1), Op.getOperand(2));
  }
<<<<<<< HEAD
  case Intrinsic::arm_neon_vmins:
  case Intrinsic::arm_neon_vmaxs: {
    // v{min,max}s is overloaded between signed integers and floats.
    if (!Op.getValueType().isFloatingPoint())
      return SDValue();
=======
  case Intrinsic::arm_neon_vminu:
  case Intrinsic::arm_neon_vmaxu: {
    if (Op.getValueType().isFloatingPoint())
      return SDValue();
    unsigned NewOpc = (IntNo == Intrinsic::arm_neon_vminu)
      ? ISD::UMIN : ISD::UMAX;
    return DAG.getNode(NewOpc, SDLoc(Op), Op.getValueType(),
                         Op.getOperand(1), Op.getOperand(2));
  }
  case Intrinsic::arm_neon_vmins:
  case Intrinsic::arm_neon_vmaxs: {
    // v{min,max}s is overloaded between signed integers and floats.
    if (!Op.getValueType().isFloatingPoint()) {
      unsigned NewOpc = (IntNo == Intrinsic::arm_neon_vmins)
        ? ISD::SMIN : ISD::SMAX;
      return DAG.getNode(NewOpc, SDLoc(Op), Op.getValueType(),
                         Op.getOperand(1), Op.getOperand(2));
    }
>>>>>>> d51dd69e
    unsigned NewOpc = (IntNo == Intrinsic::arm_neon_vmins)
      ? ISD::FMINNAN : ISD::FMAXNAN;
    return DAG.getNode(NewOpc, SDLoc(Op), Op.getValueType(),
                       Op.getOperand(1), Op.getOperand(2));
  }
  }
}

static SDValue LowerATOMIC_FENCE(SDValue Op, SelectionDAG &DAG,
                                 const ARMSubtarget *Subtarget) {
  // FIXME: handle "fence singlethread" more efficiently.
  SDLoc dl(Op);
  if (!Subtarget->hasDataBarrier()) {
    // Some ARMv6 cpus can support data barriers with an mcr instruction.
    // Thumb1 and pre-v6 ARM mode use a libcall instead and should never get
    // here.
    assert(Subtarget->hasV6Ops() && !Subtarget->isThumb() &&
           "Unexpected ISD::ATOMIC_FENCE encountered. Should be libcall!");
    return DAG.getNode(ARMISD::MEMBARRIER_MCR, dl, MVT::Other, Op.getOperand(0),
                       DAG.getConstant(0, dl, MVT::i32));
  }

  ConstantSDNode *OrdN = cast<ConstantSDNode>(Op.getOperand(1));
  AtomicOrdering Ord = static_cast<AtomicOrdering>(OrdN->getZExtValue());
  ARM_MB::MemBOpt Domain = ARM_MB::ISH;
  if (Subtarget->isMClass()) {
    // Only a full system barrier exists in the M-class architectures.
    Domain = ARM_MB::SY;
  } else if (Subtarget->isSwift() && Ord == Release) {
    // Swift happens to implement ISHST barriers in a way that's compatible with
    // Release semantics but weaker than ISH so we'd be fools not to use
    // it. Beware: other processors probably don't!
    Domain = ARM_MB::ISHST;
  }

  return DAG.getNode(ISD::INTRINSIC_VOID, dl, MVT::Other, Op.getOperand(0),
                     DAG.getConstant(Intrinsic::arm_dmb, dl, MVT::i32),
                     DAG.getConstant(Domain, dl, MVT::i32));
}

static SDValue LowerPREFETCH(SDValue Op, SelectionDAG &DAG,
                             const ARMSubtarget *Subtarget) {
  // ARM pre v5TE and Thumb1 does not have preload instructions.
  if (!(Subtarget->isThumb2() ||
        (!Subtarget->isThumb1Only() && Subtarget->hasV5TEOps())))
    // Just preserve the chain.
    return Op.getOperand(0);

  SDLoc dl(Op);
  unsigned isRead = ~cast<ConstantSDNode>(Op.getOperand(2))->getZExtValue() & 1;
  if (!isRead &&
      (!Subtarget->hasV7Ops() || !Subtarget->hasMPExtension()))
    // ARMv7 with MP extension has PLDW.
    return Op.getOperand(0);

  unsigned isData = cast<ConstantSDNode>(Op.getOperand(4))->getZExtValue();
  if (Subtarget->isThumb()) {
    // Invert the bits.
    isRead = ~isRead & 1;
    isData = ~isData & 1;
  }

  return DAG.getNode(ARMISD::PRELOAD, dl, MVT::Other, Op.getOperand(0),
                     Op.getOperand(1), DAG.getConstant(isRead, dl, MVT::i32),
                     DAG.getConstant(isData, dl, MVT::i32));
}

static SDValue LowerVASTART(SDValue Op, SelectionDAG &DAG) {
  MachineFunction &MF = DAG.getMachineFunction();
  ARMFunctionInfo *FuncInfo = MF.getInfo<ARMFunctionInfo>();

  // vastart just stores the address of the VarArgsFrameIndex slot into the
  // memory location argument.
  SDLoc dl(Op);
  EVT PtrVT = DAG.getTargetLoweringInfo().getPointerTy(DAG.getDataLayout());
  SDValue FR = DAG.getFrameIndex(FuncInfo->getVarArgsFrameIndex(), PtrVT);
  const Value *SV = cast<SrcValueSDNode>(Op.getOperand(2))->getValue();
  return DAG.getStore(Op.getOperand(0), dl, FR, Op.getOperand(1),
                      MachinePointerInfo(SV), false, false, 0);
}

SDValue
ARMTargetLowering::GetF64FormalArgument(CCValAssign &VA, CCValAssign &NextVA,
                                        SDValue &Root, SelectionDAG &DAG,
                                        SDLoc dl) const {
  MachineFunction &MF = DAG.getMachineFunction();
  ARMFunctionInfo *AFI = MF.getInfo<ARMFunctionInfo>();

  const TargetRegisterClass *RC;
  if (AFI->isThumb1OnlyFunction())
    RC = &ARM::tGPRRegClass;
  else
    RC = &ARM::GPRRegClass;

  // Transform the arguments stored in physical registers into virtual ones.
  unsigned Reg = MF.addLiveIn(VA.getLocReg(), RC);
  SDValue ArgValue = DAG.getCopyFromReg(Root, dl, Reg, MVT::i32);

  SDValue ArgValue2;
  if (NextVA.isMemLoc()) {
    MachineFrameInfo *MFI = MF.getFrameInfo();
    int FI = MFI->CreateFixedObject(4, NextVA.getLocMemOffset(), true);

    // Create load node to retrieve arguments from the stack.
    SDValue FIN = DAG.getFrameIndex(FI, getPointerTy(DAG.getDataLayout()));
    ArgValue2 = DAG.getLoad(
        MVT::i32, dl, Root, FIN,
        MachinePointerInfo::getFixedStack(DAG.getMachineFunction(), FI), false,
        false, false, 0);
  } else {
    Reg = MF.addLiveIn(NextVA.getLocReg(), RC);
    ArgValue2 = DAG.getCopyFromReg(Root, dl, Reg, MVT::i32);
  }
  if (!Subtarget->isLittle())
    std::swap (ArgValue, ArgValue2);
  return DAG.getNode(ARMISD::VMOVDRR, dl, MVT::f64, ArgValue, ArgValue2);
}

// The remaining GPRs hold either the beginning of variable-argument
// data, or the beginning of an aggregate passed by value (usually
// byval).  Either way, we allocate stack slots adjacent to the data
// provided by our caller, and store the unallocated registers there.
// If this is a variadic function, the va_list pointer will begin with
// these values; otherwise, this reassembles a (byval) structure that
// was split between registers and memory.
// Return: The frame index registers were stored into.
int
ARMTargetLowering::StoreByValRegs(CCState &CCInfo, SelectionDAG &DAG,
                                  SDLoc dl, SDValue &Chain,
                                  const Value *OrigArg,
                                  unsigned InRegsParamRecordIdx,
                                  int ArgOffset,
                                  unsigned ArgSize) const {
  // Currently, two use-cases possible:
  // Case #1. Non-var-args function, and we meet first byval parameter.
  //          Setup first unallocated register as first byval register;
  //          eat all remained registers
  //          (these two actions are performed by HandleByVal method).
  //          Then, here, we initialize stack frame with
  //          "store-reg" instructions.
  // Case #2. Var-args function, that doesn't contain byval parameters.
  //          The same: eat all remained unallocated registers,
  //          initialize stack frame.

  MachineFunction &MF = DAG.getMachineFunction();
  MachineFrameInfo *MFI = MF.getFrameInfo();
  ARMFunctionInfo *AFI = MF.getInfo<ARMFunctionInfo>();
  unsigned RBegin, REnd;
  if (InRegsParamRecordIdx < CCInfo.getInRegsParamsCount()) {
    CCInfo.getInRegsParamInfo(InRegsParamRecordIdx, RBegin, REnd);
  } else {
    unsigned RBeginIdx = CCInfo.getFirstUnallocated(GPRArgRegs);
    RBegin = RBeginIdx == 4 ? (unsigned)ARM::R4 : GPRArgRegs[RBeginIdx];
    REnd = ARM::R4;
  }

  if (REnd != RBegin)
    ArgOffset = -4 * (ARM::R4 - RBegin);

  auto PtrVT = getPointerTy(DAG.getDataLayout());
  int FrameIndex = MFI->CreateFixedObject(ArgSize, ArgOffset, false);
  SDValue FIN = DAG.getFrameIndex(FrameIndex, PtrVT);

  SmallVector<SDValue, 4> MemOps;
  const TargetRegisterClass *RC =
      AFI->isThumb1OnlyFunction() ? &ARM::tGPRRegClass : &ARM::GPRRegClass;

  for (unsigned Reg = RBegin, i = 0; Reg < REnd; ++Reg, ++i) {
    unsigned VReg = MF.addLiveIn(Reg, RC);
    SDValue Val = DAG.getCopyFromReg(Chain, dl, VReg, MVT::i32);
    SDValue Store =
        DAG.getStore(Val.getValue(1), dl, Val, FIN,
                     MachinePointerInfo(OrigArg, 4 * i), false, false, 0);
    MemOps.push_back(Store);
    FIN = DAG.getNode(ISD::ADD, dl, PtrVT, FIN, DAG.getConstant(4, dl, PtrVT));
  }

  if (!MemOps.empty())
    Chain = DAG.getNode(ISD::TokenFactor, dl, MVT::Other, MemOps);
  return FrameIndex;
}

// Setup stack frame, the va_list pointer will start from.
void
ARMTargetLowering::VarArgStyleRegisters(CCState &CCInfo, SelectionDAG &DAG,
                                        SDLoc dl, SDValue &Chain,
                                        unsigned ArgOffset,
                                        unsigned TotalArgRegsSaveSize,
                                        bool ForceMutable) const {
  MachineFunction &MF = DAG.getMachineFunction();
  ARMFunctionInfo *AFI = MF.getInfo<ARMFunctionInfo>();

  // Try to store any remaining integer argument regs
  // to their spots on the stack so that they may be loaded by deferencing
  // the result of va_next.
  // If there is no regs to be stored, just point address after last
  // argument passed via stack.
  int FrameIndex = StoreByValRegs(CCInfo, DAG, dl, Chain, nullptr,
                                  CCInfo.getInRegsParamsCount(),
                                  CCInfo.getNextStackOffset(), 4);
  AFI->setVarArgsFrameIndex(FrameIndex);
}

SDValue
ARMTargetLowering::LowerFormalArguments(SDValue Chain,
                                        CallingConv::ID CallConv, bool isVarArg,
                                        const SmallVectorImpl<ISD::InputArg>
                                          &Ins,
                                        SDLoc dl, SelectionDAG &DAG,
                                        SmallVectorImpl<SDValue> &InVals)
                                          const {
  MachineFunction &MF = DAG.getMachineFunction();
  MachineFrameInfo *MFI = MF.getFrameInfo();

  ARMFunctionInfo *AFI = MF.getInfo<ARMFunctionInfo>();

  // Assign locations to all of the incoming arguments.
  SmallVector<CCValAssign, 16> ArgLocs;
  ARMCCState CCInfo(CallConv, isVarArg, DAG.getMachineFunction(), ArgLocs,
                    *DAG.getContext(), Prologue);
  CCInfo.AnalyzeFormalArguments(Ins,
                                CCAssignFnForNode(CallConv, /* Return*/ false,
                                                  isVarArg));

  SmallVector<SDValue, 16> ArgValues;
  SDValue ArgValue;
  Function::const_arg_iterator CurOrigArg = MF.getFunction()->arg_begin();
  unsigned CurArgIdx = 0;

  // Initially ArgRegsSaveSize is zero.
  // Then we increase this value each time we meet byval parameter.
  // We also increase this value in case of varargs function.
  AFI->setArgRegsSaveSize(0);

  // Calculate the amount of stack space that we need to allocate to store
  // byval and variadic arguments that are passed in registers.
  // We need to know this before we allocate the first byval or variadic
  // argument, as they will be allocated a stack slot below the CFA (Canonical
  // Frame Address, the stack pointer at entry to the function).
  unsigned ArgRegBegin = ARM::R4;
  for (unsigned i = 0, e = ArgLocs.size(); i != e; ++i) {
    if (CCInfo.getInRegsParamsProcessed() >= CCInfo.getInRegsParamsCount())
      break;

    CCValAssign &VA = ArgLocs[i];
    unsigned Index = VA.getValNo();
    ISD::ArgFlagsTy Flags = Ins[Index].Flags;
    if (!Flags.isByVal())
      continue;

    assert(VA.isMemLoc() && "unexpected byval pointer in reg");
    unsigned RBegin, REnd;
    CCInfo.getInRegsParamInfo(CCInfo.getInRegsParamsProcessed(), RBegin, REnd);
    ArgRegBegin = std::min(ArgRegBegin, RBegin);

    CCInfo.nextInRegsParam();
  }
  CCInfo.rewindByValRegsInfo();

  int lastInsIndex = -1;
  if (isVarArg && MFI->hasVAStart()) {
    unsigned RegIdx = CCInfo.getFirstUnallocated(GPRArgRegs);
    if (RegIdx != array_lengthof(GPRArgRegs))
      ArgRegBegin = std::min(ArgRegBegin, (unsigned)GPRArgRegs[RegIdx]);
  }

  unsigned TotalArgRegsSaveSize = 4 * (ARM::R4 - ArgRegBegin);
  AFI->setArgRegsSaveSize(TotalArgRegsSaveSize);
  auto PtrVT = getPointerTy(DAG.getDataLayout());

  for (unsigned i = 0, e = ArgLocs.size(); i != e; ++i) {
    CCValAssign &VA = ArgLocs[i];
    if (Ins[VA.getValNo()].isOrigArg()) {
      std::advance(CurOrigArg,
                   Ins[VA.getValNo()].getOrigArgIndex() - CurArgIdx);
      CurArgIdx = Ins[VA.getValNo()].getOrigArgIndex();
    }
    // Arguments stored in registers.
    if (VA.isRegLoc()) {
      EVT RegVT = VA.getLocVT();

      if (VA.needsCustom()) {
        // f64 and vector types are split up into multiple registers or
        // combinations of registers and stack slots.
        if (VA.getLocVT() == MVT::v2f64) {
          SDValue ArgValue1 = GetF64FormalArgument(VA, ArgLocs[++i],
                                                   Chain, DAG, dl);
          VA = ArgLocs[++i]; // skip ahead to next loc
          SDValue ArgValue2;
          if (VA.isMemLoc()) {
            int FI = MFI->CreateFixedObject(8, VA.getLocMemOffset(), true);
            SDValue FIN = DAG.getFrameIndex(FI, PtrVT);
            ArgValue2 = DAG.getLoad(
                MVT::f64, dl, Chain, FIN,
                MachinePointerInfo::getFixedStack(DAG.getMachineFunction(), FI),
                false, false, false, 0);
          } else {
            ArgValue2 = GetF64FormalArgument(VA, ArgLocs[++i],
                                             Chain, DAG, dl);
          }
          ArgValue = DAG.getNode(ISD::UNDEF, dl, MVT::v2f64);
          ArgValue = DAG.getNode(ISD::INSERT_VECTOR_ELT, dl, MVT::v2f64,
                                 ArgValue, ArgValue1,
                                 DAG.getIntPtrConstant(0, dl));
          ArgValue = DAG.getNode(ISD::INSERT_VECTOR_ELT, dl, MVT::v2f64,
                                 ArgValue, ArgValue2,
                                 DAG.getIntPtrConstant(1, dl));
        } else
          ArgValue = GetF64FormalArgument(VA, ArgLocs[++i], Chain, DAG, dl);

      } else {
        const TargetRegisterClass *RC;

        if (RegVT == MVT::f32)
          RC = &ARM::SPRRegClass;
        else if (RegVT == MVT::f64)
          RC = &ARM::DPRRegClass;
        else if (RegVT == MVT::v2f64)
          RC = &ARM::QPRRegClass;
        else if (RegVT == MVT::i32)
          RC = AFI->isThumb1OnlyFunction() ? &ARM::tGPRRegClass
                                           : &ARM::GPRRegClass;
        else
          llvm_unreachable("RegVT not supported by FORMAL_ARGUMENTS Lowering");

        // Transform the arguments in physical registers into virtual ones.
        unsigned Reg = MF.addLiveIn(VA.getLocReg(), RC);
        ArgValue = DAG.getCopyFromReg(Chain, dl, Reg, RegVT);
      }

      // If this is an 8 or 16-bit value, it is really passed promoted
      // to 32 bits.  Insert an assert[sz]ext to capture this, then
      // truncate to the right size.
      switch (VA.getLocInfo()) {
      default: llvm_unreachable("Unknown loc info!");
      case CCValAssign::Full: break;
      case CCValAssign::BCvt:
        ArgValue = DAG.getNode(ISD::BITCAST, dl, VA.getValVT(), ArgValue);
        break;
      case CCValAssign::SExt:
        ArgValue = DAG.getNode(ISD::AssertSext, dl, RegVT, ArgValue,
                               DAG.getValueType(VA.getValVT()));
        ArgValue = DAG.getNode(ISD::TRUNCATE, dl, VA.getValVT(), ArgValue);
        break;
      case CCValAssign::ZExt:
        ArgValue = DAG.getNode(ISD::AssertZext, dl, RegVT, ArgValue,
                               DAG.getValueType(VA.getValVT()));
        ArgValue = DAG.getNode(ISD::TRUNCATE, dl, VA.getValVT(), ArgValue);
        break;
      }

      InVals.push_back(ArgValue);

    } else { // VA.isRegLoc()

      // sanity check
      assert(VA.isMemLoc());
      assert(VA.getValVT() != MVT::i64 && "i64 should already be lowered");

      int index = VA.getValNo();

      // Some Ins[] entries become multiple ArgLoc[] entries.
      // Process them only once.
      if (index != lastInsIndex)
        {
          ISD::ArgFlagsTy Flags = Ins[index].Flags;
          // FIXME: For now, all byval parameter objects are marked mutable.
          // This can be changed with more analysis.
          // In case of tail call optimization mark all arguments mutable.
          // Since they could be overwritten by lowering of arguments in case of
          // a tail call.
          if (Flags.isByVal()) {
            assert(Ins[index].isOrigArg() &&
                   "Byval arguments cannot be implicit");
            unsigned CurByValIndex = CCInfo.getInRegsParamsProcessed();

            int FrameIndex = StoreByValRegs(CCInfo, DAG, dl, Chain, CurOrigArg,
                                            CurByValIndex, VA.getLocMemOffset(),
                                            Flags.getByValSize());
            InVals.push_back(DAG.getFrameIndex(FrameIndex, PtrVT));
            CCInfo.nextInRegsParam();
          } else {
            unsigned FIOffset = VA.getLocMemOffset();
            int FI = MFI->CreateFixedObject(VA.getLocVT().getSizeInBits()/8,
                                            FIOffset, true);

            // Create load nodes to retrieve arguments from the stack.
            SDValue FIN = DAG.getFrameIndex(FI, PtrVT);
            InVals.push_back(DAG.getLoad(
                VA.getValVT(), dl, Chain, FIN,
                MachinePointerInfo::getFixedStack(DAG.getMachineFunction(), FI),
                false, false, false, 0));
          }
          lastInsIndex = index;
        }
    }
  }

  // varargs
  if (isVarArg && MFI->hasVAStart())
    VarArgStyleRegisters(CCInfo, DAG, dl, Chain,
                         CCInfo.getNextStackOffset(),
                         TotalArgRegsSaveSize);

  AFI->setArgumentStackSize(CCInfo.getNextStackOffset());

  return Chain;
}

/// isFloatingPointZero - Return true if this is +0.0.
static bool isFloatingPointZero(SDValue Op) {
  if (ConstantFPSDNode *CFP = dyn_cast<ConstantFPSDNode>(Op))
    return CFP->getValueAPF().isPosZero();
  else if (ISD::isEXTLoad(Op.getNode()) || ISD::isNON_EXTLoad(Op.getNode())) {
    // Maybe this has already been legalized into the constant pool?
    if (Op.getOperand(1).getOpcode() == ARMISD::Wrapper) {
      SDValue WrapperOp = Op.getOperand(1).getOperand(0);
      if (ConstantPoolSDNode *CP = dyn_cast<ConstantPoolSDNode>(WrapperOp))
        if (const ConstantFP *CFP = dyn_cast<ConstantFP>(CP->getConstVal()))
          return CFP->getValueAPF().isPosZero();
    }
  } else if (Op->getOpcode() == ISD::BITCAST &&
             Op->getValueType(0) == MVT::f64) {
    // Handle (ISD::BITCAST (ARMISD::VMOVIMM (ISD::TargetConstant 0)) MVT::f64)
    // created by LowerConstantFP().
    SDValue BitcastOp = Op->getOperand(0);
    if (BitcastOp->getOpcode() == ARMISD::VMOVIMM) {
      SDValue MoveOp = BitcastOp->getOperand(0);
      if (MoveOp->getOpcode() == ISD::TargetConstant &&
          cast<ConstantSDNode>(MoveOp)->getZExtValue() == 0) {
        return true;
      }
    }
  }
  return false;
}

/// Returns appropriate ARM CMP (cmp) and corresponding condition code for
/// the given operands.
SDValue
ARMTargetLowering::getARMCmp(SDValue LHS, SDValue RHS, ISD::CondCode CC,
                             SDValue &ARMcc, SelectionDAG &DAG,
                             SDLoc dl) const {
  if (ConstantSDNode *RHSC = dyn_cast<ConstantSDNode>(RHS.getNode())) {
    unsigned C = RHSC->getZExtValue();
    if (!isLegalICmpImmediate(C)) {
      // Constant does not fit, try adjusting it by one?
      switch (CC) {
      default: break;
      case ISD::SETLT:
      case ISD::SETGE:
        if (C != 0x80000000 && isLegalICmpImmediate(C-1)) {
          CC = (CC == ISD::SETLT) ? ISD::SETLE : ISD::SETGT;
          RHS = DAG.getConstant(C - 1, dl, MVT::i32);
        }
        break;
      case ISD::SETULT:
      case ISD::SETUGE:
        if (C != 0 && isLegalICmpImmediate(C-1)) {
          CC = (CC == ISD::SETULT) ? ISD::SETULE : ISD::SETUGT;
          RHS = DAG.getConstant(C - 1, dl, MVT::i32);
        }
        break;
      case ISD::SETLE:
      case ISD::SETGT:
        if (C != 0x7fffffff && isLegalICmpImmediate(C+1)) {
          CC = (CC == ISD::SETLE) ? ISD::SETLT : ISD::SETGE;
          RHS = DAG.getConstant(C + 1, dl, MVT::i32);
        }
        break;
      case ISD::SETULE:
      case ISD::SETUGT:
        if (C != 0xffffffff && isLegalICmpImmediate(C+1)) {
          CC = (CC == ISD::SETULE) ? ISD::SETULT : ISD::SETUGE;
          RHS = DAG.getConstant(C + 1, dl, MVT::i32);
        }
        break;
      }
    }
  }

  ARMCC::CondCodes CondCode = IntCCToARMCC(CC);
  ARMISD::NodeType CompareType;
  switch (CondCode) {
  default:
    CompareType = ARMISD::CMP;
    break;
  case ARMCC::EQ:
  case ARMCC::NE:
    // Uses only Z Flag
    CompareType = ARMISD::CMPZ;
    break;
  }
  ARMcc = DAG.getConstant(CondCode, dl, MVT::i32);
  return DAG.getNode(CompareType, dl, MVT::Glue, LHS, RHS);
}

/// Returns a appropriate VFP CMP (fcmp{s|d}+fmstat) for the given operands.
SDValue
ARMTargetLowering::getVFPCmp(SDValue LHS, SDValue RHS, SelectionDAG &DAG,
                             SDLoc dl) const {
  assert(!Subtarget->isFPOnlySP() || RHS.getValueType() != MVT::f64);
  SDValue Cmp;
  if (!isFloatingPointZero(RHS))
    Cmp = DAG.getNode(ARMISD::CMPFP, dl, MVT::Glue, LHS, RHS);
  else
    Cmp = DAG.getNode(ARMISD::CMPFPw0, dl, MVT::Glue, LHS);
  return DAG.getNode(ARMISD::FMSTAT, dl, MVT::Glue, Cmp);
}

/// duplicateCmp - Glue values can have only one use, so this function
/// duplicates a comparison node.
SDValue
ARMTargetLowering::duplicateCmp(SDValue Cmp, SelectionDAG &DAG) const {
  unsigned Opc = Cmp.getOpcode();
  SDLoc DL(Cmp);
  if (Opc == ARMISD::CMP || Opc == ARMISD::CMPZ)
    return DAG.getNode(Opc, DL, MVT::Glue, Cmp.getOperand(0),Cmp.getOperand(1));

  assert(Opc == ARMISD::FMSTAT && "unexpected comparison operation");
  Cmp = Cmp.getOperand(0);
  Opc = Cmp.getOpcode();
  if (Opc == ARMISD::CMPFP)
    Cmp = DAG.getNode(Opc, DL, MVT::Glue, Cmp.getOperand(0),Cmp.getOperand(1));
  else {
    assert(Opc == ARMISD::CMPFPw0 && "unexpected operand of FMSTAT");
    Cmp = DAG.getNode(Opc, DL, MVT::Glue, Cmp.getOperand(0));
  }
  return DAG.getNode(ARMISD::FMSTAT, DL, MVT::Glue, Cmp);
}

std::pair<SDValue, SDValue>
ARMTargetLowering::getARMXALUOOp(SDValue Op, SelectionDAG &DAG,
                                 SDValue &ARMcc) const {
  assert(Op.getValueType() == MVT::i32 &&  "Unsupported value type");

  SDValue Value, OverflowCmp;
  SDValue LHS = Op.getOperand(0);
  SDValue RHS = Op.getOperand(1);
  SDLoc dl(Op);

  // FIXME: We are currently always generating CMPs because we don't support
  // generating CMN through the backend. This is not as good as the natural
  // CMP case because it causes a register dependency and cannot be folded
  // later.

  switch (Op.getOpcode()) {
  default:
    llvm_unreachable("Unknown overflow instruction!");
  case ISD::SADDO:
    ARMcc = DAG.getConstant(ARMCC::VC, dl, MVT::i32);
    Value = DAG.getNode(ISD::ADD, dl, Op.getValueType(), LHS, RHS);
    OverflowCmp = DAG.getNode(ARMISD::CMP, dl, MVT::Glue, Value, LHS);
    break;
  case ISD::UADDO:
    ARMcc = DAG.getConstant(ARMCC::HS, dl, MVT::i32);
    Value = DAG.getNode(ISD::ADD, dl, Op.getValueType(), LHS, RHS);
    OverflowCmp = DAG.getNode(ARMISD::CMP, dl, MVT::Glue, Value, LHS);
    break;
  case ISD::SSUBO:
    ARMcc = DAG.getConstant(ARMCC::VC, dl, MVT::i32);
    Value = DAG.getNode(ISD::SUB, dl, Op.getValueType(), LHS, RHS);
    OverflowCmp = DAG.getNode(ARMISD::CMP, dl, MVT::Glue, LHS, RHS);
    break;
  case ISD::USUBO:
    ARMcc = DAG.getConstant(ARMCC::HS, dl, MVT::i32);
    Value = DAG.getNode(ISD::SUB, dl, Op.getValueType(), LHS, RHS);
    OverflowCmp = DAG.getNode(ARMISD::CMP, dl, MVT::Glue, LHS, RHS);
    break;
  } // switch (...)

  return std::make_pair(Value, OverflowCmp);
}


SDValue
ARMTargetLowering::LowerXALUO(SDValue Op, SelectionDAG &DAG) const {
  // Let legalize expand this if it isn't a legal type yet.
  if (!DAG.getTargetLoweringInfo().isTypeLegal(Op.getValueType()))
    return SDValue();

  SDValue Value, OverflowCmp;
  SDValue ARMcc;
  std::tie(Value, OverflowCmp) = getARMXALUOOp(Op, DAG, ARMcc);
  SDValue CCR = DAG.getRegister(ARM::CPSR, MVT::i32);
  SDLoc dl(Op);
  // We use 0 and 1 as false and true values.
  SDValue TVal = DAG.getConstant(1, dl, MVT::i32);
  SDValue FVal = DAG.getConstant(0, dl, MVT::i32);
  EVT VT = Op.getValueType();

  SDValue Overflow = DAG.getNode(ARMISD::CMOV, dl, VT, TVal, FVal,
                                 ARMcc, CCR, OverflowCmp);

  SDVTList VTs = DAG.getVTList(Op.getValueType(), MVT::i32);
  return DAG.getNode(ISD::MERGE_VALUES, dl, VTs, Value, Overflow);
}


SDValue ARMTargetLowering::LowerSELECT(SDValue Op, SelectionDAG &DAG) const {
  SDValue Cond = Op.getOperand(0);
  SDValue SelectTrue = Op.getOperand(1);
  SDValue SelectFalse = Op.getOperand(2);
  SDLoc dl(Op);
  unsigned Opc = Cond.getOpcode();

  if (Cond.getResNo() == 1 &&
      (Opc == ISD::SADDO || Opc == ISD::UADDO || Opc == ISD::SSUBO ||
       Opc == ISD::USUBO)) {
    if (!DAG.getTargetLoweringInfo().isTypeLegal(Cond->getValueType(0)))
      return SDValue();

    SDValue Value, OverflowCmp;
    SDValue ARMcc;
    std::tie(Value, OverflowCmp) = getARMXALUOOp(Cond, DAG, ARMcc);
    SDValue CCR = DAG.getRegister(ARM::CPSR, MVT::i32);
    EVT VT = Op.getValueType();

    return getCMOV(dl, VT, SelectTrue, SelectFalse, ARMcc, CCR,
                   OverflowCmp, DAG);
  }

  // Convert:
  //
  //   (select (cmov 1, 0, cond), t, f) -> (cmov t, f, cond)
  //   (select (cmov 0, 1, cond), t, f) -> (cmov f, t, cond)
  //
  if (Cond.getOpcode() == ARMISD::CMOV && Cond.hasOneUse()) {
    const ConstantSDNode *CMOVTrue =
      dyn_cast<ConstantSDNode>(Cond.getOperand(0));
    const ConstantSDNode *CMOVFalse =
      dyn_cast<ConstantSDNode>(Cond.getOperand(1));

    if (CMOVTrue && CMOVFalse) {
      unsigned CMOVTrueVal = CMOVTrue->getZExtValue();
      unsigned CMOVFalseVal = CMOVFalse->getZExtValue();

      SDValue True;
      SDValue False;
      if (CMOVTrueVal == 1 && CMOVFalseVal == 0) {
        True = SelectTrue;
        False = SelectFalse;
      } else if (CMOVTrueVal == 0 && CMOVFalseVal == 1) {
        True = SelectFalse;
        False = SelectTrue;
      }

      if (True.getNode() && False.getNode()) {
        EVT VT = Op.getValueType();
        SDValue ARMcc = Cond.getOperand(2);
        SDValue CCR = Cond.getOperand(3);
        SDValue Cmp = duplicateCmp(Cond.getOperand(4), DAG);
        assert(True.getValueType() == VT);
        return getCMOV(dl, VT, True, False, ARMcc, CCR, Cmp, DAG);
      }
    }
  }

  // ARM's BooleanContents value is UndefinedBooleanContent. Mask out the
  // undefined bits before doing a full-word comparison with zero.
  Cond = DAG.getNode(ISD::AND, dl, Cond.getValueType(), Cond,
                     DAG.getConstant(1, dl, Cond.getValueType()));

  return DAG.getSelectCC(dl, Cond,
                         DAG.getConstant(0, dl, Cond.getValueType()),
                         SelectTrue, SelectFalse, ISD::SETNE);
}

static void checkVSELConstraints(ISD::CondCode CC, ARMCC::CondCodes &CondCode,
                                 bool &swpCmpOps, bool &swpVselOps) {
  // Start by selecting the GE condition code for opcodes that return true for
  // 'equality'
  if (CC == ISD::SETUGE || CC == ISD::SETOGE || CC == ISD::SETOLE ||
      CC == ISD::SETULE)
    CondCode = ARMCC::GE;

  // and GT for opcodes that return false for 'equality'.
  else if (CC == ISD::SETUGT || CC == ISD::SETOGT || CC == ISD::SETOLT ||
           CC == ISD::SETULT)
    CondCode = ARMCC::GT;

  // Since we are constrained to GE/GT, if the opcode contains 'less', we need
  // to swap the compare operands.
  if (CC == ISD::SETOLE || CC == ISD::SETULE || CC == ISD::SETOLT ||
      CC == ISD::SETULT)
    swpCmpOps = true;

  // Both GT and GE are ordered comparisons, and return false for 'unordered'.
  // If we have an unordered opcode, we need to swap the operands to the VSEL
  // instruction (effectively negating the condition).
  //
  // This also has the effect of swapping which one of 'less' or 'greater'
  // returns true, so we also swap the compare operands. It also switches
  // whether we return true for 'equality', so we compensate by picking the
  // opposite condition code to our original choice.
  if (CC == ISD::SETULE || CC == ISD::SETULT || CC == ISD::SETUGE ||
      CC == ISD::SETUGT) {
    swpCmpOps = !swpCmpOps;
    swpVselOps = !swpVselOps;
    CondCode = CondCode == ARMCC::GT ? ARMCC::GE : ARMCC::GT;
  }

  // 'ordered' is 'anything but unordered', so use the VS condition code and
  // swap the VSEL operands.
  if (CC == ISD::SETO) {
    CondCode = ARMCC::VS;
    swpVselOps = true;
  }

  // 'unordered or not equal' is 'anything but equal', so use the EQ condition
  // code and swap the VSEL operands.
  if (CC == ISD::SETUNE) {
    CondCode = ARMCC::EQ;
    swpVselOps = true;
  }
}

SDValue ARMTargetLowering::getCMOV(SDLoc dl, EVT VT, SDValue FalseVal,
                                   SDValue TrueVal, SDValue ARMcc, SDValue CCR,
                                   SDValue Cmp, SelectionDAG &DAG) const {
  if (Subtarget->isFPOnlySP() && VT == MVT::f64) {
    FalseVal = DAG.getNode(ARMISD::VMOVRRD, dl,
                           DAG.getVTList(MVT::i32, MVT::i32), FalseVal);
    TrueVal = DAG.getNode(ARMISD::VMOVRRD, dl,
                          DAG.getVTList(MVT::i32, MVT::i32), TrueVal);

    SDValue TrueLow = TrueVal.getValue(0);
    SDValue TrueHigh = TrueVal.getValue(1);
    SDValue FalseLow = FalseVal.getValue(0);
    SDValue FalseHigh = FalseVal.getValue(1);

    SDValue Low = DAG.getNode(ARMISD::CMOV, dl, MVT::i32, FalseLow, TrueLow,
                              ARMcc, CCR, Cmp);
    SDValue High = DAG.getNode(ARMISD::CMOV, dl, MVT::i32, FalseHigh, TrueHigh,
                               ARMcc, CCR, duplicateCmp(Cmp, DAG));

    return DAG.getNode(ARMISD::VMOVDRR, dl, MVT::f64, Low, High);
  } else {
    return DAG.getNode(ARMISD::CMOV, dl, VT, FalseVal, TrueVal, ARMcc, CCR,
                       Cmp);
  }
}

SDValue ARMTargetLowering::LowerSELECT_CC(SDValue Op, SelectionDAG &DAG) const {
  EVT VT = Op.getValueType();
  SDValue LHS = Op.getOperand(0);
  SDValue RHS = Op.getOperand(1);
  ISD::CondCode CC = cast<CondCodeSDNode>(Op.getOperand(4))->get();
  SDValue TrueVal = Op.getOperand(2);
  SDValue FalseVal = Op.getOperand(3);
  SDLoc dl(Op);

  if (Subtarget->isFPOnlySP() && LHS.getValueType() == MVT::f64) {
    DAG.getTargetLoweringInfo().softenSetCCOperands(DAG, MVT::f64, LHS, RHS, CC,
                                                    dl);

    // If softenSetCCOperands only returned one value, we should compare it to
    // zero.
    if (!RHS.getNode()) {
      RHS = DAG.getConstant(0, dl, LHS.getValueType());
      CC = ISD::SETNE;
    }
  }

  if (LHS.getValueType() == MVT::i32) {
    // Try to generate VSEL on ARMv8.
    // The VSEL instruction can't use all the usual ARM condition
    // codes: it only has two bits to select the condition code, so it's
    // constrained to use only GE, GT, VS and EQ.
    //
    // To implement all the various ISD::SETXXX opcodes, we sometimes need to
    // swap the operands of the previous compare instruction (effectively
    // inverting the compare condition, swapping 'less' and 'greater') and
    // sometimes need to swap the operands to the VSEL (which inverts the
    // condition in the sense of firing whenever the previous condition didn't)
    if (Subtarget->hasFPARMv8() && (TrueVal.getValueType() == MVT::f32 ||
                                    TrueVal.getValueType() == MVT::f64)) {
      ARMCC::CondCodes CondCode = IntCCToARMCC(CC);
      if (CondCode == ARMCC::LT || CondCode == ARMCC::LE ||
          CondCode == ARMCC::VC || CondCode == ARMCC::NE) {
        CC = ISD::getSetCCInverse(CC, true);
        std::swap(TrueVal, FalseVal);
      }
    }

    SDValue ARMcc;
    SDValue CCR = DAG.getRegister(ARM::CPSR, MVT::i32);
    SDValue Cmp = getARMCmp(LHS, RHS, CC, ARMcc, DAG, dl);
    return getCMOV(dl, VT, FalseVal, TrueVal, ARMcc, CCR, Cmp, DAG);
  }

  ARMCC::CondCodes CondCode, CondCode2;
  FPCCToARMCC(CC, CondCode, CondCode2);

  // Try to generate VMAXNM/VMINNM on ARMv8.
  if (Subtarget->hasFPARMv8() && (TrueVal.getValueType() == MVT::f32 ||
                                  TrueVal.getValueType() == MVT::f64)) {
    bool swpCmpOps = false;
    bool swpVselOps = false;
    checkVSELConstraints(CC, CondCode, swpCmpOps, swpVselOps);

    if (CondCode == ARMCC::GT || CondCode == ARMCC::GE ||
        CondCode == ARMCC::VS || CondCode == ARMCC::EQ) {
      if (swpCmpOps)
        std::swap(LHS, RHS);
      if (swpVselOps)
        std::swap(TrueVal, FalseVal);
    }
  }

  SDValue ARMcc = DAG.getConstant(CondCode, dl, MVT::i32);
  SDValue Cmp = getVFPCmp(LHS, RHS, DAG, dl);
  SDValue CCR = DAG.getRegister(ARM::CPSR, MVT::i32);
  SDValue Result = getCMOV(dl, VT, FalseVal, TrueVal, ARMcc, CCR, Cmp, DAG);
  if (CondCode2 != ARMCC::AL) {
    SDValue ARMcc2 = DAG.getConstant(CondCode2, dl, MVT::i32);
    // FIXME: Needs another CMP because flag can have but one use.
    SDValue Cmp2 = getVFPCmp(LHS, RHS, DAG, dl);
    Result = getCMOV(dl, VT, Result, TrueVal, ARMcc2, CCR, Cmp2, DAG);
  }
  return Result;
}

/// canChangeToInt - Given the fp compare operand, return true if it is suitable
/// to morph to an integer compare sequence.
static bool canChangeToInt(SDValue Op, bool &SeenZero,
                           const ARMSubtarget *Subtarget) {
  SDNode *N = Op.getNode();
  if (!N->hasOneUse())
    // Otherwise it requires moving the value from fp to integer registers.
    return false;
  if (!N->getNumValues())
    return false;
  EVT VT = Op.getValueType();
  if (VT != MVT::f32 && !Subtarget->isFPBrccSlow())
    // f32 case is generally profitable. f64 case only makes sense when vcmpe +
    // vmrs are very slow, e.g. cortex-a8.
    return false;

  if (isFloatingPointZero(Op)) {
    SeenZero = true;
    return true;
  }
  return ISD::isNormalLoad(N);
}

static SDValue bitcastf32Toi32(SDValue Op, SelectionDAG &DAG) {
  if (isFloatingPointZero(Op))
    return DAG.getConstant(0, SDLoc(Op), MVT::i32);

  if (LoadSDNode *Ld = dyn_cast<LoadSDNode>(Op))
    return DAG.getLoad(MVT::i32, SDLoc(Op),
                       Ld->getChain(), Ld->getBasePtr(), Ld->getPointerInfo(),
                       Ld->isVolatile(), Ld->isNonTemporal(),
                       Ld->isInvariant(), Ld->getAlignment());

  llvm_unreachable("Unknown VFP cmp argument!");
}

static void expandf64Toi32(SDValue Op, SelectionDAG &DAG,
                           SDValue &RetVal1, SDValue &RetVal2) {
  SDLoc dl(Op);

  if (isFloatingPointZero(Op)) {
    RetVal1 = DAG.getConstant(0, dl, MVT::i32);
    RetVal2 = DAG.getConstant(0, dl, MVT::i32);
    return;
  }

  if (LoadSDNode *Ld = dyn_cast<LoadSDNode>(Op)) {
    SDValue Ptr = Ld->getBasePtr();
    RetVal1 = DAG.getLoad(MVT::i32, dl,
                          Ld->getChain(), Ptr,
                          Ld->getPointerInfo(),
                          Ld->isVolatile(), Ld->isNonTemporal(),
                          Ld->isInvariant(), Ld->getAlignment());

    EVT PtrType = Ptr.getValueType();
    unsigned NewAlign = MinAlign(Ld->getAlignment(), 4);
    SDValue NewPtr = DAG.getNode(ISD::ADD, dl,
                                 PtrType, Ptr, DAG.getConstant(4, dl, PtrType));
    RetVal2 = DAG.getLoad(MVT::i32, dl,
                          Ld->getChain(), NewPtr,
                          Ld->getPointerInfo().getWithOffset(4),
                          Ld->isVolatile(), Ld->isNonTemporal(),
                          Ld->isInvariant(), NewAlign);
    return;
  }

  llvm_unreachable("Unknown VFP cmp argument!");
}

/// OptimizeVFPBrcond - With -enable-unsafe-fp-math, it's legal to optimize some
/// f32 and even f64 comparisons to integer ones.
SDValue
ARMTargetLowering::OptimizeVFPBrcond(SDValue Op, SelectionDAG &DAG) const {
  SDValue Chain = Op.getOperand(0);
  ISD::CondCode CC = cast<CondCodeSDNode>(Op.getOperand(1))->get();
  SDValue LHS = Op.getOperand(2);
  SDValue RHS = Op.getOperand(3);
  SDValue Dest = Op.getOperand(4);
  SDLoc dl(Op);

  bool LHSSeenZero = false;
  bool LHSOk = canChangeToInt(LHS, LHSSeenZero, Subtarget);
  bool RHSSeenZero = false;
  bool RHSOk = canChangeToInt(RHS, RHSSeenZero, Subtarget);
  if (LHSOk && RHSOk && (LHSSeenZero || RHSSeenZero)) {
    // If unsafe fp math optimization is enabled and there are no other uses of
    // the CMP operands, and the condition code is EQ or NE, we can optimize it
    // to an integer comparison.
    if (CC == ISD::SETOEQ)
      CC = ISD::SETEQ;
    else if (CC == ISD::SETUNE)
      CC = ISD::SETNE;

    SDValue Mask = DAG.getConstant(0x7fffffff, dl, MVT::i32);
    SDValue ARMcc;
    if (LHS.getValueType() == MVT::f32) {
      LHS = DAG.getNode(ISD::AND, dl, MVT::i32,
                        bitcastf32Toi32(LHS, DAG), Mask);
      RHS = DAG.getNode(ISD::AND, dl, MVT::i32,
                        bitcastf32Toi32(RHS, DAG), Mask);
      SDValue Cmp = getARMCmp(LHS, RHS, CC, ARMcc, DAG, dl);
      SDValue CCR = DAG.getRegister(ARM::CPSR, MVT::i32);
      return DAG.getNode(ARMISD::BRCOND, dl, MVT::Other,
                         Chain, Dest, ARMcc, CCR, Cmp);
    }

    SDValue LHS1, LHS2;
    SDValue RHS1, RHS2;
    expandf64Toi32(LHS, DAG, LHS1, LHS2);
    expandf64Toi32(RHS, DAG, RHS1, RHS2);
    LHS2 = DAG.getNode(ISD::AND, dl, MVT::i32, LHS2, Mask);
    RHS2 = DAG.getNode(ISD::AND, dl, MVT::i32, RHS2, Mask);
    ARMCC::CondCodes CondCode = IntCCToARMCC(CC);
    ARMcc = DAG.getConstant(CondCode, dl, MVT::i32);
    SDVTList VTList = DAG.getVTList(MVT::Other, MVT::Glue);
    SDValue Ops[] = { Chain, ARMcc, LHS1, LHS2, RHS1, RHS2, Dest };
    return DAG.getNode(ARMISD::BCC_i64, dl, VTList, Ops);
  }

  return SDValue();
}

SDValue ARMTargetLowering::LowerBR_CC(SDValue Op, SelectionDAG &DAG) const {
  SDValue Chain = Op.getOperand(0);
  ISD::CondCode CC = cast<CondCodeSDNode>(Op.getOperand(1))->get();
  SDValue LHS = Op.getOperand(2);
  SDValue RHS = Op.getOperand(3);
  SDValue Dest = Op.getOperand(4);
  SDLoc dl(Op);

  if (Subtarget->isFPOnlySP() && LHS.getValueType() == MVT::f64) {
    DAG.getTargetLoweringInfo().softenSetCCOperands(DAG, MVT::f64, LHS, RHS, CC,
                                                    dl);

    // If softenSetCCOperands only returned one value, we should compare it to
    // zero.
    if (!RHS.getNode()) {
      RHS = DAG.getConstant(0, dl, LHS.getValueType());
      CC = ISD::SETNE;
    }
  }

  if (LHS.getValueType() == MVT::i32) {
    SDValue ARMcc;
    SDValue Cmp = getARMCmp(LHS, RHS, CC, ARMcc, DAG, dl);
    SDValue CCR = DAG.getRegister(ARM::CPSR, MVT::i32);
    return DAG.getNode(ARMISD::BRCOND, dl, MVT::Other,
                       Chain, Dest, ARMcc, CCR, Cmp);
  }

  assert(LHS.getValueType() == MVT::f32 || LHS.getValueType() == MVT::f64);

  if (getTargetMachine().Options.UnsafeFPMath &&
      (CC == ISD::SETEQ || CC == ISD::SETOEQ ||
       CC == ISD::SETNE || CC == ISD::SETUNE)) {
    SDValue Result = OptimizeVFPBrcond(Op, DAG);
    if (Result.getNode())
      return Result;
  }

  ARMCC::CondCodes CondCode, CondCode2;
  FPCCToARMCC(CC, CondCode, CondCode2);

  SDValue ARMcc = DAG.getConstant(CondCode, dl, MVT::i32);
  SDValue Cmp = getVFPCmp(LHS, RHS, DAG, dl);
  SDValue CCR = DAG.getRegister(ARM::CPSR, MVT::i32);
  SDVTList VTList = DAG.getVTList(MVT::Other, MVT::Glue);
  SDValue Ops[] = { Chain, Dest, ARMcc, CCR, Cmp };
  SDValue Res = DAG.getNode(ARMISD::BRCOND, dl, VTList, Ops);
  if (CondCode2 != ARMCC::AL) {
    ARMcc = DAG.getConstant(CondCode2, dl, MVT::i32);
    SDValue Ops[] = { Res, Dest, ARMcc, CCR, Res.getValue(1) };
    Res = DAG.getNode(ARMISD::BRCOND, dl, VTList, Ops);
  }
  return Res;
}

SDValue ARMTargetLowering::LowerBR_JT(SDValue Op, SelectionDAG &DAG) const {
  SDValue Chain = Op.getOperand(0);
  SDValue Table = Op.getOperand(1);
  SDValue Index = Op.getOperand(2);
  SDLoc dl(Op);

  EVT PTy = getPointerTy(DAG.getDataLayout());
  JumpTableSDNode *JT = cast<JumpTableSDNode>(Table);
  SDValue JTI = DAG.getTargetJumpTable(JT->getIndex(), PTy);
  Table = DAG.getNode(ARMISD::WrapperJT, dl, MVT::i32, JTI);
  Index = DAG.getNode(ISD::MUL, dl, PTy, Index, DAG.getConstant(4, dl, PTy));
  SDValue Addr = DAG.getNode(ISD::ADD, dl, PTy, Index, Table);
  if (Subtarget->isThumb2()) {
    // Thumb2 uses a two-level jump. That is, it jumps into the jump table
    // which does another jump to the destination. This also makes it easier
    // to translate it to TBB / TBH later.
    // FIXME: This might not work if the function is extremely large.
    return DAG.getNode(ARMISD::BR2_JT, dl, MVT::Other, Chain,
                       Addr, Op.getOperand(2), JTI);
  }
  if (getTargetMachine().getRelocationModel() == Reloc::PIC_) {
    Addr =
        DAG.getLoad((EVT)MVT::i32, dl, Chain, Addr,
                    MachinePointerInfo::getJumpTable(DAG.getMachineFunction()),
                    false, false, false, 0);
    Chain = Addr.getValue(1);
    Addr = DAG.getNode(ISD::ADD, dl, PTy, Addr, Table);
    return DAG.getNode(ARMISD::BR_JT, dl, MVT::Other, Chain, Addr, JTI);
  } else {
    Addr =
        DAG.getLoad(PTy, dl, Chain, Addr,
                    MachinePointerInfo::getJumpTable(DAG.getMachineFunction()),
                    false, false, false, 0);
    Chain = Addr.getValue(1);
    return DAG.getNode(ARMISD::BR_JT, dl, MVT::Other, Chain, Addr, JTI);
  }
}

static SDValue LowerVectorFP_TO_INT(SDValue Op, SelectionDAG &DAG) {
  EVT VT = Op.getValueType();
  SDLoc dl(Op);

  if (Op.getValueType().getVectorElementType() == MVT::i32) {
    if (Op.getOperand(0).getValueType().getVectorElementType() == MVT::f32)
      return Op;
    return DAG.UnrollVectorOp(Op.getNode());
  }

  assert(Op.getOperand(0).getValueType() == MVT::v4f32 &&
         "Invalid type for custom lowering!");
  if (VT != MVT::v4i16)
    return DAG.UnrollVectorOp(Op.getNode());

  Op = DAG.getNode(Op.getOpcode(), dl, MVT::v4i32, Op.getOperand(0));
  return DAG.getNode(ISD::TRUNCATE, dl, VT, Op);
}

SDValue ARMTargetLowering::LowerFP_TO_INT(SDValue Op, SelectionDAG &DAG) const {
  EVT VT = Op.getValueType();
  if (VT.isVector())
    return LowerVectorFP_TO_INT(Op, DAG);
  if (Subtarget->isFPOnlySP() && Op.getOperand(0).getValueType() == MVT::f64) {
    RTLIB::Libcall LC;
    if (Op.getOpcode() == ISD::FP_TO_SINT)
      LC = RTLIB::getFPTOSINT(Op.getOperand(0).getValueType(),
                              Op.getValueType());
    else
      LC = RTLIB::getFPTOUINT(Op.getOperand(0).getValueType(),
                              Op.getValueType());
    return makeLibCall(DAG, LC, Op.getValueType(), &Op.getOperand(0), 1,
                       /*isSigned*/ false, SDLoc(Op)).first;
  }

  return Op;
}

static SDValue LowerVectorINT_TO_FP(SDValue Op, SelectionDAG &DAG) {
  EVT VT = Op.getValueType();
  SDLoc dl(Op);

  if (Op.getOperand(0).getValueType().getVectorElementType() == MVT::i32) {
    if (VT.getVectorElementType() == MVT::f32)
      return Op;
    return DAG.UnrollVectorOp(Op.getNode());
  }

  assert(Op.getOperand(0).getValueType() == MVT::v4i16 &&
         "Invalid type for custom lowering!");
  if (VT != MVT::v4f32)
    return DAG.UnrollVectorOp(Op.getNode());

  unsigned CastOpc;
  unsigned Opc;
  switch (Op.getOpcode()) {
  default: llvm_unreachable("Invalid opcode!");
  case ISD::SINT_TO_FP:
    CastOpc = ISD::SIGN_EXTEND;
    Opc = ISD::SINT_TO_FP;
    break;
  case ISD::UINT_TO_FP:
    CastOpc = ISD::ZERO_EXTEND;
    Opc = ISD::UINT_TO_FP;
    break;
  }

  Op = DAG.getNode(CastOpc, dl, MVT::v4i32, Op.getOperand(0));
  return DAG.getNode(Opc, dl, VT, Op);
}

SDValue ARMTargetLowering::LowerINT_TO_FP(SDValue Op, SelectionDAG &DAG) const {
  EVT VT = Op.getValueType();
  if (VT.isVector())
    return LowerVectorINT_TO_FP(Op, DAG);
  if (Subtarget->isFPOnlySP() && Op.getValueType() == MVT::f64) {
    RTLIB::Libcall LC;
    if (Op.getOpcode() == ISD::SINT_TO_FP)
      LC = RTLIB::getSINTTOFP(Op.getOperand(0).getValueType(),
                              Op.getValueType());
    else
      LC = RTLIB::getUINTTOFP(Op.getOperand(0).getValueType(),
                              Op.getValueType());
    return makeLibCall(DAG, LC, Op.getValueType(), &Op.getOperand(0), 1,
                       /*isSigned*/ false, SDLoc(Op)).first;
  }

  return Op;
}

SDValue ARMTargetLowering::LowerFCOPYSIGN(SDValue Op, SelectionDAG &DAG) const {
  // Implement fcopysign with a fabs and a conditional fneg.
  SDValue Tmp0 = Op.getOperand(0);
  SDValue Tmp1 = Op.getOperand(1);
  SDLoc dl(Op);
  EVT VT = Op.getValueType();
  EVT SrcVT = Tmp1.getValueType();
  bool InGPR = Tmp0.getOpcode() == ISD::BITCAST ||
    Tmp0.getOpcode() == ARMISD::VMOVDRR;
  bool UseNEON = !InGPR && Subtarget->hasNEON();

  if (UseNEON) {
    // Use VBSL to copy the sign bit.
    unsigned EncodedVal = ARM_AM::createNEONModImm(0x6, 0x80);
    SDValue Mask = DAG.getNode(ARMISD::VMOVIMM, dl, MVT::v2i32,
                               DAG.getTargetConstant(EncodedVal, dl, MVT::i32));
    EVT OpVT = (VT == MVT::f32) ? MVT::v2i32 : MVT::v1i64;
    if (VT == MVT::f64)
      Mask = DAG.getNode(ARMISD::VSHL, dl, OpVT,
                         DAG.getNode(ISD::BITCAST, dl, OpVT, Mask),
                         DAG.getConstant(32, dl, MVT::i32));
    else /*if (VT == MVT::f32)*/
      Tmp0 = DAG.getNode(ISD::SCALAR_TO_VECTOR, dl, MVT::v2f32, Tmp0);
    if (SrcVT == MVT::f32) {
      Tmp1 = DAG.getNode(ISD::SCALAR_TO_VECTOR, dl, MVT::v2f32, Tmp1);
      if (VT == MVT::f64)
        Tmp1 = DAG.getNode(ARMISD::VSHL, dl, OpVT,
                           DAG.getNode(ISD::BITCAST, dl, OpVT, Tmp1),
                           DAG.getConstant(32, dl, MVT::i32));
    } else if (VT == MVT::f32)
      Tmp1 = DAG.getNode(ARMISD::VSHRu, dl, MVT::v1i64,
                         DAG.getNode(ISD::BITCAST, dl, MVT::v1i64, Tmp1),
                         DAG.getConstant(32, dl, MVT::i32));
    Tmp0 = DAG.getNode(ISD::BITCAST, dl, OpVT, Tmp0);
    Tmp1 = DAG.getNode(ISD::BITCAST, dl, OpVT, Tmp1);

    SDValue AllOnes = DAG.getTargetConstant(ARM_AM::createNEONModImm(0xe, 0xff),
                                            dl, MVT::i32);
    AllOnes = DAG.getNode(ARMISD::VMOVIMM, dl, MVT::v8i8, AllOnes);
    SDValue MaskNot = DAG.getNode(ISD::XOR, dl, OpVT, Mask,
                                  DAG.getNode(ISD::BITCAST, dl, OpVT, AllOnes));

    SDValue Res = DAG.getNode(ISD::OR, dl, OpVT,
                              DAG.getNode(ISD::AND, dl, OpVT, Tmp1, Mask),
                              DAG.getNode(ISD::AND, dl, OpVT, Tmp0, MaskNot));
    if (VT == MVT::f32) {
      Res = DAG.getNode(ISD::BITCAST, dl, MVT::v2f32, Res);
      Res = DAG.getNode(ISD::EXTRACT_VECTOR_ELT, dl, MVT::f32, Res,
                        DAG.getConstant(0, dl, MVT::i32));
    } else {
      Res = DAG.getNode(ISD::BITCAST, dl, MVT::f64, Res);
    }

    return Res;
  }

  // Bitcast operand 1 to i32.
  if (SrcVT == MVT::f64)
    Tmp1 = DAG.getNode(ARMISD::VMOVRRD, dl, DAG.getVTList(MVT::i32, MVT::i32),
                       Tmp1).getValue(1);
  Tmp1 = DAG.getNode(ISD::BITCAST, dl, MVT::i32, Tmp1);

  // Or in the signbit with integer operations.
  SDValue Mask1 = DAG.getConstant(0x80000000, dl, MVT::i32);
  SDValue Mask2 = DAG.getConstant(0x7fffffff, dl, MVT::i32);
  Tmp1 = DAG.getNode(ISD::AND, dl, MVT::i32, Tmp1, Mask1);
  if (VT == MVT::f32) {
    Tmp0 = DAG.getNode(ISD::AND, dl, MVT::i32,
                       DAG.getNode(ISD::BITCAST, dl, MVT::i32, Tmp0), Mask2);
    return DAG.getNode(ISD::BITCAST, dl, MVT::f32,
                       DAG.getNode(ISD::OR, dl, MVT::i32, Tmp0, Tmp1));
  }

  // f64: Or the high part with signbit and then combine two parts.
  Tmp0 = DAG.getNode(ARMISD::VMOVRRD, dl, DAG.getVTList(MVT::i32, MVT::i32),
                     Tmp0);
  SDValue Lo = Tmp0.getValue(0);
  SDValue Hi = DAG.getNode(ISD::AND, dl, MVT::i32, Tmp0.getValue(1), Mask2);
  Hi = DAG.getNode(ISD::OR, dl, MVT::i32, Hi, Tmp1);
  return DAG.getNode(ARMISD::VMOVDRR, dl, MVT::f64, Lo, Hi);
}

SDValue ARMTargetLowering::LowerRETURNADDR(SDValue Op, SelectionDAG &DAG) const{
  MachineFunction &MF = DAG.getMachineFunction();
  MachineFrameInfo *MFI = MF.getFrameInfo();
  MFI->setReturnAddressIsTaken(true);

  if (verifyReturnAddressArgumentIsConstant(Op, DAG))
    return SDValue();

  EVT VT = Op.getValueType();
  SDLoc dl(Op);
  unsigned Depth = cast<ConstantSDNode>(Op.getOperand(0))->getZExtValue();
  if (Depth) {
    SDValue FrameAddr = LowerFRAMEADDR(Op, DAG);
    SDValue Offset = DAG.getConstant(4, dl, MVT::i32);
    return DAG.getLoad(VT, dl, DAG.getEntryNode(),
                       DAG.getNode(ISD::ADD, dl, VT, FrameAddr, Offset),
                       MachinePointerInfo(), false, false, false, 0);
  }

  // Return LR, which contains the return address. Mark it an implicit live-in.
  unsigned Reg = MF.addLiveIn(ARM::LR, getRegClassFor(MVT::i32));
  return DAG.getCopyFromReg(DAG.getEntryNode(), dl, Reg, VT);
}

SDValue ARMTargetLowering::LowerFRAMEADDR(SDValue Op, SelectionDAG &DAG) const {
  const ARMBaseRegisterInfo &ARI =
    *static_cast<const ARMBaseRegisterInfo*>(RegInfo);
  MachineFunction &MF = DAG.getMachineFunction();
  MachineFrameInfo *MFI = MF.getFrameInfo();
  MFI->setFrameAddressIsTaken(true);

  EVT VT = Op.getValueType();
  SDLoc dl(Op);  // FIXME probably not meaningful
  unsigned Depth = cast<ConstantSDNode>(Op.getOperand(0))->getZExtValue();
  unsigned FrameReg = ARI.getFrameRegister(MF);
  SDValue FrameAddr = DAG.getCopyFromReg(DAG.getEntryNode(), dl, FrameReg, VT);
  while (Depth--)
    FrameAddr = DAG.getLoad(VT, dl, DAG.getEntryNode(), FrameAddr,
                            MachinePointerInfo(),
                            false, false, false, 0);
  return FrameAddr;
}

// FIXME? Maybe this could be a TableGen attribute on some registers and
// this table could be generated automatically from RegInfo.
unsigned ARMTargetLowering::getRegisterByName(const char* RegName, EVT VT,
                                              SelectionDAG &DAG) const {
  unsigned Reg = StringSwitch<unsigned>(RegName)
                       .Case("sp", ARM::SP)
                       .Default(0);
  if (Reg)
    return Reg;
  report_fatal_error(Twine("Invalid register name \""
                              + StringRef(RegName)  + "\"."));
}

// Result is 64 bit value so split into two 32 bit values and return as a
// pair of values.
static void ExpandREAD_REGISTER(SDNode *N, SmallVectorImpl<SDValue> &Results,
                                SelectionDAG &DAG) {
  SDLoc DL(N);

  // This function is only supposed to be called for i64 type destination.
  assert(N->getValueType(0) == MVT::i64
          && "ExpandREAD_REGISTER called for non-i64 type result.");

  SDValue Read = DAG.getNode(ISD::READ_REGISTER, DL,
                             DAG.getVTList(MVT::i32, MVT::i32, MVT::Other),
                             N->getOperand(0),
                             N->getOperand(1));

  Results.push_back(DAG.getNode(ISD::BUILD_PAIR, DL, MVT::i64, Read.getValue(0),
                    Read.getValue(1)));
  Results.push_back(Read.getOperand(0));
}

/// ExpandBITCAST - If the target supports VFP, this function is called to
/// expand a bit convert where either the source or destination type is i64 to
/// use a VMOVDRR or VMOVRRD node.  This should not be done when the non-i64
/// operand type is illegal (e.g., v2f32 for a target that doesn't support
/// vectors), since the legalizer won't know what to do with that.
static SDValue ExpandBITCAST(SDNode *N, SelectionDAG &DAG) {
  const TargetLowering &TLI = DAG.getTargetLoweringInfo();
  SDLoc dl(N);
  SDValue Op = N->getOperand(0);

  // This function is only supposed to be called for i64 types, either as the
  // source or destination of the bit convert.
  EVT SrcVT = Op.getValueType();
  EVT DstVT = N->getValueType(0);
  assert((SrcVT == MVT::i64 || DstVT == MVT::i64) &&
         "ExpandBITCAST called for non-i64 type");

  // Turn i64->f64 into VMOVDRR.
  if (SrcVT == MVT::i64 && TLI.isTypeLegal(DstVT)) {
    SDValue Lo = DAG.getNode(ISD::EXTRACT_ELEMENT, dl, MVT::i32, Op,
                             DAG.getConstant(0, dl, MVT::i32));
    SDValue Hi = DAG.getNode(ISD::EXTRACT_ELEMENT, dl, MVT::i32, Op,
                             DAG.getConstant(1, dl, MVT::i32));
    return DAG.getNode(ISD::BITCAST, dl, DstVT,
                       DAG.getNode(ARMISD::VMOVDRR, dl, MVT::f64, Lo, Hi));
  }

  // Turn f64->i64 into VMOVRRD.
  if (DstVT == MVT::i64 && TLI.isTypeLegal(SrcVT)) {
    SDValue Cvt;
    if (DAG.getDataLayout().isBigEndian() && SrcVT.isVector() &&
        SrcVT.getVectorNumElements() > 1)
      Cvt = DAG.getNode(ARMISD::VMOVRRD, dl,
                        DAG.getVTList(MVT::i32, MVT::i32),
                        DAG.getNode(ARMISD::VREV64, dl, SrcVT, Op));
    else
      Cvt = DAG.getNode(ARMISD::VMOVRRD, dl,
                        DAG.getVTList(MVT::i32, MVT::i32), Op);
    // Merge the pieces into a single i64 value.
    return DAG.getNode(ISD::BUILD_PAIR, dl, MVT::i64, Cvt, Cvt.getValue(1));
  }

  return SDValue();
}

/// getZeroVector - Returns a vector of specified type with all zero elements.
/// Zero vectors are used to represent vector negation and in those cases
/// will be implemented with the NEON VNEG instruction.  However, VNEG does
/// not support i64 elements, so sometimes the zero vectors will need to be
/// explicitly constructed.  Regardless, use a canonical VMOV to create the
/// zero vector.
static SDValue getZeroVector(EVT VT, SelectionDAG &DAG, SDLoc dl) {
  assert(VT.isVector() && "Expected a vector type");
  // The canonical modified immediate encoding of a zero vector is....0!
  SDValue EncodedVal = DAG.getTargetConstant(0, dl, MVT::i32);
  EVT VmovVT = VT.is128BitVector() ? MVT::v4i32 : MVT::v2i32;
  SDValue Vmov = DAG.getNode(ARMISD::VMOVIMM, dl, VmovVT, EncodedVal);
  return DAG.getNode(ISD::BITCAST, dl, VT, Vmov);
}

/// LowerShiftRightParts - Lower SRA_PARTS, which returns two
/// i32 values and take a 2 x i32 value to shift plus a shift amount.
SDValue ARMTargetLowering::LowerShiftRightParts(SDValue Op,
                                                SelectionDAG &DAG) const {
  assert(Op.getNumOperands() == 3 && "Not a double-shift!");
  EVT VT = Op.getValueType();
  unsigned VTBits = VT.getSizeInBits();
  SDLoc dl(Op);
  SDValue ShOpLo = Op.getOperand(0);
  SDValue ShOpHi = Op.getOperand(1);
  SDValue ShAmt  = Op.getOperand(2);
  SDValue ARMcc;
  unsigned Opc = (Op.getOpcode() == ISD::SRA_PARTS) ? ISD::SRA : ISD::SRL;

  assert(Op.getOpcode() == ISD::SRA_PARTS || Op.getOpcode() == ISD::SRL_PARTS);

  SDValue RevShAmt = DAG.getNode(ISD::SUB, dl, MVT::i32,
                                 DAG.getConstant(VTBits, dl, MVT::i32), ShAmt);
  SDValue Tmp1 = DAG.getNode(ISD::SRL, dl, VT, ShOpLo, ShAmt);
  SDValue ExtraShAmt = DAG.getNode(ISD::SUB, dl, MVT::i32, ShAmt,
                                   DAG.getConstant(VTBits, dl, MVT::i32));
  SDValue Tmp2 = DAG.getNode(ISD::SHL, dl, VT, ShOpHi, RevShAmt);
  SDValue FalseVal = DAG.getNode(ISD::OR, dl, VT, Tmp1, Tmp2);
  SDValue TrueVal = DAG.getNode(Opc, dl, VT, ShOpHi, ExtraShAmt);

  SDValue CCR = DAG.getRegister(ARM::CPSR, MVT::i32);
  SDValue Cmp = getARMCmp(ExtraShAmt, DAG.getConstant(0, dl, MVT::i32),
                          ISD::SETGE, ARMcc, DAG, dl);
  SDValue Hi = DAG.getNode(Opc, dl, VT, ShOpHi, ShAmt);
  SDValue Lo = DAG.getNode(ARMISD::CMOV, dl, VT, FalseVal, TrueVal, ARMcc,
                           CCR, Cmp);

  SDValue Ops[2] = { Lo, Hi };
  return DAG.getMergeValues(Ops, dl);
}

/// LowerShiftLeftParts - Lower SHL_PARTS, which returns two
/// i32 values and take a 2 x i32 value to shift plus a shift amount.
SDValue ARMTargetLowering::LowerShiftLeftParts(SDValue Op,
                                               SelectionDAG &DAG) const {
  assert(Op.getNumOperands() == 3 && "Not a double-shift!");
  EVT VT = Op.getValueType();
  unsigned VTBits = VT.getSizeInBits();
  SDLoc dl(Op);
  SDValue ShOpLo = Op.getOperand(0);
  SDValue ShOpHi = Op.getOperand(1);
  SDValue ShAmt  = Op.getOperand(2);
  SDValue ARMcc;

  assert(Op.getOpcode() == ISD::SHL_PARTS);
  SDValue RevShAmt = DAG.getNode(ISD::SUB, dl, MVT::i32,
                                 DAG.getConstant(VTBits, dl, MVT::i32), ShAmt);
  SDValue Tmp1 = DAG.getNode(ISD::SRL, dl, VT, ShOpLo, RevShAmt);
  SDValue ExtraShAmt = DAG.getNode(ISD::SUB, dl, MVT::i32, ShAmt,
                                   DAG.getConstant(VTBits, dl, MVT::i32));
  SDValue Tmp2 = DAG.getNode(ISD::SHL, dl, VT, ShOpHi, ShAmt);
  SDValue Tmp3 = DAG.getNode(ISD::SHL, dl, VT, ShOpLo, ExtraShAmt);

  SDValue FalseVal = DAG.getNode(ISD::OR, dl, VT, Tmp1, Tmp2);
  SDValue CCR = DAG.getRegister(ARM::CPSR, MVT::i32);
  SDValue Cmp = getARMCmp(ExtraShAmt, DAG.getConstant(0, dl, MVT::i32),
                          ISD::SETGE, ARMcc, DAG, dl);
  SDValue Lo = DAG.getNode(ISD::SHL, dl, VT, ShOpLo, ShAmt);
  SDValue Hi = DAG.getNode(ARMISD::CMOV, dl, VT, FalseVal, Tmp3, ARMcc,
                           CCR, Cmp);

  SDValue Ops[2] = { Lo, Hi };
  return DAG.getMergeValues(Ops, dl);
}

SDValue ARMTargetLowering::LowerFLT_ROUNDS_(SDValue Op,
                                            SelectionDAG &DAG) const {
  // The rounding mode is in bits 23:22 of the FPSCR.
  // The ARM rounding mode value to FLT_ROUNDS mapping is 0->1, 1->2, 2->3, 3->0
  // The formula we use to implement this is (((FPSCR + 1 << 22) >> 22) & 3)
  // so that the shift + and get folded into a bitfield extract.
  SDLoc dl(Op);
  SDValue FPSCR = DAG.getNode(ISD::INTRINSIC_WO_CHAIN, dl, MVT::i32,
                              DAG.getConstant(Intrinsic::arm_get_fpscr, dl,
                                              MVT::i32));
  SDValue FltRounds = DAG.getNode(ISD::ADD, dl, MVT::i32, FPSCR,
                                  DAG.getConstant(1U << 22, dl, MVT::i32));
  SDValue RMODE = DAG.getNode(ISD::SRL, dl, MVT::i32, FltRounds,
                              DAG.getConstant(22, dl, MVT::i32));
  return DAG.getNode(ISD::AND, dl, MVT::i32, RMODE,
                     DAG.getConstant(3, dl, MVT::i32));
}

static SDValue LowerCTTZ(SDNode *N, SelectionDAG &DAG,
                         const ARMSubtarget *ST) {
  SDLoc dl(N);
  EVT VT = N->getValueType(0);
  if (VT.isVector()) {
    assert(ST->hasNEON());

    // Compute the least significant set bit: LSB = X & -X
    SDValue X = N->getOperand(0);
    SDValue NX = DAG.getNode(ISD::SUB, dl, VT, getZeroVector(VT, DAG, dl), X);
    SDValue LSB = DAG.getNode(ISD::AND, dl, VT, X, NX);

    EVT ElemTy = VT.getVectorElementType();

    if (ElemTy == MVT::i8) {
      // Compute with: cttz(x) = ctpop(lsb - 1)
      SDValue One = DAG.getNode(ARMISD::VMOVIMM, dl, VT,
                                DAG.getTargetConstant(1, dl, ElemTy));
      SDValue Bits = DAG.getNode(ISD::SUB, dl, VT, LSB, One);
      return DAG.getNode(ISD::CTPOP, dl, VT, Bits);
    }

    if ((ElemTy == MVT::i16 || ElemTy == MVT::i32) &&
        (N->getOpcode() == ISD::CTTZ_ZERO_UNDEF)) {
      // Compute with: cttz(x) = (width - 1) - ctlz(lsb), if x != 0
      unsigned NumBits = ElemTy.getSizeInBits();
      SDValue WidthMinus1 =
          DAG.getNode(ARMISD::VMOVIMM, dl, VT,
                      DAG.getTargetConstant(NumBits - 1, dl, ElemTy));
      SDValue CTLZ = DAG.getNode(ISD::CTLZ, dl, VT, LSB);
      return DAG.getNode(ISD::SUB, dl, VT, WidthMinus1, CTLZ);
    }

    // Compute with: cttz(x) = ctpop(lsb - 1)

    // Since we can only compute the number of bits in a byte with vcnt.8, we
    // have to gather the result with pairwise addition (vpaddl) for i16, i32,
    // and i64.

    // Compute LSB - 1.
    SDValue Bits;
    if (ElemTy == MVT::i64) {
      // Load constant 0xffff'ffff'ffff'ffff to register.
      SDValue FF = DAG.getNode(ARMISD::VMOVIMM, dl, VT,
                               DAG.getTargetConstant(0x1eff, dl, MVT::i32));
      Bits = DAG.getNode(ISD::ADD, dl, VT, LSB, FF);
    } else {
      SDValue One = DAG.getNode(ARMISD::VMOVIMM, dl, VT,
                                DAG.getTargetConstant(1, dl, ElemTy));
      Bits = DAG.getNode(ISD::SUB, dl, VT, LSB, One);
    }

    // Count #bits with vcnt.8.
    EVT VT8Bit = VT.is64BitVector() ? MVT::v8i8 : MVT::v16i8;
    SDValue BitsVT8 = DAG.getNode(ISD::BITCAST, dl, VT8Bit, Bits);
    SDValue Cnt8 = DAG.getNode(ISD::CTPOP, dl, VT8Bit, BitsVT8);

    // Gather the #bits with vpaddl (pairwise add.)
    EVT VT16Bit = VT.is64BitVector() ? MVT::v4i16 : MVT::v8i16;
    SDValue Cnt16 = DAG.getNode(ISD::INTRINSIC_WO_CHAIN, dl, VT16Bit,
        DAG.getTargetConstant(Intrinsic::arm_neon_vpaddlu, dl, MVT::i32),
        Cnt8);
    if (ElemTy == MVT::i16)
      return Cnt16;

    EVT VT32Bit = VT.is64BitVector() ? MVT::v2i32 : MVT::v4i32;
    SDValue Cnt32 = DAG.getNode(ISD::INTRINSIC_WO_CHAIN, dl, VT32Bit,
        DAG.getTargetConstant(Intrinsic::arm_neon_vpaddlu, dl, MVT::i32),
        Cnt16);
    if (ElemTy == MVT::i32)
      return Cnt32;

    assert(ElemTy == MVT::i64);
    SDValue Cnt64 = DAG.getNode(ISD::INTRINSIC_WO_CHAIN, dl, VT,
        DAG.getTargetConstant(Intrinsic::arm_neon_vpaddlu, dl, MVT::i32),
        Cnt32);
    return Cnt64;
  }

  if (!ST->hasV6T2Ops())
    return SDValue();

  SDValue rbit = DAG.getNode(ARMISD::RBIT, dl, VT, N->getOperand(0));
  return DAG.getNode(ISD::CTLZ, dl, VT, rbit);
}

/// getCTPOP16BitCounts - Returns a v8i8/v16i8 vector containing the bit-count
/// for each 16-bit element from operand, repeated.  The basic idea is to
/// leverage vcnt to get the 8-bit counts, gather and add the results.
///
/// Trace for v4i16:
/// input    = [v0    v1    v2    v3   ] (vi 16-bit element)
/// cast: N0 = [w0 w1 w2 w3 w4 w5 w6 w7] (v0 = [w0 w1], wi 8-bit element)
/// vcnt: N1 = [b0 b1 b2 b3 b4 b5 b6 b7] (bi = bit-count of 8-bit element wi)
/// vrev: N2 = [b1 b0 b3 b2 b5 b4 b7 b6]
///            [b0 b1 b2 b3 b4 b5 b6 b7]
///           +[b1 b0 b3 b2 b5 b4 b7 b6]
/// N3=N1+N2 = [k0 k0 k1 k1 k2 k2 k3 k3] (k0 = b0+b1 = bit-count of 16-bit v0,
/// vuzp:    = [k0 k1 k2 k3 k0 k1 k2 k3]  each ki is 8-bits)
static SDValue getCTPOP16BitCounts(SDNode *N, SelectionDAG &DAG) {
  EVT VT = N->getValueType(0);
  SDLoc DL(N);

  EVT VT8Bit = VT.is64BitVector() ? MVT::v8i8 : MVT::v16i8;
  SDValue N0 = DAG.getNode(ISD::BITCAST, DL, VT8Bit, N->getOperand(0));
  SDValue N1 = DAG.getNode(ISD::CTPOP, DL, VT8Bit, N0);
  SDValue N2 = DAG.getNode(ARMISD::VREV16, DL, VT8Bit, N1);
  SDValue N3 = DAG.getNode(ISD::ADD, DL, VT8Bit, N1, N2);
  return DAG.getNode(ARMISD::VUZP, DL, VT8Bit, N3, N3);
}

/// lowerCTPOP16BitElements - Returns a v4i16/v8i16 vector containing the
/// bit-count for each 16-bit element from the operand.  We need slightly
/// different sequencing for v4i16 and v8i16 to stay within NEON's available
/// 64/128-bit registers.
///
/// Trace for v4i16:
/// input           = [v0    v1    v2    v3    ] (vi 16-bit element)
/// v8i8: BitCounts = [k0 k1 k2 k3 k0 k1 k2 k3 ] (ki is the bit-count of vi)
/// v8i16:Extended  = [k0    k1    k2    k3    k0    k1    k2    k3    ]
/// v4i16:Extracted = [k0    k1    k2    k3    ]
static SDValue lowerCTPOP16BitElements(SDNode *N, SelectionDAG &DAG) {
  EVT VT = N->getValueType(0);
  SDLoc DL(N);

  SDValue BitCounts = getCTPOP16BitCounts(N, DAG);
  if (VT.is64BitVector()) {
    SDValue Extended = DAG.getNode(ISD::ZERO_EXTEND, DL, MVT::v8i16, BitCounts);
    return DAG.getNode(ISD::EXTRACT_SUBVECTOR, DL, MVT::v4i16, Extended,
                       DAG.getIntPtrConstant(0, DL));
  } else {
    SDValue Extracted = DAG.getNode(ISD::EXTRACT_SUBVECTOR, DL, MVT::v8i8,
                                    BitCounts, DAG.getIntPtrConstant(0, DL));
    return DAG.getNode(ISD::ZERO_EXTEND, DL, MVT::v8i16, Extracted);
  }
}

/// lowerCTPOP32BitElements - Returns a v2i32/v4i32 vector containing the
/// bit-count for each 32-bit element from the operand.  The idea here is
/// to split the vector into 16-bit elements, leverage the 16-bit count
/// routine, and then combine the results.
///
/// Trace for v2i32 (v4i32 similar with Extracted/Extended exchanged):
/// input    = [v0    v1    ] (vi: 32-bit elements)
/// Bitcast  = [w0 w1 w2 w3 ] (wi: 16-bit elements, v0 = [w0 w1])
/// Counts16 = [k0 k1 k2 k3 ] (ki: 16-bit elements, bit-count of wi)
/// vrev: N0 = [k1 k0 k3 k2 ]
///            [k0 k1 k2 k3 ]
///       N1 =+[k1 k0 k3 k2 ]
///            [k0 k2 k1 k3 ]
///       N2 =+[k1 k3 k0 k2 ]
///            [k0    k2    k1    k3    ]
/// Extended =+[k1    k3    k0    k2    ]
///            [k0    k2    ]
/// Extracted=+[k1    k3    ]
///
static SDValue lowerCTPOP32BitElements(SDNode *N, SelectionDAG &DAG) {
  EVT VT = N->getValueType(0);
  SDLoc DL(N);

  EVT VT16Bit = VT.is64BitVector() ? MVT::v4i16 : MVT::v8i16;

  SDValue Bitcast = DAG.getNode(ISD::BITCAST, DL, VT16Bit, N->getOperand(0));
  SDValue Counts16 = lowerCTPOP16BitElements(Bitcast.getNode(), DAG);
  SDValue N0 = DAG.getNode(ARMISD::VREV32, DL, VT16Bit, Counts16);
  SDValue N1 = DAG.getNode(ISD::ADD, DL, VT16Bit, Counts16, N0);
  SDValue N2 = DAG.getNode(ARMISD::VUZP, DL, VT16Bit, N1, N1);

  if (VT.is64BitVector()) {
    SDValue Extended = DAG.getNode(ISD::ZERO_EXTEND, DL, MVT::v4i32, N2);
    return DAG.getNode(ISD::EXTRACT_SUBVECTOR, DL, MVT::v2i32, Extended,
                       DAG.getIntPtrConstant(0, DL));
  } else {
    SDValue Extracted = DAG.getNode(ISD::EXTRACT_SUBVECTOR, DL, MVT::v4i16, N2,
                                    DAG.getIntPtrConstant(0, DL));
    return DAG.getNode(ISD::ZERO_EXTEND, DL, MVT::v4i32, Extracted);
  }
}

static SDValue LowerCTPOP(SDNode *N, SelectionDAG &DAG,
                          const ARMSubtarget *ST) {
  EVT VT = N->getValueType(0);

  assert(ST->hasNEON() && "Custom ctpop lowering requires NEON.");
  assert((VT == MVT::v2i32 || VT == MVT::v4i32 ||
          VT == MVT::v4i16 || VT == MVT::v8i16) &&
         "Unexpected type for custom ctpop lowering");

  if (VT.getVectorElementType() == MVT::i32)
    return lowerCTPOP32BitElements(N, DAG);
  else
    return lowerCTPOP16BitElements(N, DAG);
}

static SDValue LowerShift(SDNode *N, SelectionDAG &DAG,
                          const ARMSubtarget *ST) {
  EVT VT = N->getValueType(0);
  SDLoc dl(N);

  if (!VT.isVector())
    return SDValue();

  // Lower vector shifts on NEON to use VSHL.
  assert(ST->hasNEON() && "unexpected vector shift");

  // Left shifts translate directly to the vshiftu intrinsic.
  if (N->getOpcode() == ISD::SHL)
    return DAG.getNode(ISD::INTRINSIC_WO_CHAIN, dl, VT,
                       DAG.getConstant(Intrinsic::arm_neon_vshiftu, dl,
                                       MVT::i32),
                       N->getOperand(0), N->getOperand(1));

  assert((N->getOpcode() == ISD::SRA ||
          N->getOpcode() == ISD::SRL) && "unexpected vector shift opcode");

  // NEON uses the same intrinsics for both left and right shifts.  For
  // right shifts, the shift amounts are negative, so negate the vector of
  // shift amounts.
  EVT ShiftVT = N->getOperand(1).getValueType();
  SDValue NegatedCount = DAG.getNode(ISD::SUB, dl, ShiftVT,
                                     getZeroVector(ShiftVT, DAG, dl),
                                     N->getOperand(1));
  Intrinsic::ID vshiftInt = (N->getOpcode() == ISD::SRA ?
                             Intrinsic::arm_neon_vshifts :
                             Intrinsic::arm_neon_vshiftu);
  return DAG.getNode(ISD::INTRINSIC_WO_CHAIN, dl, VT,
                     DAG.getConstant(vshiftInt, dl, MVT::i32),
                     N->getOperand(0), NegatedCount);
}

static SDValue Expand64BitShift(SDNode *N, SelectionDAG &DAG,
                                const ARMSubtarget *ST) {
  EVT VT = N->getValueType(0);
  SDLoc dl(N);

  // We can get here for a node like i32 = ISD::SHL i32, i64
  if (VT != MVT::i64)
    return SDValue();

  assert((N->getOpcode() == ISD::SRL || N->getOpcode() == ISD::SRA) &&
         "Unknown shift to lower!");

  // We only lower SRA, SRL of 1 here, all others use generic lowering.
  if (!isa<ConstantSDNode>(N->getOperand(1)) ||
      cast<ConstantSDNode>(N->getOperand(1))->getZExtValue() != 1)
    return SDValue();

  // If we are in thumb mode, we don't have RRX.
  if (ST->isThumb1Only()) return SDValue();

  // Okay, we have a 64-bit SRA or SRL of 1.  Lower this to an RRX expr.
  SDValue Lo = DAG.getNode(ISD::EXTRACT_ELEMENT, dl, MVT::i32, N->getOperand(0),
                           DAG.getConstant(0, dl, MVT::i32));
  SDValue Hi = DAG.getNode(ISD::EXTRACT_ELEMENT, dl, MVT::i32, N->getOperand(0),
                           DAG.getConstant(1, dl, MVT::i32));

  // First, build a SRA_FLAG/SRL_FLAG op, which shifts the top part by one and
  // captures the result into a carry flag.
  unsigned Opc = N->getOpcode() == ISD::SRL ? ARMISD::SRL_FLAG:ARMISD::SRA_FLAG;
  Hi = DAG.getNode(Opc, dl, DAG.getVTList(MVT::i32, MVT::Glue), Hi);

  // The low part is an ARMISD::RRX operand, which shifts the carry in.
  Lo = DAG.getNode(ARMISD::RRX, dl, MVT::i32, Lo, Hi.getValue(1));

  // Merge the pieces into a single i64 value.
 return DAG.getNode(ISD::BUILD_PAIR, dl, MVT::i64, Lo, Hi);
}

static SDValue LowerVSETCC(SDValue Op, SelectionDAG &DAG) {
  SDValue TmpOp0, TmpOp1;
  bool Invert = false;
  bool Swap = false;
  unsigned Opc = 0;

  SDValue Op0 = Op.getOperand(0);
  SDValue Op1 = Op.getOperand(1);
  SDValue CC = Op.getOperand(2);
  EVT CmpVT = Op0.getValueType().changeVectorElementTypeToInteger();
  EVT VT = Op.getValueType();
  ISD::CondCode SetCCOpcode = cast<CondCodeSDNode>(CC)->get();
  SDLoc dl(Op);

  if (Op1.getValueType().isFloatingPoint()) {
    switch (SetCCOpcode) {
    default: llvm_unreachable("Illegal FP comparison");
    case ISD::SETUNE:
    case ISD::SETNE:  Invert = true; // Fallthrough
    case ISD::SETOEQ:
    case ISD::SETEQ:  Opc = ARMISD::VCEQ; break;
    case ISD::SETOLT:
    case ISD::SETLT: Swap = true; // Fallthrough
    case ISD::SETOGT:
    case ISD::SETGT:  Opc = ARMISD::VCGT; break;
    case ISD::SETOLE:
    case ISD::SETLE:  Swap = true; // Fallthrough
    case ISD::SETOGE:
    case ISD::SETGE: Opc = ARMISD::VCGE; break;
    case ISD::SETUGE: Swap = true; // Fallthrough
    case ISD::SETULE: Invert = true; Opc = ARMISD::VCGT; break;
    case ISD::SETUGT: Swap = true; // Fallthrough
    case ISD::SETULT: Invert = true; Opc = ARMISD::VCGE; break;
    case ISD::SETUEQ: Invert = true; // Fallthrough
    case ISD::SETONE:
      // Expand this to (OLT | OGT).
      TmpOp0 = Op0;
      TmpOp1 = Op1;
      Opc = ISD::OR;
      Op0 = DAG.getNode(ARMISD::VCGT, dl, CmpVT, TmpOp1, TmpOp0);
      Op1 = DAG.getNode(ARMISD::VCGT, dl, CmpVT, TmpOp0, TmpOp1);
      break;
    case ISD::SETUO: Invert = true; // Fallthrough
    case ISD::SETO:
      // Expand this to (OLT | OGE).
      TmpOp0 = Op0;
      TmpOp1 = Op1;
      Opc = ISD::OR;
      Op0 = DAG.getNode(ARMISD::VCGT, dl, CmpVT, TmpOp1, TmpOp0);
      Op1 = DAG.getNode(ARMISD::VCGE, dl, CmpVT, TmpOp0, TmpOp1);
      break;
    }
  } else {
    // Integer comparisons.
    switch (SetCCOpcode) {
    default: llvm_unreachable("Illegal integer comparison");
    case ISD::SETNE:  Invert = true;
    case ISD::SETEQ:  Opc = ARMISD::VCEQ; break;
    case ISD::SETLT:  Swap = true;
    case ISD::SETGT:  Opc = ARMISD::VCGT; break;
    case ISD::SETLE:  Swap = true;
    case ISD::SETGE:  Opc = ARMISD::VCGE; break;
    case ISD::SETULT: Swap = true;
    case ISD::SETUGT: Opc = ARMISD::VCGTU; break;
    case ISD::SETULE: Swap = true;
    case ISD::SETUGE: Opc = ARMISD::VCGEU; break;
    }

    // Detect VTST (Vector Test Bits) = icmp ne (and (op0, op1), zero).
    if (Opc == ARMISD::VCEQ) {

      SDValue AndOp;
      if (ISD::isBuildVectorAllZeros(Op1.getNode()))
        AndOp = Op0;
      else if (ISD::isBuildVectorAllZeros(Op0.getNode()))
        AndOp = Op1;

      // Ignore bitconvert.
      if (AndOp.getNode() && AndOp.getOpcode() == ISD::BITCAST)
        AndOp = AndOp.getOperand(0);

      if (AndOp.getNode() && AndOp.getOpcode() == ISD::AND) {
        Opc = ARMISD::VTST;
        Op0 = DAG.getNode(ISD::BITCAST, dl, CmpVT, AndOp.getOperand(0));
        Op1 = DAG.getNode(ISD::BITCAST, dl, CmpVT, AndOp.getOperand(1));
        Invert = !Invert;
      }
    }
  }

  if (Swap)
    std::swap(Op0, Op1);

  // If one of the operands is a constant vector zero, attempt to fold the
  // comparison to a specialized compare-against-zero form.
  SDValue SingleOp;
  if (ISD::isBuildVectorAllZeros(Op1.getNode()))
    SingleOp = Op0;
  else if (ISD::isBuildVectorAllZeros(Op0.getNode())) {
    if (Opc == ARMISD::VCGE)
      Opc = ARMISD::VCLEZ;
    else if (Opc == ARMISD::VCGT)
      Opc = ARMISD::VCLTZ;
    SingleOp = Op1;
  }

  SDValue Result;
  if (SingleOp.getNode()) {
    switch (Opc) {
    case ARMISD::VCEQ:
      Result = DAG.getNode(ARMISD::VCEQZ, dl, CmpVT, SingleOp); break;
    case ARMISD::VCGE:
      Result = DAG.getNode(ARMISD::VCGEZ, dl, CmpVT, SingleOp); break;
    case ARMISD::VCLEZ:
      Result = DAG.getNode(ARMISD::VCLEZ, dl, CmpVT, SingleOp); break;
    case ARMISD::VCGT:
      Result = DAG.getNode(ARMISD::VCGTZ, dl, CmpVT, SingleOp); break;
    case ARMISD::VCLTZ:
      Result = DAG.getNode(ARMISD::VCLTZ, dl, CmpVT, SingleOp); break;
    default:
      Result = DAG.getNode(Opc, dl, CmpVT, Op0, Op1);
    }
  } else {
     Result = DAG.getNode(Opc, dl, CmpVT, Op0, Op1);
  }

  Result = DAG.getSExtOrTrunc(Result, dl, VT);

  if (Invert)
    Result = DAG.getNOT(dl, Result, VT);

  return Result;
}

/// isNEONModifiedImm - Check if the specified splat value corresponds to a
/// valid vector constant for a NEON instruction with a "modified immediate"
/// operand (e.g., VMOV).  If so, return the encoded value.
static SDValue isNEONModifiedImm(uint64_t SplatBits, uint64_t SplatUndef,
                                 unsigned SplatBitSize, SelectionDAG &DAG,
                                 SDLoc dl, EVT &VT, bool is128Bits,
                                 NEONModImmType type) {
  unsigned OpCmode, Imm;

  // SplatBitSize is set to the smallest size that splats the vector, so a
  // zero vector will always have SplatBitSize == 8.  However, NEON modified
  // immediate instructions others than VMOV do not support the 8-bit encoding
  // of a zero vector, and the default encoding of zero is supposed to be the
  // 32-bit version.
  if (SplatBits == 0)
    SplatBitSize = 32;

  switch (SplatBitSize) {
  case 8:
    if (type != VMOVModImm)
      return SDValue();
    // Any 1-byte value is OK.  Op=0, Cmode=1110.
    assert((SplatBits & ~0xff) == 0 && "one byte splat value is too big");
    OpCmode = 0xe;
    Imm = SplatBits;
    VT = is128Bits ? MVT::v16i8 : MVT::v8i8;
    break;

  case 16:
    // NEON's 16-bit VMOV supports splat values where only one byte is nonzero.
    VT = is128Bits ? MVT::v8i16 : MVT::v4i16;
    if ((SplatBits & ~0xff) == 0) {
      // Value = 0x00nn: Op=x, Cmode=100x.
      OpCmode = 0x8;
      Imm = SplatBits;
      break;
    }
    if ((SplatBits & ~0xff00) == 0) {
      // Value = 0xnn00: Op=x, Cmode=101x.
      OpCmode = 0xa;
      Imm = SplatBits >> 8;
      break;
    }
    return SDValue();

  case 32:
    // NEON's 32-bit VMOV supports splat values where:
    // * only one byte is nonzero, or
    // * the least significant byte is 0xff and the second byte is nonzero, or
    // * the least significant 2 bytes are 0xff and the third is nonzero.
    VT = is128Bits ? MVT::v4i32 : MVT::v2i32;
    if ((SplatBits & ~0xff) == 0) {
      // Value = 0x000000nn: Op=x, Cmode=000x.
      OpCmode = 0;
      Imm = SplatBits;
      break;
    }
    if ((SplatBits & ~0xff00) == 0) {
      // Value = 0x0000nn00: Op=x, Cmode=001x.
      OpCmode = 0x2;
      Imm = SplatBits >> 8;
      break;
    }
    if ((SplatBits & ~0xff0000) == 0) {
      // Value = 0x00nn0000: Op=x, Cmode=010x.
      OpCmode = 0x4;
      Imm = SplatBits >> 16;
      break;
    }
    if ((SplatBits & ~0xff000000) == 0) {
      // Value = 0xnn000000: Op=x, Cmode=011x.
      OpCmode = 0x6;
      Imm = SplatBits >> 24;
      break;
    }

    // cmode == 0b1100 and cmode == 0b1101 are not supported for VORR or VBIC
    if (type == OtherModImm) return SDValue();

    if ((SplatBits & ~0xffff) == 0 &&
        ((SplatBits | SplatUndef) & 0xff) == 0xff) {
      // Value = 0x0000nnff: Op=x, Cmode=1100.
      OpCmode = 0xc;
      Imm = SplatBits >> 8;
      break;
    }

    if ((SplatBits & ~0xffffff) == 0 &&
        ((SplatBits | SplatUndef) & 0xffff) == 0xffff) {
      // Value = 0x00nnffff: Op=x, Cmode=1101.
      OpCmode = 0xd;
      Imm = SplatBits >> 16;
      break;
    }

    // Note: there are a few 32-bit splat values (specifically: 00ffff00,
    // ff000000, ff0000ff, and ffff00ff) that are valid for VMOV.I64 but not
    // VMOV.I32.  A (very) minor optimization would be to replicate the value
    // and fall through here to test for a valid 64-bit splat.  But, then the
    // caller would also need to check and handle the change in size.
    return SDValue();

  case 64: {
    if (type != VMOVModImm)
      return SDValue();
    // NEON has a 64-bit VMOV splat where each byte is either 0 or 0xff.
    uint64_t BitMask = 0xff;
    uint64_t Val = 0;
    unsigned ImmMask = 1;
    Imm = 0;
    for (int ByteNum = 0; ByteNum < 8; ++ByteNum) {
      if (((SplatBits | SplatUndef) & BitMask) == BitMask) {
        Val |= BitMask;
        Imm |= ImmMask;
      } else if ((SplatBits & BitMask) != 0) {
        return SDValue();
      }
      BitMask <<= 8;
      ImmMask <<= 1;
    }

    if (DAG.getDataLayout().isBigEndian())
      // swap higher and lower 32 bit word
      Imm = ((Imm & 0xf) << 4) | ((Imm & 0xf0) >> 4);

    // Op=1, Cmode=1110.
    OpCmode = 0x1e;
    VT = is128Bits ? MVT::v2i64 : MVT::v1i64;
    break;
  }

  default:
    llvm_unreachable("unexpected size for isNEONModifiedImm");
  }

  unsigned EncodedVal = ARM_AM::createNEONModImm(OpCmode, Imm);
  return DAG.getTargetConstant(EncodedVal, dl, MVT::i32);
}

SDValue ARMTargetLowering::LowerConstantFP(SDValue Op, SelectionDAG &DAG,
                                           const ARMSubtarget *ST) const {
  if (!ST->hasVFP3())
    return SDValue();

  bool IsDouble = Op.getValueType() == MVT::f64;
  ConstantFPSDNode *CFP = cast<ConstantFPSDNode>(Op);

  // Use the default (constant pool) lowering for double constants when we have
  // an SP-only FPU
  if (IsDouble && Subtarget->isFPOnlySP())
    return SDValue();

  // Try splatting with a VMOV.f32...
  APFloat FPVal = CFP->getValueAPF();
  int ImmVal = IsDouble ? ARM_AM::getFP64Imm(FPVal) : ARM_AM::getFP32Imm(FPVal);

  if (ImmVal != -1) {
    if (IsDouble || !ST->useNEONForSinglePrecisionFP()) {
      // We have code in place to select a valid ConstantFP already, no need to
      // do any mangling.
      return Op;
    }

    // It's a float and we are trying to use NEON operations where
    // possible. Lower it to a splat followed by an extract.
    SDLoc DL(Op);
    SDValue NewVal = DAG.getTargetConstant(ImmVal, DL, MVT::i32);
    SDValue VecConstant = DAG.getNode(ARMISD::VMOVFPIMM, DL, MVT::v2f32,
                                      NewVal);
    return DAG.getNode(ISD::EXTRACT_VECTOR_ELT, DL, MVT::f32, VecConstant,
                       DAG.getConstant(0, DL, MVT::i32));
  }

  // The rest of our options are NEON only, make sure that's allowed before
  // proceeding..
  if (!ST->hasNEON() || (!IsDouble && !ST->useNEONForSinglePrecisionFP()))
    return SDValue();

  EVT VMovVT;
  uint64_t iVal = FPVal.bitcastToAPInt().getZExtValue();

  // It wouldn't really be worth bothering for doubles except for one very
  // important value, which does happen to match: 0.0. So make sure we don't do
  // anything stupid.
  if (IsDouble && (iVal & 0xffffffff) != (iVal >> 32))
    return SDValue();

  // Try a VMOV.i32 (FIXME: i8, i16, or i64 could work too).
  SDValue NewVal = isNEONModifiedImm(iVal & 0xffffffffU, 0, 32, DAG, SDLoc(Op),
                                     VMovVT, false, VMOVModImm);
  if (NewVal != SDValue()) {
    SDLoc DL(Op);
    SDValue VecConstant = DAG.getNode(ARMISD::VMOVIMM, DL, VMovVT,
                                      NewVal);
    if (IsDouble)
      return DAG.getNode(ISD::BITCAST, DL, MVT::f64, VecConstant);

    // It's a float: cast and extract a vector element.
    SDValue VecFConstant = DAG.getNode(ISD::BITCAST, DL, MVT::v2f32,
                                       VecConstant);
    return DAG.getNode(ISD::EXTRACT_VECTOR_ELT, DL, MVT::f32, VecFConstant,
                       DAG.getConstant(0, DL, MVT::i32));
  }

  // Finally, try a VMVN.i32
  NewVal = isNEONModifiedImm(~iVal & 0xffffffffU, 0, 32, DAG, SDLoc(Op), VMovVT,
                             false, VMVNModImm);
  if (NewVal != SDValue()) {
    SDLoc DL(Op);
    SDValue VecConstant = DAG.getNode(ARMISD::VMVNIMM, DL, VMovVT, NewVal);

    if (IsDouble)
      return DAG.getNode(ISD::BITCAST, DL, MVT::f64, VecConstant);

    // It's a float: cast and extract a vector element.
    SDValue VecFConstant = DAG.getNode(ISD::BITCAST, DL, MVT::v2f32,
                                       VecConstant);
    return DAG.getNode(ISD::EXTRACT_VECTOR_ELT, DL, MVT::f32, VecFConstant,
                       DAG.getConstant(0, DL, MVT::i32));
  }

  return SDValue();
}

// check if an VEXT instruction can handle the shuffle mask when the
// vector sources of the shuffle are the same.
static bool isSingletonVEXTMask(ArrayRef<int> M, EVT VT, unsigned &Imm) {
  unsigned NumElts = VT.getVectorNumElements();

  // Assume that the first shuffle index is not UNDEF.  Fail if it is.
  if (M[0] < 0)
    return false;

  Imm = M[0];

  // If this is a VEXT shuffle, the immediate value is the index of the first
  // element.  The other shuffle indices must be the successive elements after
  // the first one.
  unsigned ExpectedElt = Imm;
  for (unsigned i = 1; i < NumElts; ++i) {
    // Increment the expected index.  If it wraps around, just follow it
    // back to index zero and keep going.
    ++ExpectedElt;
    if (ExpectedElt == NumElts)
      ExpectedElt = 0;

    if (M[i] < 0) continue; // ignore UNDEF indices
    if (ExpectedElt != static_cast<unsigned>(M[i]))
      return false;
  }

  return true;
}


static bool isVEXTMask(ArrayRef<int> M, EVT VT,
                       bool &ReverseVEXT, unsigned &Imm) {
  unsigned NumElts = VT.getVectorNumElements();
  ReverseVEXT = false;

  // Assume that the first shuffle index is not UNDEF.  Fail if it is.
  if (M[0] < 0)
    return false;

  Imm = M[0];

  // If this is a VEXT shuffle, the immediate value is the index of the first
  // element.  The other shuffle indices must be the successive elements after
  // the first one.
  unsigned ExpectedElt = Imm;
  for (unsigned i = 1; i < NumElts; ++i) {
    // Increment the expected index.  If it wraps around, it may still be
    // a VEXT but the source vectors must be swapped.
    ExpectedElt += 1;
    if (ExpectedElt == NumElts * 2) {
      ExpectedElt = 0;
      ReverseVEXT = true;
    }

    if (M[i] < 0) continue; // ignore UNDEF indices
    if (ExpectedElt != static_cast<unsigned>(M[i]))
      return false;
  }

  // Adjust the index value if the source operands will be swapped.
  if (ReverseVEXT)
    Imm -= NumElts;

  return true;
}

/// isVREVMask - Check if a vector shuffle corresponds to a VREV
/// instruction with the specified blocksize.  (The order of the elements
/// within each block of the vector is reversed.)
static bool isVREVMask(ArrayRef<int> M, EVT VT, unsigned BlockSize) {
  assert((BlockSize==16 || BlockSize==32 || BlockSize==64) &&
         "Only possible block sizes for VREV are: 16, 32, 64");

  unsigned EltSz = VT.getVectorElementType().getSizeInBits();
  if (EltSz == 64)
    return false;

  unsigned NumElts = VT.getVectorNumElements();
  unsigned BlockElts = M[0] + 1;
  // If the first shuffle index is UNDEF, be optimistic.
  if (M[0] < 0)
    BlockElts = BlockSize / EltSz;

  if (BlockSize <= EltSz || BlockSize != BlockElts * EltSz)
    return false;

  for (unsigned i = 0; i < NumElts; ++i) {
    if (M[i] < 0) continue; // ignore UNDEF indices
    if ((unsigned) M[i] != (i - i%BlockElts) + (BlockElts - 1 - i%BlockElts))
      return false;
  }

  return true;
}

static bool isVTBLMask(ArrayRef<int> M, EVT VT) {
  // We can handle <8 x i8> vector shuffles. If the index in the mask is out of
  // range, then 0 is placed into the resulting vector. So pretty much any mask
  // of 8 elements can work here.
  return VT == MVT::v8i8 && M.size() == 8;
}

// Checks whether the shuffle mask represents a vector transpose (VTRN) by
// checking that pairs of elements in the shuffle mask represent the same index
// in each vector, incrementing the expected index by 2 at each step.
// e.g. For v1,v2 of type v4i32 a valid shuffle mask is: [0, 4, 2, 6]
//  v1={a,b,c,d} => x=shufflevector v1, v2 shufflemask => x={a,e,c,g}
//  v2={e,f,g,h}
// WhichResult gives the offset for each element in the mask based on which
// of the two results it belongs to.
//
// The transpose can be represented either as:
// result1 = shufflevector v1, v2, result1_shuffle_mask
// result2 = shufflevector v1, v2, result2_shuffle_mask
// where v1/v2 and the shuffle masks have the same number of elements
// (here WhichResult (see below) indicates which result is being checked)
//
// or as:
// results = shufflevector v1, v2, shuffle_mask
// where both results are returned in one vector and the shuffle mask has twice
// as many elements as v1/v2 (here WhichResult will always be 0 if true) here we
// want to check the low half and high half of the shuffle mask as if it were
// the other case
static bool isVTRNMask(ArrayRef<int> M, EVT VT, unsigned &WhichResult) {
  unsigned EltSz = VT.getVectorElementType().getSizeInBits();
  if (EltSz == 64)
    return false;

  unsigned NumElts = VT.getVectorNumElements();
  if (M.size() != NumElts && M.size() != NumElts*2)
    return false;

  // If the mask is twice as long as the result then we need to check the upper
  // and lower parts of the mask
  for (unsigned i = 0; i < M.size(); i += NumElts) {
    WhichResult = M[i] == 0 ? 0 : 1;
    for (unsigned j = 0; j < NumElts; j += 2) {
      if ((M[i+j] >= 0 && (unsigned) M[i+j] != j + WhichResult) ||
          (M[i+j+1] >= 0 && (unsigned) M[i+j+1] != j + NumElts + WhichResult))
        return false;
    }
  }

  if (M.size() == NumElts*2)
    WhichResult = 0;

  return true;
}

/// isVTRN_v_undef_Mask - Special case of isVTRNMask for canonical form of
/// "vector_shuffle v, v", i.e., "vector_shuffle v, undef".
/// Mask is e.g., <0, 0, 2, 2> instead of <0, 4, 2, 6>.
static bool isVTRN_v_undef_Mask(ArrayRef<int> M, EVT VT, unsigned &WhichResult){
  unsigned EltSz = VT.getVectorElementType().getSizeInBits();
  if (EltSz == 64)
    return false;

  unsigned NumElts = VT.getVectorNumElements();
  if (M.size() != NumElts && M.size() != NumElts*2)
    return false;

  for (unsigned i = 0; i < M.size(); i += NumElts) {
    WhichResult = M[i] == 0 ? 0 : 1;
    for (unsigned j = 0; j < NumElts; j += 2) {
      if ((M[i+j] >= 0 && (unsigned) M[i+j] != j + WhichResult) ||
          (M[i+j+1] >= 0 && (unsigned) M[i+j+1] != j + WhichResult))
        return false;
    }
  }

  if (M.size() == NumElts*2)
    WhichResult = 0;

  return true;
}

// Checks whether the shuffle mask represents a vector unzip (VUZP) by checking
// that the mask elements are either all even and in steps of size 2 or all odd
// and in steps of size 2.
// e.g. For v1,v2 of type v4i32 a valid shuffle mask is: [0, 2, 4, 6]
//  v1={a,b,c,d} => x=shufflevector v1, v2 shufflemask => x={a,c,e,g}
//  v2={e,f,g,h}
// Requires similar checks to that of isVTRNMask with
// respect the how results are returned.
static bool isVUZPMask(ArrayRef<int> M, EVT VT, unsigned &WhichResult) {
  unsigned EltSz = VT.getVectorElementType().getSizeInBits();
  if (EltSz == 64)
    return false;

  unsigned NumElts = VT.getVectorNumElements();
  if (M.size() != NumElts && M.size() != NumElts*2)
    return false;

  for (unsigned i = 0; i < M.size(); i += NumElts) {
    WhichResult = M[i] == 0 ? 0 : 1;
    for (unsigned j = 0; j < NumElts; ++j) {
      if (M[i+j] >= 0 && (unsigned) M[i+j] != 2 * j + WhichResult)
        return false;
    }
  }

  if (M.size() == NumElts*2)
    WhichResult = 0;

  // VUZP.32 for 64-bit vectors is a pseudo-instruction alias for VTRN.32.
  if (VT.is64BitVector() && EltSz == 32)
    return false;

  return true;
}

/// isVUZP_v_undef_Mask - Special case of isVUZPMask for canonical form of
/// "vector_shuffle v, v", i.e., "vector_shuffle v, undef".
/// Mask is e.g., <0, 2, 0, 2> instead of <0, 2, 4, 6>,
static bool isVUZP_v_undef_Mask(ArrayRef<int> M, EVT VT, unsigned &WhichResult){
  unsigned EltSz = VT.getVectorElementType().getSizeInBits();
  if (EltSz == 64)
    return false;

  unsigned NumElts = VT.getVectorNumElements();
  if (M.size() != NumElts && M.size() != NumElts*2)
    return false;

  unsigned Half = NumElts / 2;
  for (unsigned i = 0; i < M.size(); i += NumElts) {
    WhichResult = M[i] == 0 ? 0 : 1;
    for (unsigned j = 0; j < NumElts; j += Half) {
      unsigned Idx = WhichResult;
      for (unsigned k = 0; k < Half; ++k) {
        int MIdx = M[i + j + k];
        if (MIdx >= 0 && (unsigned) MIdx != Idx)
          return false;
        Idx += 2;
      }
    }
  }

  if (M.size() == NumElts*2)
    WhichResult = 0;

  // VUZP.32 for 64-bit vectors is a pseudo-instruction alias for VTRN.32.
  if (VT.is64BitVector() && EltSz == 32)
    return false;

  return true;
}

// Checks whether the shuffle mask represents a vector zip (VZIP) by checking
// that pairs of elements of the shufflemask represent the same index in each
// vector incrementing sequentially through the vectors.
// e.g. For v1,v2 of type v4i32 a valid shuffle mask is: [0, 4, 1, 5]
//  v1={a,b,c,d} => x=shufflevector v1, v2 shufflemask => x={a,e,b,f}
//  v2={e,f,g,h}
// Requires similar checks to that of isVTRNMask with respect the how results
// are returned.
static bool isVZIPMask(ArrayRef<int> M, EVT VT, unsigned &WhichResult) {
  unsigned EltSz = VT.getVectorElementType().getSizeInBits();
  if (EltSz == 64)
    return false;

  unsigned NumElts = VT.getVectorNumElements();
  if (M.size() != NumElts && M.size() != NumElts*2)
    return false;

  for (unsigned i = 0; i < M.size(); i += NumElts) {
    WhichResult = M[i] == 0 ? 0 : 1;
    unsigned Idx = WhichResult * NumElts / 2;
    for (unsigned j = 0; j < NumElts; j += 2) {
      if ((M[i+j] >= 0 && (unsigned) M[i+j] != Idx) ||
          (M[i+j+1] >= 0 && (unsigned) M[i+j+1] != Idx + NumElts))
        return false;
      Idx += 1;
    }
  }

  if (M.size() == NumElts*2)
    WhichResult = 0;

  // VZIP.32 for 64-bit vectors is a pseudo-instruction alias for VTRN.32.
  if (VT.is64BitVector() && EltSz == 32)
    return false;

  return true;
}

/// isVZIP_v_undef_Mask - Special case of isVZIPMask for canonical form of
/// "vector_shuffle v, v", i.e., "vector_shuffle v, undef".
/// Mask is e.g., <0, 0, 1, 1> instead of <0, 4, 1, 5>.
static bool isVZIP_v_undef_Mask(ArrayRef<int> M, EVT VT, unsigned &WhichResult){
  unsigned EltSz = VT.getVectorElementType().getSizeInBits();
  if (EltSz == 64)
    return false;

  unsigned NumElts = VT.getVectorNumElements();
  if (M.size() != NumElts && M.size() != NumElts*2)
    return false;

  for (unsigned i = 0; i < M.size(); i += NumElts) {
    WhichResult = M[i] == 0 ? 0 : 1;
    unsigned Idx = WhichResult * NumElts / 2;
    for (unsigned j = 0; j < NumElts; j += 2) {
      if ((M[i+j] >= 0 && (unsigned) M[i+j] != Idx) ||
          (M[i+j+1] >= 0 && (unsigned) M[i+j+1] != Idx))
        return false;
      Idx += 1;
    }
  }

  if (M.size() == NumElts*2)
    WhichResult = 0;

  // VZIP.32 for 64-bit vectors is a pseudo-instruction alias for VTRN.32.
  if (VT.is64BitVector() && EltSz == 32)
    return false;

  return true;
}

/// Check if \p ShuffleMask is a NEON two-result shuffle (VZIP, VUZP, VTRN),
/// and return the corresponding ARMISD opcode if it is, or 0 if it isn't.
static unsigned isNEONTwoResultShuffleMask(ArrayRef<int> ShuffleMask, EVT VT,
                                           unsigned &WhichResult,
                                           bool &isV_UNDEF) {
  isV_UNDEF = false;
  if (isVTRNMask(ShuffleMask, VT, WhichResult))
    return ARMISD::VTRN;
  if (isVUZPMask(ShuffleMask, VT, WhichResult))
    return ARMISD::VUZP;
  if (isVZIPMask(ShuffleMask, VT, WhichResult))
    return ARMISD::VZIP;

  isV_UNDEF = true;
  if (isVTRN_v_undef_Mask(ShuffleMask, VT, WhichResult))
    return ARMISD::VTRN;
  if (isVUZP_v_undef_Mask(ShuffleMask, VT, WhichResult))
    return ARMISD::VUZP;
  if (isVZIP_v_undef_Mask(ShuffleMask, VT, WhichResult))
    return ARMISD::VZIP;

  return 0;
}

/// \return true if this is a reverse operation on an vector.
static bool isReverseMask(ArrayRef<int> M, EVT VT) {
  unsigned NumElts = VT.getVectorNumElements();
  // Make sure the mask has the right size.
  if (NumElts != M.size())
      return false;

  // Look for <15, ..., 3, -1, 1, 0>.
  for (unsigned i = 0; i != NumElts; ++i)
    if (M[i] >= 0 && M[i] != (int) (NumElts - 1 - i))
      return false;

  return true;
}

// If N is an integer constant that can be moved into a register in one
// instruction, return an SDValue of such a constant (will become a MOV
// instruction).  Otherwise return null.
static SDValue IsSingleInstrConstant(SDValue N, SelectionDAG &DAG,
                                     const ARMSubtarget *ST, SDLoc dl) {
  uint64_t Val;
  if (!isa<ConstantSDNode>(N))
    return SDValue();
  Val = cast<ConstantSDNode>(N)->getZExtValue();

  if (ST->isThumb1Only()) {
    if (Val <= 255 || ~Val <= 255)
      return DAG.getConstant(Val, dl, MVT::i32);
  } else {
    if (ARM_AM::getSOImmVal(Val) != -1 || ARM_AM::getSOImmVal(~Val) != -1)
      return DAG.getConstant(Val, dl, MVT::i32);
  }
  return SDValue();
}

// If this is a case we can't handle, return null and let the default
// expansion code take care of it.
SDValue ARMTargetLowering::LowerBUILD_VECTOR(SDValue Op, SelectionDAG &DAG,
                                             const ARMSubtarget *ST) const {
  BuildVectorSDNode *BVN = cast<BuildVectorSDNode>(Op.getNode());
  SDLoc dl(Op);
  EVT VT = Op.getValueType();

  APInt SplatBits, SplatUndef;
  unsigned SplatBitSize;
  bool HasAnyUndefs;
  if (BVN->isConstantSplat(SplatBits, SplatUndef, SplatBitSize, HasAnyUndefs)) {
    if (SplatBitSize <= 64) {
      // Check if an immediate VMOV works.
      EVT VmovVT;
      SDValue Val = isNEONModifiedImm(SplatBits.getZExtValue(),
                                      SplatUndef.getZExtValue(), SplatBitSize,
                                      DAG, dl, VmovVT, VT.is128BitVector(),
                                      VMOVModImm);
      if (Val.getNode()) {
        SDValue Vmov = DAG.getNode(ARMISD::VMOVIMM, dl, VmovVT, Val);
        return DAG.getNode(ISD::BITCAST, dl, VT, Vmov);
      }

      // Try an immediate VMVN.
      uint64_t NegatedImm = (~SplatBits).getZExtValue();
      Val = isNEONModifiedImm(NegatedImm,
                                      SplatUndef.getZExtValue(), SplatBitSize,
                                      DAG, dl, VmovVT, VT.is128BitVector(),
                                      VMVNModImm);
      if (Val.getNode()) {
        SDValue Vmov = DAG.getNode(ARMISD::VMVNIMM, dl, VmovVT, Val);
        return DAG.getNode(ISD::BITCAST, dl, VT, Vmov);
      }

      // Use vmov.f32 to materialize other v2f32 and v4f32 splats.
      if ((VT == MVT::v2f32 || VT == MVT::v4f32) && SplatBitSize == 32) {
        int ImmVal = ARM_AM::getFP32Imm(SplatBits);
        if (ImmVal != -1) {
          SDValue Val = DAG.getTargetConstant(ImmVal, dl, MVT::i32);
          return DAG.getNode(ARMISD::VMOVFPIMM, dl, VT, Val);
        }
      }
    }
  }

  // Scan through the operands to see if only one value is used.
  //
  // As an optimisation, even if more than one value is used it may be more
  // profitable to splat with one value then change some lanes.
  //
  // Heuristically we decide to do this if the vector has a "dominant" value,
  // defined as splatted to more than half of the lanes.
  unsigned NumElts = VT.getVectorNumElements();
  bool isOnlyLowElement = true;
  bool usesOnlyOneValue = true;
  bool hasDominantValue = false;
  bool isConstant = true;

  // Map of the number of times a particular SDValue appears in the
  // element list.
  DenseMap<SDValue, unsigned> ValueCounts;
  SDValue Value;
  for (unsigned i = 0; i < NumElts; ++i) {
    SDValue V = Op.getOperand(i);
    if (V.getOpcode() == ISD::UNDEF)
      continue;
    if (i > 0)
      isOnlyLowElement = false;
    if (!isa<ConstantFPSDNode>(V) && !isa<ConstantSDNode>(V))
      isConstant = false;

    ValueCounts.insert(std::make_pair(V, 0));
    unsigned &Count = ValueCounts[V];

    // Is this value dominant? (takes up more than half of the lanes)
    if (++Count > (NumElts / 2)) {
      hasDominantValue = true;
      Value = V;
    }
  }
  if (ValueCounts.size() != 1)
    usesOnlyOneValue = false;
  if (!Value.getNode() && ValueCounts.size() > 0)
    Value = ValueCounts.begin()->first;

  if (ValueCounts.size() == 0)
    return DAG.getUNDEF(VT);

  // Loads are better lowered with insert_vector_elt/ARMISD::BUILD_VECTOR.
  // Keep going if we are hitting this case.
  if (isOnlyLowElement && !ISD::isNormalLoad(Value.getNode()))
    return DAG.getNode(ISD::SCALAR_TO_VECTOR, dl, VT, Value);

  unsigned EltSize = VT.getVectorElementType().getSizeInBits();

  // Use VDUP for non-constant splats.  For f32 constant splats, reduce to
  // i32 and try again.
  if (hasDominantValue && EltSize <= 32) {
    if (!isConstant) {
      SDValue N;

      // If we are VDUPing a value that comes directly from a vector, that will
      // cause an unnecessary move to and from a GPR, where instead we could
      // just use VDUPLANE. We can only do this if the lane being extracted
      // is at a constant index, as the VDUP from lane instructions only have
      // constant-index forms.
      if (Value->getOpcode() == ISD::EXTRACT_VECTOR_ELT &&
          isa<ConstantSDNode>(Value->getOperand(1))) {
        // We need to create a new undef vector to use for the VDUPLANE if the
        // size of the vector from which we get the value is different than the
        // size of the vector that we need to create. We will insert the element
        // such that the register coalescer will remove unnecessary copies.
        if (VT != Value->getOperand(0).getValueType()) {
          ConstantSDNode *constIndex;
          constIndex = dyn_cast<ConstantSDNode>(Value->getOperand(1));
          assert(constIndex && "The index is not a constant!");
          unsigned index = constIndex->getAPIntValue().getLimitedValue() %
                             VT.getVectorNumElements();
          N =  DAG.getNode(ARMISD::VDUPLANE, dl, VT,
                 DAG.getNode(ISD::INSERT_VECTOR_ELT, dl, VT, DAG.getUNDEF(VT),
                        Value, DAG.getConstant(index, dl, MVT::i32)),
                           DAG.getConstant(index, dl, MVT::i32));
        } else
          N = DAG.getNode(ARMISD::VDUPLANE, dl, VT,
                        Value->getOperand(0), Value->getOperand(1));
      } else
        N = DAG.getNode(ARMISD::VDUP, dl, VT, Value);

      if (!usesOnlyOneValue) {
        // The dominant value was splatted as 'N', but we now have to insert
        // all differing elements.
        for (unsigned I = 0; I < NumElts; ++I) {
          if (Op.getOperand(I) == Value)
            continue;
          SmallVector<SDValue, 3> Ops;
          Ops.push_back(N);
          Ops.push_back(Op.getOperand(I));
          Ops.push_back(DAG.getConstant(I, dl, MVT::i32));
          N = DAG.getNode(ISD::INSERT_VECTOR_ELT, dl, VT, Ops);
        }
      }
      return N;
    }
    if (VT.getVectorElementType().isFloatingPoint()) {
      SmallVector<SDValue, 8> Ops;
      for (unsigned i = 0; i < NumElts; ++i)
        Ops.push_back(DAG.getNode(ISD::BITCAST, dl, MVT::i32,
                                  Op.getOperand(i)));
      EVT VecVT = EVT::getVectorVT(*DAG.getContext(), MVT::i32, NumElts);
      SDValue Val = DAG.getNode(ISD::BUILD_VECTOR, dl, VecVT, Ops);
      Val = LowerBUILD_VECTOR(Val, DAG, ST);
      if (Val.getNode())
        return DAG.getNode(ISD::BITCAST, dl, VT, Val);
    }
    if (usesOnlyOneValue) {
      SDValue Val = IsSingleInstrConstant(Value, DAG, ST, dl);
      if (isConstant && Val.getNode())
        return DAG.getNode(ARMISD::VDUP, dl, VT, Val);
    }
  }

  // If all elements are constants and the case above didn't get hit, fall back
  // to the default expansion, which will generate a load from the constant
  // pool.
  if (isConstant)
    return SDValue();

  // Empirical tests suggest this is rarely worth it for vectors of length <= 2.
  if (NumElts >= 4) {
    SDValue shuffle = ReconstructShuffle(Op, DAG);
    if (shuffle != SDValue())
      return shuffle;
  }

  // Vectors with 32- or 64-bit elements can be built by directly assigning
  // the subregisters.  Lower it to an ARMISD::BUILD_VECTOR so the operands
  // will be legalized.
  if (EltSize >= 32) {
    // Do the expansion with floating-point types, since that is what the VFP
    // registers are defined to use, and since i64 is not legal.
    EVT EltVT = EVT::getFloatingPointVT(EltSize);
    EVT VecVT = EVT::getVectorVT(*DAG.getContext(), EltVT, NumElts);
    SmallVector<SDValue, 8> Ops;
    for (unsigned i = 0; i < NumElts; ++i)
      Ops.push_back(DAG.getNode(ISD::BITCAST, dl, EltVT, Op.getOperand(i)));
    SDValue Val = DAG.getNode(ARMISD::BUILD_VECTOR, dl, VecVT, Ops);
    return DAG.getNode(ISD::BITCAST, dl, VT, Val);
  }

  // If all else fails, just use a sequence of INSERT_VECTOR_ELT when we
  // know the default expansion would otherwise fall back on something even
  // worse. For a vector with one or two non-undef values, that's
  // scalar_to_vector for the elements followed by a shuffle (provided the
  // shuffle is valid for the target) and materialization element by element
  // on the stack followed by a load for everything else.
  if (!isConstant && !usesOnlyOneValue) {
    SDValue Vec = DAG.getUNDEF(VT);
    for (unsigned i = 0 ; i < NumElts; ++i) {
      SDValue V = Op.getOperand(i);
      if (V.getOpcode() == ISD::UNDEF)
        continue;
      SDValue LaneIdx = DAG.getConstant(i, dl, MVT::i32);
      Vec = DAG.getNode(ISD::INSERT_VECTOR_ELT, dl, VT, Vec, V, LaneIdx);
    }
    return Vec;
  }

  return SDValue();
}

/// getExtFactor - Determine the adjustment factor for the position when
/// generating an "extract from vector registers" instruction.
static unsigned getExtFactor(SDValue &V) {
  EVT EltType = V.getValueType().getVectorElementType();
  return EltType.getSizeInBits() / 8;
}

// Gather data to see if the operation can be modelled as a
// shuffle in combination with VEXTs.
SDValue ARMTargetLowering::ReconstructShuffle(SDValue Op,
                                              SelectionDAG &DAG) const {
  assert(Op.getOpcode() == ISD::BUILD_VECTOR && "Unknown opcode!");
  SDLoc dl(Op);
  EVT VT = Op.getValueType();
  unsigned NumElts = VT.getVectorNumElements();

  struct ShuffleSourceInfo {
    SDValue Vec;
    unsigned MinElt;
    unsigned MaxElt;

    // We may insert some combination of BITCASTs and VEXT nodes to force Vec to
    // be compatible with the shuffle we intend to construct. As a result
    // ShuffleVec will be some sliding window into the original Vec.
    SDValue ShuffleVec;

    // Code should guarantee that element i in Vec starts at element "WindowBase
    // + i * WindowScale in ShuffleVec".
    int WindowBase;
    int WindowScale;

    bool operator ==(SDValue OtherVec) { return Vec == OtherVec; }
    ShuffleSourceInfo(SDValue Vec)
        : Vec(Vec), MinElt(UINT_MAX), MaxElt(0), ShuffleVec(Vec), WindowBase(0),
          WindowScale(1) {}
  };

  // First gather all vectors used as an immediate source for this BUILD_VECTOR
  // node.
  SmallVector<ShuffleSourceInfo, 2> Sources;
  for (unsigned i = 0; i < NumElts; ++i) {
    SDValue V = Op.getOperand(i);
    if (V.getOpcode() == ISD::UNDEF)
      continue;
    else if (V.getOpcode() != ISD::EXTRACT_VECTOR_ELT) {
      // A shuffle can only come from building a vector from various
      // elements of other vectors.
      return SDValue();
    }

    // Add this element source to the list if it's not already there.
    SDValue SourceVec = V.getOperand(0);
    auto Source = std::find(Sources.begin(), Sources.end(), SourceVec);
    if (Source == Sources.end())
      Source = Sources.insert(Sources.end(), ShuffleSourceInfo(SourceVec));

    // Update the minimum and maximum lane number seen.
    unsigned EltNo = cast<ConstantSDNode>(V.getOperand(1))->getZExtValue();
    Source->MinElt = std::min(Source->MinElt, EltNo);
    Source->MaxElt = std::max(Source->MaxElt, EltNo);
  }

  // Currently only do something sane when at most two source vectors
  // are involved.
  if (Sources.size() > 2)
    return SDValue();

  // Find out the smallest element size among result and two sources, and use
  // it as element size to build the shuffle_vector.
  EVT SmallestEltTy = VT.getVectorElementType();
  for (auto &Source : Sources) {
    EVT SrcEltTy = Source.Vec.getValueType().getVectorElementType();
    if (SrcEltTy.bitsLT(SmallestEltTy))
      SmallestEltTy = SrcEltTy;
  }
  unsigned ResMultiplier =
      VT.getVectorElementType().getSizeInBits() / SmallestEltTy.getSizeInBits();
  NumElts = VT.getSizeInBits() / SmallestEltTy.getSizeInBits();
  EVT ShuffleVT = EVT::getVectorVT(*DAG.getContext(), SmallestEltTy, NumElts);

  // If the source vector is too wide or too narrow, we may nevertheless be able
  // to construct a compatible shuffle either by concatenating it with UNDEF or
  // extracting a suitable range of elements.
  for (auto &Src : Sources) {
    EVT SrcVT = Src.ShuffleVec.getValueType();

    if (SrcVT.getSizeInBits() == VT.getSizeInBits())
      continue;

    // This stage of the search produces a source with the same element type as
    // the original, but with a total width matching the BUILD_VECTOR output.
    EVT EltVT = SrcVT.getVectorElementType();
    unsigned NumSrcElts = VT.getSizeInBits() / EltVT.getSizeInBits();
    EVT DestVT = EVT::getVectorVT(*DAG.getContext(), EltVT, NumSrcElts);

    if (SrcVT.getSizeInBits() < VT.getSizeInBits()) {
      if (2 * SrcVT.getSizeInBits() != VT.getSizeInBits())
        return SDValue();
      // We can pad out the smaller vector for free, so if it's part of a
      // shuffle...
      Src.ShuffleVec =
          DAG.getNode(ISD::CONCAT_VECTORS, dl, DestVT, Src.ShuffleVec,
                      DAG.getUNDEF(Src.ShuffleVec.getValueType()));
      continue;
    }

    if (SrcVT.getSizeInBits() != 2 * VT.getSizeInBits())
      return SDValue();

    if (Src.MaxElt - Src.MinElt >= NumSrcElts) {
      // Span too large for a VEXT to cope
      return SDValue();
    }

    if (Src.MinElt >= NumSrcElts) {
      // The extraction can just take the second half
      Src.ShuffleVec =
          DAG.getNode(ISD::EXTRACT_SUBVECTOR, dl, DestVT, Src.ShuffleVec,
                      DAG.getConstant(NumSrcElts, dl, MVT::i32));
      Src.WindowBase = -NumSrcElts;
    } else if (Src.MaxElt < NumSrcElts) {
      // The extraction can just take the first half
      Src.ShuffleVec =
          DAG.getNode(ISD::EXTRACT_SUBVECTOR, dl, DestVT, Src.ShuffleVec,
                      DAG.getConstant(0, dl, MVT::i32));
    } else {
      // An actual VEXT is needed
      SDValue VEXTSrc1 =
          DAG.getNode(ISD::EXTRACT_SUBVECTOR, dl, DestVT, Src.ShuffleVec,
                      DAG.getConstant(0, dl, MVT::i32));
      SDValue VEXTSrc2 =
          DAG.getNode(ISD::EXTRACT_SUBVECTOR, dl, DestVT, Src.ShuffleVec,
                      DAG.getConstant(NumSrcElts, dl, MVT::i32));
      unsigned Imm = Src.MinElt * getExtFactor(VEXTSrc1);

      Src.ShuffleVec = DAG.getNode(ARMISD::VEXT, dl, DestVT, VEXTSrc1,
                                   VEXTSrc2,
                                   DAG.getConstant(Imm, dl, MVT::i32));
      Src.WindowBase = -Src.MinElt;
    }
  }

  // Another possible incompatibility occurs from the vector element types. We
  // can fix this by bitcasting the source vectors to the same type we intend
  // for the shuffle.
  for (auto &Src : Sources) {
    EVT SrcEltTy = Src.ShuffleVec.getValueType().getVectorElementType();
    if (SrcEltTy == SmallestEltTy)
      continue;
    assert(ShuffleVT.getVectorElementType() == SmallestEltTy);
    Src.ShuffleVec = DAG.getNode(ISD::BITCAST, dl, ShuffleVT, Src.ShuffleVec);
    Src.WindowScale = SrcEltTy.getSizeInBits() / SmallestEltTy.getSizeInBits();
    Src.WindowBase *= Src.WindowScale;
  }

  // Final sanity check before we try to actually produce a shuffle.
  DEBUG(
    for (auto Src : Sources)
      assert(Src.ShuffleVec.getValueType() == ShuffleVT);
  );

  // The stars all align, our next step is to produce the mask for the shuffle.
  SmallVector<int, 8> Mask(ShuffleVT.getVectorNumElements(), -1);
  int BitsPerShuffleLane = ShuffleVT.getVectorElementType().getSizeInBits();
  for (unsigned i = 0; i < VT.getVectorNumElements(); ++i) {
    SDValue Entry = Op.getOperand(i);
    if (Entry.getOpcode() == ISD::UNDEF)
      continue;

    auto Src = std::find(Sources.begin(), Sources.end(), Entry.getOperand(0));
    int EltNo = cast<ConstantSDNode>(Entry.getOperand(1))->getSExtValue();

    // EXTRACT_VECTOR_ELT performs an implicit any_ext; BUILD_VECTOR an implicit
    // trunc. So only std::min(SrcBits, DestBits) actually get defined in this
    // segment.
    EVT OrigEltTy = Entry.getOperand(0).getValueType().getVectorElementType();
    int BitsDefined = std::min(OrigEltTy.getSizeInBits(),
                               VT.getVectorElementType().getSizeInBits());
    int LanesDefined = BitsDefined / BitsPerShuffleLane;

    // This source is expected to fill ResMultiplier lanes of the final shuffle,
    // starting at the appropriate offset.
    int *LaneMask = &Mask[i * ResMultiplier];

    int ExtractBase = EltNo * Src->WindowScale + Src->WindowBase;
    ExtractBase += NumElts * (Src - Sources.begin());
    for (int j = 0; j < LanesDefined; ++j)
      LaneMask[j] = ExtractBase + j;
  }

  // Final check before we try to produce nonsense...
  if (!isShuffleMaskLegal(Mask, ShuffleVT))
    return SDValue();

  // We can't handle more than two sources. This should have already
  // been checked before this point.
  assert(Sources.size() <= 2 && "Too many sources!");

  SDValue ShuffleOps[] = { DAG.getUNDEF(ShuffleVT), DAG.getUNDEF(ShuffleVT) };
  for (unsigned i = 0; i < Sources.size(); ++i)
    ShuffleOps[i] = Sources[i].ShuffleVec;

  SDValue Shuffle = DAG.getVectorShuffle(ShuffleVT, dl, ShuffleOps[0],
                                         ShuffleOps[1], &Mask[0]);
  return DAG.getNode(ISD::BITCAST, dl, VT, Shuffle);
}

/// isShuffleMaskLegal - Targets can use this to indicate that they only
/// support *some* VECTOR_SHUFFLE operations, those with specific masks.
/// By default, if a target supports the VECTOR_SHUFFLE node, all mask values
/// are assumed to be legal.
bool
ARMTargetLowering::isShuffleMaskLegal(const SmallVectorImpl<int> &M,
                                      EVT VT) const {
  if (VT.getVectorNumElements() == 4 &&
      (VT.is128BitVector() || VT.is64BitVector())) {
    unsigned PFIndexes[4];
    for (unsigned i = 0; i != 4; ++i) {
      if (M[i] < 0)
        PFIndexes[i] = 8;
      else
        PFIndexes[i] = M[i];
    }

    // Compute the index in the perfect shuffle table.
    unsigned PFTableIndex =
      PFIndexes[0]*9*9*9+PFIndexes[1]*9*9+PFIndexes[2]*9+PFIndexes[3];
    unsigned PFEntry = PerfectShuffleTable[PFTableIndex];
    unsigned Cost = (PFEntry >> 30);

    if (Cost <= 4)
      return true;
  }

  bool ReverseVEXT, isV_UNDEF;
  unsigned Imm, WhichResult;

  unsigned EltSize = VT.getVectorElementType().getSizeInBits();
  return (EltSize >= 32 ||
          ShuffleVectorSDNode::isSplatMask(&M[0], VT) ||
          isVREVMask(M, VT, 64) ||
          isVREVMask(M, VT, 32) ||
          isVREVMask(M, VT, 16) ||
          isVEXTMask(M, VT, ReverseVEXT, Imm) ||
          isVTBLMask(M, VT) ||
          isNEONTwoResultShuffleMask(M, VT, WhichResult, isV_UNDEF) ||
          ((VT == MVT::v8i16 || VT == MVT::v16i8) && isReverseMask(M, VT)));
}

/// GeneratePerfectShuffle - Given an entry in the perfect-shuffle table, emit
/// the specified operations to build the shuffle.
static SDValue GeneratePerfectShuffle(unsigned PFEntry, SDValue LHS,
                                      SDValue RHS, SelectionDAG &DAG,
                                      SDLoc dl) {
  unsigned OpNum = (PFEntry >> 26) & 0x0F;
  unsigned LHSID = (PFEntry >> 13) & ((1 << 13)-1);
  unsigned RHSID = (PFEntry >>  0) & ((1 << 13)-1);

  enum {
    OP_COPY = 0, // Copy, used for things like <u,u,u,3> to say it is <0,1,2,3>
    OP_VREV,
    OP_VDUP0,
    OP_VDUP1,
    OP_VDUP2,
    OP_VDUP3,
    OP_VEXT1,
    OP_VEXT2,
    OP_VEXT3,
    OP_VUZPL, // VUZP, left result
    OP_VUZPR, // VUZP, right result
    OP_VZIPL, // VZIP, left result
    OP_VZIPR, // VZIP, right result
    OP_VTRNL, // VTRN, left result
    OP_VTRNR  // VTRN, right result
  };

  if (OpNum == OP_COPY) {
    if (LHSID == (1*9+2)*9+3) return LHS;
    assert(LHSID == ((4*9+5)*9+6)*9+7 && "Illegal OP_COPY!");
    return RHS;
  }

  SDValue OpLHS, OpRHS;
  OpLHS = GeneratePerfectShuffle(PerfectShuffleTable[LHSID], LHS, RHS, DAG, dl);
  OpRHS = GeneratePerfectShuffle(PerfectShuffleTable[RHSID], LHS, RHS, DAG, dl);
  EVT VT = OpLHS.getValueType();

  switch (OpNum) {
  default: llvm_unreachable("Unknown shuffle opcode!");
  case OP_VREV:
    // VREV divides the vector in half and swaps within the half.
    if (VT.getVectorElementType() == MVT::i32 ||
        VT.getVectorElementType() == MVT::f32)
      return DAG.getNode(ARMISD::VREV64, dl, VT, OpLHS);
    // vrev <4 x i16> -> VREV32
    if (VT.getVectorElementType() == MVT::i16)
      return DAG.getNode(ARMISD::VREV32, dl, VT, OpLHS);
    // vrev <4 x i8> -> VREV16
    assert(VT.getVectorElementType() == MVT::i8);
    return DAG.getNode(ARMISD::VREV16, dl, VT, OpLHS);
  case OP_VDUP0:
  case OP_VDUP1:
  case OP_VDUP2:
  case OP_VDUP3:
    return DAG.getNode(ARMISD::VDUPLANE, dl, VT,
                       OpLHS, DAG.getConstant(OpNum-OP_VDUP0, dl, MVT::i32));
  case OP_VEXT1:
  case OP_VEXT2:
  case OP_VEXT3:
    return DAG.getNode(ARMISD::VEXT, dl, VT,
                       OpLHS, OpRHS,
                       DAG.getConstant(OpNum - OP_VEXT1 + 1, dl, MVT::i32));
  case OP_VUZPL:
  case OP_VUZPR:
    return DAG.getNode(ARMISD::VUZP, dl, DAG.getVTList(VT, VT),
                       OpLHS, OpRHS).getValue(OpNum-OP_VUZPL);
  case OP_VZIPL:
  case OP_VZIPR:
    return DAG.getNode(ARMISD::VZIP, dl, DAG.getVTList(VT, VT),
                       OpLHS, OpRHS).getValue(OpNum-OP_VZIPL);
  case OP_VTRNL:
  case OP_VTRNR:
    return DAG.getNode(ARMISD::VTRN, dl, DAG.getVTList(VT, VT),
                       OpLHS, OpRHS).getValue(OpNum-OP_VTRNL);
  }
}

static SDValue LowerVECTOR_SHUFFLEv8i8(SDValue Op,
                                       ArrayRef<int> ShuffleMask,
                                       SelectionDAG &DAG) {
  // Check to see if we can use the VTBL instruction.
  SDValue V1 = Op.getOperand(0);
  SDValue V2 = Op.getOperand(1);
  SDLoc DL(Op);

  SmallVector<SDValue, 8> VTBLMask;
  for (ArrayRef<int>::iterator
         I = ShuffleMask.begin(), E = ShuffleMask.end(); I != E; ++I)
    VTBLMask.push_back(DAG.getConstant(*I, DL, MVT::i32));

  if (V2.getNode()->getOpcode() == ISD::UNDEF)
    return DAG.getNode(ARMISD::VTBL1, DL, MVT::v8i8, V1,
                       DAG.getNode(ISD::BUILD_VECTOR, DL, MVT::v8i8, VTBLMask));

  return DAG.getNode(ARMISD::VTBL2, DL, MVT::v8i8, V1, V2,
                     DAG.getNode(ISD::BUILD_VECTOR, DL, MVT::v8i8, VTBLMask));
}

static SDValue LowerReverse_VECTOR_SHUFFLEv16i8_v8i16(SDValue Op,
                                                      SelectionDAG &DAG) {
  SDLoc DL(Op);
  SDValue OpLHS = Op.getOperand(0);
  EVT VT = OpLHS.getValueType();

  assert((VT == MVT::v8i16 || VT == MVT::v16i8) &&
         "Expect an v8i16/v16i8 type");
  OpLHS = DAG.getNode(ARMISD::VREV64, DL, VT, OpLHS);
  // For a v16i8 type: After the VREV, we have got <8, ...15, 8, ..., 0>. Now,
  // extract the first 8 bytes into the top double word and the last 8 bytes
  // into the bottom double word. The v8i16 case is similar.
  unsigned ExtractNum = (VT == MVT::v16i8) ? 8 : 4;
  return DAG.getNode(ARMISD::VEXT, DL, VT, OpLHS, OpLHS,
                     DAG.getConstant(ExtractNum, DL, MVT::i32));
}

static SDValue LowerVECTOR_SHUFFLE(SDValue Op, SelectionDAG &DAG) {
  SDValue V1 = Op.getOperand(0);
  SDValue V2 = Op.getOperand(1);
  SDLoc dl(Op);
  EVT VT = Op.getValueType();
  ShuffleVectorSDNode *SVN = cast<ShuffleVectorSDNode>(Op.getNode());

  // Convert shuffles that are directly supported on NEON to target-specific
  // DAG nodes, instead of keeping them as shuffles and matching them again
  // during code selection.  This is more efficient and avoids the possibility
  // of inconsistencies between legalization and selection.
  // FIXME: floating-point vectors should be canonicalized to integer vectors
  // of the same time so that they get CSEd properly.
  ArrayRef<int> ShuffleMask = SVN->getMask();

  unsigned EltSize = VT.getVectorElementType().getSizeInBits();
  if (EltSize <= 32) {
    if (ShuffleVectorSDNode::isSplatMask(&ShuffleMask[0], VT)) {
      int Lane = SVN->getSplatIndex();
      // If this is undef splat, generate it via "just" vdup, if possible.
      if (Lane == -1) Lane = 0;

      // Test if V1 is a SCALAR_TO_VECTOR.
      if (Lane == 0 && V1.getOpcode() == ISD::SCALAR_TO_VECTOR) {
        return DAG.getNode(ARMISD::VDUP, dl, VT, V1.getOperand(0));
      }
      // Test if V1 is a BUILD_VECTOR which is equivalent to a SCALAR_TO_VECTOR
      // (and probably will turn into a SCALAR_TO_VECTOR once legalization
      // reaches it).
      if (Lane == 0 && V1.getOpcode() == ISD::BUILD_VECTOR &&
          !isa<ConstantSDNode>(V1.getOperand(0))) {
        bool IsScalarToVector = true;
        for (unsigned i = 1, e = V1.getNumOperands(); i != e; ++i)
          if (V1.getOperand(i).getOpcode() != ISD::UNDEF) {
            IsScalarToVector = false;
            break;
          }
        if (IsScalarToVector)
          return DAG.getNode(ARMISD::VDUP, dl, VT, V1.getOperand(0));
      }
      return DAG.getNode(ARMISD::VDUPLANE, dl, VT, V1,
                         DAG.getConstant(Lane, dl, MVT::i32));
    }

    bool ReverseVEXT;
    unsigned Imm;
    if (isVEXTMask(ShuffleMask, VT, ReverseVEXT, Imm)) {
      if (ReverseVEXT)
        std::swap(V1, V2);
      return DAG.getNode(ARMISD::VEXT, dl, VT, V1, V2,
                         DAG.getConstant(Imm, dl, MVT::i32));
    }

    if (isVREVMask(ShuffleMask, VT, 64))
      return DAG.getNode(ARMISD::VREV64, dl, VT, V1);
    if (isVREVMask(ShuffleMask, VT, 32))
      return DAG.getNode(ARMISD::VREV32, dl, VT, V1);
    if (isVREVMask(ShuffleMask, VT, 16))
      return DAG.getNode(ARMISD::VREV16, dl, VT, V1);

    if (V2->getOpcode() == ISD::UNDEF &&
        isSingletonVEXTMask(ShuffleMask, VT, Imm)) {
      return DAG.getNode(ARMISD::VEXT, dl, VT, V1, V1,
                         DAG.getConstant(Imm, dl, MVT::i32));
    }

    // Check for Neon shuffles that modify both input vectors in place.
    // If both results are used, i.e., if there are two shuffles with the same
    // source operands and with masks corresponding to both results of one of
    // these operations, DAG memoization will ensure that a single node is
    // used for both shuffles.
    unsigned WhichResult;
    bool isV_UNDEF;
    if (unsigned ShuffleOpc = isNEONTwoResultShuffleMask(
            ShuffleMask, VT, WhichResult, isV_UNDEF)) {
      if (isV_UNDEF)
        V2 = V1;
      return DAG.getNode(ShuffleOpc, dl, DAG.getVTList(VT, VT), V1, V2)
          .getValue(WhichResult);
    }

    // Also check for these shuffles through CONCAT_VECTORS: we canonicalize
    // shuffles that produce a result larger than their operands with:
    //   shuffle(concat(v1, undef), concat(v2, undef))
    // ->
    //   shuffle(concat(v1, v2), undef)
    // because we can access quad vectors (see PerformVECTOR_SHUFFLECombine).
    //
    // This is useful in the general case, but there are special cases where
    // native shuffles produce larger results: the two-result ops.
    //
    // Look through the concat when lowering them:
    //   shuffle(concat(v1, v2), undef)
    // ->
    //   concat(VZIP(v1, v2):0, :1)
    //
    if (V1->getOpcode() == ISD::CONCAT_VECTORS &&
        V2->getOpcode() == ISD::UNDEF) {
      SDValue SubV1 = V1->getOperand(0);
      SDValue SubV2 = V1->getOperand(1);
      EVT SubVT = SubV1.getValueType();

      // We expect these to have been canonicalized to -1.
      assert(std::all_of(ShuffleMask.begin(), ShuffleMask.end(), [&](int i) {
        return i < (int)VT.getVectorNumElements();
      }) && "Unexpected shuffle index into UNDEF operand!");

      if (unsigned ShuffleOpc = isNEONTwoResultShuffleMask(
              ShuffleMask, SubVT, WhichResult, isV_UNDEF)) {
        if (isV_UNDEF)
          SubV2 = SubV1;
        assert((WhichResult == 0) &&
               "In-place shuffle of concat can only have one result!");
        SDValue Res = DAG.getNode(ShuffleOpc, dl, DAG.getVTList(SubVT, SubVT),
                                  SubV1, SubV2);
        return DAG.getNode(ISD::CONCAT_VECTORS, dl, VT, Res.getValue(0),
                           Res.getValue(1));
      }
    }
  }

  // If the shuffle is not directly supported and it has 4 elements, use
  // the PerfectShuffle-generated table to synthesize it from other shuffles.
  unsigned NumElts = VT.getVectorNumElements();
  if (NumElts == 4) {
    unsigned PFIndexes[4];
    for (unsigned i = 0; i != 4; ++i) {
      if (ShuffleMask[i] < 0)
        PFIndexes[i] = 8;
      else
        PFIndexes[i] = ShuffleMask[i];
    }

    // Compute the index in the perfect shuffle table.
    unsigned PFTableIndex =
      PFIndexes[0]*9*9*9+PFIndexes[1]*9*9+PFIndexes[2]*9+PFIndexes[3];
    unsigned PFEntry = PerfectShuffleTable[PFTableIndex];
    unsigned Cost = (PFEntry >> 30);

    if (Cost <= 4)
      return GeneratePerfectShuffle(PFEntry, V1, V2, DAG, dl);
  }

  // Implement shuffles with 32- or 64-bit elements as ARMISD::BUILD_VECTORs.
  if (EltSize >= 32) {
    // Do the expansion with floating-point types, since that is what the VFP
    // registers are defined to use, and since i64 is not legal.
    EVT EltVT = EVT::getFloatingPointVT(EltSize);
    EVT VecVT = EVT::getVectorVT(*DAG.getContext(), EltVT, NumElts);
    V1 = DAG.getNode(ISD::BITCAST, dl, VecVT, V1);
    V2 = DAG.getNode(ISD::BITCAST, dl, VecVT, V2);
    SmallVector<SDValue, 8> Ops;
    for (unsigned i = 0; i < NumElts; ++i) {
      if (ShuffleMask[i] < 0)
        Ops.push_back(DAG.getUNDEF(EltVT));
      else
        Ops.push_back(DAG.getNode(ISD::EXTRACT_VECTOR_ELT, dl, EltVT,
                                  ShuffleMask[i] < (int)NumElts ? V1 : V2,
                                  DAG.getConstant(ShuffleMask[i] & (NumElts-1),
                                                  dl, MVT::i32)));
    }
    SDValue Val = DAG.getNode(ARMISD::BUILD_VECTOR, dl, VecVT, Ops);
    return DAG.getNode(ISD::BITCAST, dl, VT, Val);
  }

  if ((VT == MVT::v8i16 || VT == MVT::v16i8) && isReverseMask(ShuffleMask, VT))
    return LowerReverse_VECTOR_SHUFFLEv16i8_v8i16(Op, DAG);

  if (VT == MVT::v8i8) {
    SDValue NewOp = LowerVECTOR_SHUFFLEv8i8(Op, ShuffleMask, DAG);
    if (NewOp.getNode())
      return NewOp;
  }

  return SDValue();
}

static SDValue LowerINSERT_VECTOR_ELT(SDValue Op, SelectionDAG &DAG) {
  // INSERT_VECTOR_ELT is legal only for immediate indexes.
  SDValue Lane = Op.getOperand(2);
  if (!isa<ConstantSDNode>(Lane))
    return SDValue();

  return Op;
}

static SDValue LowerEXTRACT_VECTOR_ELT(SDValue Op, SelectionDAG &DAG) {
  // EXTRACT_VECTOR_ELT is legal only for immediate indexes.
  SDValue Lane = Op.getOperand(1);
  if (!isa<ConstantSDNode>(Lane))
    return SDValue();

  SDValue Vec = Op.getOperand(0);
  if (Op.getValueType() == MVT::i32 &&
      Vec.getValueType().getVectorElementType().getSizeInBits() < 32) {
    SDLoc dl(Op);
    return DAG.getNode(ARMISD::VGETLANEu, dl, MVT::i32, Vec, Lane);
  }

  return Op;
}

static SDValue LowerCONCAT_VECTORS(SDValue Op, SelectionDAG &DAG) {
  // The only time a CONCAT_VECTORS operation can have legal types is when
  // two 64-bit vectors are concatenated to a 128-bit vector.
  assert(Op.getValueType().is128BitVector() && Op.getNumOperands() == 2 &&
         "unexpected CONCAT_VECTORS");
  SDLoc dl(Op);
  SDValue Val = DAG.getUNDEF(MVT::v2f64);
  SDValue Op0 = Op.getOperand(0);
  SDValue Op1 = Op.getOperand(1);
  if (Op0.getOpcode() != ISD::UNDEF)
    Val = DAG.getNode(ISD::INSERT_VECTOR_ELT, dl, MVT::v2f64, Val,
                      DAG.getNode(ISD::BITCAST, dl, MVT::f64, Op0),
                      DAG.getIntPtrConstant(0, dl));
  if (Op1.getOpcode() != ISD::UNDEF)
    Val = DAG.getNode(ISD::INSERT_VECTOR_ELT, dl, MVT::v2f64, Val,
                      DAG.getNode(ISD::BITCAST, dl, MVT::f64, Op1),
                      DAG.getIntPtrConstant(1, dl));
  return DAG.getNode(ISD::BITCAST, dl, Op.getValueType(), Val);
}

/// isExtendedBUILD_VECTOR - Check if N is a constant BUILD_VECTOR where each
/// element has been zero/sign-extended, depending on the isSigned parameter,
/// from an integer type half its size.
static bool isExtendedBUILD_VECTOR(SDNode *N, SelectionDAG &DAG,
                                   bool isSigned) {
  // A v2i64 BUILD_VECTOR will have been legalized to a BITCAST from v4i32.
  EVT VT = N->getValueType(0);
  if (VT == MVT::v2i64 && N->getOpcode() == ISD::BITCAST) {
    SDNode *BVN = N->getOperand(0).getNode();
    if (BVN->getValueType(0) != MVT::v4i32 ||
        BVN->getOpcode() != ISD::BUILD_VECTOR)
      return false;
    unsigned LoElt = DAG.getDataLayout().isBigEndian() ? 1 : 0;
    unsigned HiElt = 1 - LoElt;
    ConstantSDNode *Lo0 = dyn_cast<ConstantSDNode>(BVN->getOperand(LoElt));
    ConstantSDNode *Hi0 = dyn_cast<ConstantSDNode>(BVN->getOperand(HiElt));
    ConstantSDNode *Lo1 = dyn_cast<ConstantSDNode>(BVN->getOperand(LoElt+2));
    ConstantSDNode *Hi1 = dyn_cast<ConstantSDNode>(BVN->getOperand(HiElt+2));
    if (!Lo0 || !Hi0 || !Lo1 || !Hi1)
      return false;
    if (isSigned) {
      if (Hi0->getSExtValue() == Lo0->getSExtValue() >> 32 &&
          Hi1->getSExtValue() == Lo1->getSExtValue() >> 32)
        return true;
    } else {
      if (Hi0->isNullValue() && Hi1->isNullValue())
        return true;
    }
    return false;
  }

  if (N->getOpcode() != ISD::BUILD_VECTOR)
    return false;

  for (unsigned i = 0, e = N->getNumOperands(); i != e; ++i) {
    SDNode *Elt = N->getOperand(i).getNode();
    if (ConstantSDNode *C = dyn_cast<ConstantSDNode>(Elt)) {
      unsigned EltSize = VT.getVectorElementType().getSizeInBits();
      unsigned HalfSize = EltSize / 2;
      if (isSigned) {
        if (!isIntN(HalfSize, C->getSExtValue()))
          return false;
      } else {
        if (!isUIntN(HalfSize, C->getZExtValue()))
          return false;
      }
      continue;
    }
    return false;
  }

  return true;
}

/// isSignExtended - Check if a node is a vector value that is sign-extended
/// or a constant BUILD_VECTOR with sign-extended elements.
static bool isSignExtended(SDNode *N, SelectionDAG &DAG) {
  if (N->getOpcode() == ISD::SIGN_EXTEND || ISD::isSEXTLoad(N))
    return true;
  if (isExtendedBUILD_VECTOR(N, DAG, true))
    return true;
  return false;
}

/// isZeroExtended - Check if a node is a vector value that is zero-extended
/// or a constant BUILD_VECTOR with zero-extended elements.
static bool isZeroExtended(SDNode *N, SelectionDAG &DAG) {
  if (N->getOpcode() == ISD::ZERO_EXTEND || ISD::isZEXTLoad(N))
    return true;
  if (isExtendedBUILD_VECTOR(N, DAG, false))
    return true;
  return false;
}

static EVT getExtensionTo64Bits(const EVT &OrigVT) {
  if (OrigVT.getSizeInBits() >= 64)
    return OrigVT;

  assert(OrigVT.isSimple() && "Expecting a simple value type");

  MVT::SimpleValueType OrigSimpleTy = OrigVT.getSimpleVT().SimpleTy;
  switch (OrigSimpleTy) {
  default: llvm_unreachable("Unexpected Vector Type");
  case MVT::v2i8:
  case MVT::v2i16:
     return MVT::v2i32;
  case MVT::v4i8:
    return  MVT::v4i16;
  }
}

/// AddRequiredExtensionForVMULL - Add a sign/zero extension to extend the total
/// value size to 64 bits. We need a 64-bit D register as an operand to VMULL.
/// We insert the required extension here to get the vector to fill a D register.
static SDValue AddRequiredExtensionForVMULL(SDValue N, SelectionDAG &DAG,
                                            const EVT &OrigTy,
                                            const EVT &ExtTy,
                                            unsigned ExtOpcode) {
  // The vector originally had a size of OrigTy. It was then extended to ExtTy.
  // We expect the ExtTy to be 128-bits total. If the OrigTy is less than
  // 64-bits we need to insert a new extension so that it will be 64-bits.
  assert(ExtTy.is128BitVector() && "Unexpected extension size");
  if (OrigTy.getSizeInBits() >= 64)
    return N;

  // Must extend size to at least 64 bits to be used as an operand for VMULL.
  EVT NewVT = getExtensionTo64Bits(OrigTy);

  return DAG.getNode(ExtOpcode, SDLoc(N), NewVT, N);
}

/// SkipLoadExtensionForVMULL - return a load of the original vector size that
/// does not do any sign/zero extension. If the original vector is less
/// than 64 bits, an appropriate extension will be added after the load to
/// reach a total size of 64 bits. We have to add the extension separately
/// because ARM does not have a sign/zero extending load for vectors.
static SDValue SkipLoadExtensionForVMULL(LoadSDNode *LD, SelectionDAG& DAG) {
  EVT ExtendedTy = getExtensionTo64Bits(LD->getMemoryVT());

  // The load already has the right type.
  if (ExtendedTy == LD->getMemoryVT())
    return DAG.getLoad(LD->getMemoryVT(), SDLoc(LD), LD->getChain(),
                LD->getBasePtr(), LD->getPointerInfo(), LD->isVolatile(),
                LD->isNonTemporal(), LD->isInvariant(),
                LD->getAlignment());

  // We need to create a zextload/sextload. We cannot just create a load
  // followed by a zext/zext node because LowerMUL is also run during normal
  // operation legalization where we can't create illegal types.
  return DAG.getExtLoad(LD->getExtensionType(), SDLoc(LD), ExtendedTy,
                        LD->getChain(), LD->getBasePtr(), LD->getPointerInfo(),
                        LD->getMemoryVT(), LD->isVolatile(), LD->isInvariant(),
                        LD->isNonTemporal(), LD->getAlignment());
}

/// SkipExtensionForVMULL - For a node that is a SIGN_EXTEND, ZERO_EXTEND,
/// extending load, or BUILD_VECTOR with extended elements, return the
/// unextended value. The unextended vector should be 64 bits so that it can
/// be used as an operand to a VMULL instruction. If the original vector size
/// before extension is less than 64 bits we add a an extension to resize
/// the vector to 64 bits.
static SDValue SkipExtensionForVMULL(SDNode *N, SelectionDAG &DAG) {
  if (N->getOpcode() == ISD::SIGN_EXTEND || N->getOpcode() == ISD::ZERO_EXTEND)
    return AddRequiredExtensionForVMULL(N->getOperand(0), DAG,
                                        N->getOperand(0)->getValueType(0),
                                        N->getValueType(0),
                                        N->getOpcode());

  if (LoadSDNode *LD = dyn_cast<LoadSDNode>(N))
    return SkipLoadExtensionForVMULL(LD, DAG);

  // Otherwise, the value must be a BUILD_VECTOR.  For v2i64, it will
  // have been legalized as a BITCAST from v4i32.
  if (N->getOpcode() == ISD::BITCAST) {
    SDNode *BVN = N->getOperand(0).getNode();
    assert(BVN->getOpcode() == ISD::BUILD_VECTOR &&
           BVN->getValueType(0) == MVT::v4i32 && "expected v4i32 BUILD_VECTOR");
    unsigned LowElt = DAG.getDataLayout().isBigEndian() ? 1 : 0;
    return DAG.getNode(ISD::BUILD_VECTOR, SDLoc(N), MVT::v2i32,
                       BVN->getOperand(LowElt), BVN->getOperand(LowElt+2));
  }
  // Construct a new BUILD_VECTOR with elements truncated to half the size.
  assert(N->getOpcode() == ISD::BUILD_VECTOR && "expected BUILD_VECTOR");
  EVT VT = N->getValueType(0);
  unsigned EltSize = VT.getVectorElementType().getSizeInBits() / 2;
  unsigned NumElts = VT.getVectorNumElements();
  MVT TruncVT = MVT::getIntegerVT(EltSize);
  SmallVector<SDValue, 8> Ops;
  SDLoc dl(N);
  for (unsigned i = 0; i != NumElts; ++i) {
    ConstantSDNode *C = cast<ConstantSDNode>(N->getOperand(i));
    const APInt &CInt = C->getAPIntValue();
    // Element types smaller than 32 bits are not legal, so use i32 elements.
    // The values are implicitly truncated so sext vs. zext doesn't matter.
    Ops.push_back(DAG.getConstant(CInt.zextOrTrunc(32), dl, MVT::i32));
  }
  return DAG.getNode(ISD::BUILD_VECTOR, dl,
                     MVT::getVectorVT(TruncVT, NumElts), Ops);
}

static bool isAddSubSExt(SDNode *N, SelectionDAG &DAG) {
  unsigned Opcode = N->getOpcode();
  if (Opcode == ISD::ADD || Opcode == ISD::SUB) {
    SDNode *N0 = N->getOperand(0).getNode();
    SDNode *N1 = N->getOperand(1).getNode();
    return N0->hasOneUse() && N1->hasOneUse() &&
      isSignExtended(N0, DAG) && isSignExtended(N1, DAG);
  }
  return false;
}

static bool isAddSubZExt(SDNode *N, SelectionDAG &DAG) {
  unsigned Opcode = N->getOpcode();
  if (Opcode == ISD::ADD || Opcode == ISD::SUB) {
    SDNode *N0 = N->getOperand(0).getNode();
    SDNode *N1 = N->getOperand(1).getNode();
    return N0->hasOneUse() && N1->hasOneUse() &&
      isZeroExtended(N0, DAG) && isZeroExtended(N1, DAG);
  }
  return false;
}

static SDValue LowerMUL(SDValue Op, SelectionDAG &DAG) {
  // Multiplications are only custom-lowered for 128-bit vectors so that
  // VMULL can be detected.  Otherwise v2i64 multiplications are not legal.
  EVT VT = Op.getValueType();
  assert(VT.is128BitVector() && VT.isInteger() &&
         "unexpected type for custom-lowering ISD::MUL");
  SDNode *N0 = Op.getOperand(0).getNode();
  SDNode *N1 = Op.getOperand(1).getNode();
  unsigned NewOpc = 0;
  bool isMLA = false;
  bool isN0SExt = isSignExtended(N0, DAG);
  bool isN1SExt = isSignExtended(N1, DAG);
  if (isN0SExt && isN1SExt)
    NewOpc = ARMISD::VMULLs;
  else {
    bool isN0ZExt = isZeroExtended(N0, DAG);
    bool isN1ZExt = isZeroExtended(N1, DAG);
    if (isN0ZExt && isN1ZExt)
      NewOpc = ARMISD::VMULLu;
    else if (isN1SExt || isN1ZExt) {
      // Look for (s/zext A + s/zext B) * (s/zext C). We want to turn these
      // into (s/zext A * s/zext C) + (s/zext B * s/zext C)
      if (isN1SExt && isAddSubSExt(N0, DAG)) {
        NewOpc = ARMISD::VMULLs;
        isMLA = true;
      } else if (isN1ZExt && isAddSubZExt(N0, DAG)) {
        NewOpc = ARMISD::VMULLu;
        isMLA = true;
      } else if (isN0ZExt && isAddSubZExt(N1, DAG)) {
        std::swap(N0, N1);
        NewOpc = ARMISD::VMULLu;
        isMLA = true;
      }
    }

    if (!NewOpc) {
      if (VT == MVT::v2i64)
        // Fall through to expand this.  It is not legal.
        return SDValue();
      else
        // Other vector multiplications are legal.
        return Op;
    }
  }

  // Legalize to a VMULL instruction.
  SDLoc DL(Op);
  SDValue Op0;
  SDValue Op1 = SkipExtensionForVMULL(N1, DAG);
  if (!isMLA) {
    Op0 = SkipExtensionForVMULL(N0, DAG);
    assert(Op0.getValueType().is64BitVector() &&
           Op1.getValueType().is64BitVector() &&
           "unexpected types for extended operands to VMULL");
    return DAG.getNode(NewOpc, DL, VT, Op0, Op1);
  }

  // Optimizing (zext A + zext B) * C, to (VMULL A, C) + (VMULL B, C) during
  // isel lowering to take advantage of no-stall back to back vmul + vmla.
  //   vmull q0, d4, d6
  //   vmlal q0, d5, d6
  // is faster than
  //   vaddl q0, d4, d5
  //   vmovl q1, d6
  //   vmul  q0, q0, q1
  SDValue N00 = SkipExtensionForVMULL(N0->getOperand(0).getNode(), DAG);
  SDValue N01 = SkipExtensionForVMULL(N0->getOperand(1).getNode(), DAG);
  EVT Op1VT = Op1.getValueType();
  return DAG.getNode(N0->getOpcode(), DL, VT,
                     DAG.getNode(NewOpc, DL, VT,
                               DAG.getNode(ISD::BITCAST, DL, Op1VT, N00), Op1),
                     DAG.getNode(NewOpc, DL, VT,
                               DAG.getNode(ISD::BITCAST, DL, Op1VT, N01), Op1));
}

static SDValue
LowerSDIV_v4i8(SDValue X, SDValue Y, SDLoc dl, SelectionDAG &DAG) {
  // Convert to float
  // float4 xf = vcvt_f32_s32(vmovl_s16(a.lo));
  // float4 yf = vcvt_f32_s32(vmovl_s16(b.lo));
  X = DAG.getNode(ISD::SIGN_EXTEND, dl, MVT::v4i32, X);
  Y = DAG.getNode(ISD::SIGN_EXTEND, dl, MVT::v4i32, Y);
  X = DAG.getNode(ISD::SINT_TO_FP, dl, MVT::v4f32, X);
  Y = DAG.getNode(ISD::SINT_TO_FP, dl, MVT::v4f32, Y);
  // Get reciprocal estimate.
  // float4 recip = vrecpeq_f32(yf);
  Y = DAG.getNode(ISD::INTRINSIC_WO_CHAIN, dl, MVT::v4f32,
                   DAG.getConstant(Intrinsic::arm_neon_vrecpe, dl, MVT::i32),
                   Y);
  // Because char has a smaller range than uchar, we can actually get away
  // without any newton steps.  This requires that we use a weird bias
  // of 0xb000, however (again, this has been exhaustively tested).
  // float4 result = as_float4(as_int4(xf*recip) + 0xb000);
  X = DAG.getNode(ISD::FMUL, dl, MVT::v4f32, X, Y);
  X = DAG.getNode(ISD::BITCAST, dl, MVT::v4i32, X);
  Y = DAG.getConstant(0xb000, dl, MVT::i32);
  Y = DAG.getNode(ISD::BUILD_VECTOR, dl, MVT::v4i32, Y, Y, Y, Y);
  X = DAG.getNode(ISD::ADD, dl, MVT::v4i32, X, Y);
  X = DAG.getNode(ISD::BITCAST, dl, MVT::v4f32, X);
  // Convert back to short.
  X = DAG.getNode(ISD::FP_TO_SINT, dl, MVT::v4i32, X);
  X = DAG.getNode(ISD::TRUNCATE, dl, MVT::v4i16, X);
  return X;
}

static SDValue
LowerSDIV_v4i16(SDValue N0, SDValue N1, SDLoc dl, SelectionDAG &DAG) {
  SDValue N2;
  // Convert to float.
  // float4 yf = vcvt_f32_s32(vmovl_s16(y));
  // float4 xf = vcvt_f32_s32(vmovl_s16(x));
  N0 = DAG.getNode(ISD::SIGN_EXTEND, dl, MVT::v4i32, N0);
  N1 = DAG.getNode(ISD::SIGN_EXTEND, dl, MVT::v4i32, N1);
  N0 = DAG.getNode(ISD::SINT_TO_FP, dl, MVT::v4f32, N0);
  N1 = DAG.getNode(ISD::SINT_TO_FP, dl, MVT::v4f32, N1);

  // Use reciprocal estimate and one refinement step.
  // float4 recip = vrecpeq_f32(yf);
  // recip *= vrecpsq_f32(yf, recip);
  N2 = DAG.getNode(ISD::INTRINSIC_WO_CHAIN, dl, MVT::v4f32,
                   DAG.getConstant(Intrinsic::arm_neon_vrecpe, dl, MVT::i32),
                   N1);
  N1 = DAG.getNode(ISD::INTRINSIC_WO_CHAIN, dl, MVT::v4f32,
                   DAG.getConstant(Intrinsic::arm_neon_vrecps, dl, MVT::i32),
                   N1, N2);
  N2 = DAG.getNode(ISD::FMUL, dl, MVT::v4f32, N1, N2);
  // Because short has a smaller range than ushort, we can actually get away
  // with only a single newton step.  This requires that we use a weird bias
  // of 89, however (again, this has been exhaustively tested).
  // float4 result = as_float4(as_int4(xf*recip) + 0x89);
  N0 = DAG.getNode(ISD::FMUL, dl, MVT::v4f32, N0, N2);
  N0 = DAG.getNode(ISD::BITCAST, dl, MVT::v4i32, N0);
  N1 = DAG.getConstant(0x89, dl, MVT::i32);
  N1 = DAG.getNode(ISD::BUILD_VECTOR, dl, MVT::v4i32, N1, N1, N1, N1);
  N0 = DAG.getNode(ISD::ADD, dl, MVT::v4i32, N0, N1);
  N0 = DAG.getNode(ISD::BITCAST, dl, MVT::v4f32, N0);
  // Convert back to integer and return.
  // return vmovn_s32(vcvt_s32_f32(result));
  N0 = DAG.getNode(ISD::FP_TO_SINT, dl, MVT::v4i32, N0);
  N0 = DAG.getNode(ISD::TRUNCATE, dl, MVT::v4i16, N0);
  return N0;
}

static SDValue LowerSDIV(SDValue Op, SelectionDAG &DAG) {
  EVT VT = Op.getValueType();
  assert((VT == MVT::v4i16 || VT == MVT::v8i8) &&
         "unexpected type for custom-lowering ISD::SDIV");

  SDLoc dl(Op);
  SDValue N0 = Op.getOperand(0);
  SDValue N1 = Op.getOperand(1);
  SDValue N2, N3;

  if (VT == MVT::v8i8) {
    N0 = DAG.getNode(ISD::SIGN_EXTEND, dl, MVT::v8i16, N0);
    N1 = DAG.getNode(ISD::SIGN_EXTEND, dl, MVT::v8i16, N1);

    N2 = DAG.getNode(ISD::EXTRACT_SUBVECTOR, dl, MVT::v4i16, N0,
                     DAG.getIntPtrConstant(4, dl));
    N3 = DAG.getNode(ISD::EXTRACT_SUBVECTOR, dl, MVT::v4i16, N1,
                     DAG.getIntPtrConstant(4, dl));
    N0 = DAG.getNode(ISD::EXTRACT_SUBVECTOR, dl, MVT::v4i16, N0,
                     DAG.getIntPtrConstant(0, dl));
    N1 = DAG.getNode(ISD::EXTRACT_SUBVECTOR, dl, MVT::v4i16, N1,
                     DAG.getIntPtrConstant(0, dl));

    N0 = LowerSDIV_v4i8(N0, N1, dl, DAG); // v4i16
    N2 = LowerSDIV_v4i8(N2, N3, dl, DAG); // v4i16

    N0 = DAG.getNode(ISD::CONCAT_VECTORS, dl, MVT::v8i16, N0, N2);
    N0 = LowerCONCAT_VECTORS(N0, DAG);

    N0 = DAG.getNode(ISD::TRUNCATE, dl, MVT::v8i8, N0);
    return N0;
  }
  return LowerSDIV_v4i16(N0, N1, dl, DAG);
}

static SDValue LowerUDIV(SDValue Op, SelectionDAG &DAG) {
  EVT VT = Op.getValueType();
  assert((VT == MVT::v4i16 || VT == MVT::v8i8) &&
         "unexpected type for custom-lowering ISD::UDIV");

  SDLoc dl(Op);
  SDValue N0 = Op.getOperand(0);
  SDValue N1 = Op.getOperand(1);
  SDValue N2, N3;

  if (VT == MVT::v8i8) {
    N0 = DAG.getNode(ISD::ZERO_EXTEND, dl, MVT::v8i16, N0);
    N1 = DAG.getNode(ISD::ZERO_EXTEND, dl, MVT::v8i16, N1);

    N2 = DAG.getNode(ISD::EXTRACT_SUBVECTOR, dl, MVT::v4i16, N0,
                     DAG.getIntPtrConstant(4, dl));
    N3 = DAG.getNode(ISD::EXTRACT_SUBVECTOR, dl, MVT::v4i16, N1,
                     DAG.getIntPtrConstant(4, dl));
    N0 = DAG.getNode(ISD::EXTRACT_SUBVECTOR, dl, MVT::v4i16, N0,
                     DAG.getIntPtrConstant(0, dl));
    N1 = DAG.getNode(ISD::EXTRACT_SUBVECTOR, dl, MVT::v4i16, N1,
                     DAG.getIntPtrConstant(0, dl));

    N0 = LowerSDIV_v4i16(N0, N1, dl, DAG); // v4i16
    N2 = LowerSDIV_v4i16(N2, N3, dl, DAG); // v4i16

    N0 = DAG.getNode(ISD::CONCAT_VECTORS, dl, MVT::v8i16, N0, N2);
    N0 = LowerCONCAT_VECTORS(N0, DAG);

    N0 = DAG.getNode(ISD::INTRINSIC_WO_CHAIN, dl, MVT::v8i8,
                     DAG.getConstant(Intrinsic::arm_neon_vqmovnsu, dl,
                                     MVT::i32),
                     N0);
    return N0;
  }

  // v4i16 sdiv ... Convert to float.
  // float4 yf = vcvt_f32_s32(vmovl_u16(y));
  // float4 xf = vcvt_f32_s32(vmovl_u16(x));
  N0 = DAG.getNode(ISD::ZERO_EXTEND, dl, MVT::v4i32, N0);
  N1 = DAG.getNode(ISD::ZERO_EXTEND, dl, MVT::v4i32, N1);
  N0 = DAG.getNode(ISD::SINT_TO_FP, dl, MVT::v4f32, N0);
  SDValue BN1 = DAG.getNode(ISD::SINT_TO_FP, dl, MVT::v4f32, N1);

  // Use reciprocal estimate and two refinement steps.
  // float4 recip = vrecpeq_f32(yf);
  // recip *= vrecpsq_f32(yf, recip);
  // recip *= vrecpsq_f32(yf, recip);
  N2 = DAG.getNode(ISD::INTRINSIC_WO_CHAIN, dl, MVT::v4f32,
                   DAG.getConstant(Intrinsic::arm_neon_vrecpe, dl, MVT::i32),
                   BN1);
  N1 = DAG.getNode(ISD::INTRINSIC_WO_CHAIN, dl, MVT::v4f32,
                   DAG.getConstant(Intrinsic::arm_neon_vrecps, dl, MVT::i32),
                   BN1, N2);
  N2 = DAG.getNode(ISD::FMUL, dl, MVT::v4f32, N1, N2);
  N1 = DAG.getNode(ISD::INTRINSIC_WO_CHAIN, dl, MVT::v4f32,
                   DAG.getConstant(Intrinsic::arm_neon_vrecps, dl, MVT::i32),
                   BN1, N2);
  N2 = DAG.getNode(ISD::FMUL, dl, MVT::v4f32, N1, N2);
  // Simply multiplying by the reciprocal estimate can leave us a few ulps
  // too low, so we add 2 ulps (exhaustive testing shows that this is enough,
  // and that it will never cause us to return an answer too large).
  // float4 result = as_float4(as_int4(xf*recip) + 2);
  N0 = DAG.getNode(ISD::FMUL, dl, MVT::v4f32, N0, N2);
  N0 = DAG.getNode(ISD::BITCAST, dl, MVT::v4i32, N0);
  N1 = DAG.getConstant(2, dl, MVT::i32);
  N1 = DAG.getNode(ISD::BUILD_VECTOR, dl, MVT::v4i32, N1, N1, N1, N1);
  N0 = DAG.getNode(ISD::ADD, dl, MVT::v4i32, N0, N1);
  N0 = DAG.getNode(ISD::BITCAST, dl, MVT::v4f32, N0);
  // Convert back to integer and return.
  // return vmovn_u32(vcvt_s32_f32(result));
  N0 = DAG.getNode(ISD::FP_TO_SINT, dl, MVT::v4i32, N0);
  N0 = DAG.getNode(ISD::TRUNCATE, dl, MVT::v4i16, N0);
  return N0;
}

static SDValue LowerADDC_ADDE_SUBC_SUBE(SDValue Op, SelectionDAG &DAG) {
  EVT VT = Op.getNode()->getValueType(0);
  SDVTList VTs = DAG.getVTList(VT, MVT::i32);

  unsigned Opc;
  bool ExtraOp = false;
  switch (Op.getOpcode()) {
  default: llvm_unreachable("Invalid code");
  case ISD::ADDC: Opc = ARMISD::ADDC; break;
  case ISD::ADDE: Opc = ARMISD::ADDE; ExtraOp = true; break;
  case ISD::SUBC: Opc = ARMISD::SUBC; break;
  case ISD::SUBE: Opc = ARMISD::SUBE; ExtraOp = true; break;
  }

  if (!ExtraOp)
    return DAG.getNode(Opc, SDLoc(Op), VTs, Op.getOperand(0),
                       Op.getOperand(1));
  return DAG.getNode(Opc, SDLoc(Op), VTs, Op.getOperand(0),
                     Op.getOperand(1), Op.getOperand(2));
}

SDValue ARMTargetLowering::LowerFSINCOS(SDValue Op, SelectionDAG &DAG) const {
  assert(Subtarget->isTargetDarwin());

  // For iOS, we want to call an alternative entry point: __sincos_stret,
  // return values are passed via sret.
  SDLoc dl(Op);
  SDValue Arg = Op.getOperand(0);
  EVT ArgVT = Arg.getValueType();
  Type *ArgTy = ArgVT.getTypeForEVT(*DAG.getContext());
  auto PtrVT = getPointerTy(DAG.getDataLayout());

  MachineFrameInfo *FrameInfo = DAG.getMachineFunction().getFrameInfo();

  // Pair of floats / doubles used to pass the result.
  StructType *RetTy = StructType::get(ArgTy, ArgTy, nullptr);

  // Create stack object for sret.
  auto &DL = DAG.getDataLayout();
  const uint64_t ByteSize = DL.getTypeAllocSize(RetTy);
  const unsigned StackAlign = DL.getPrefTypeAlignment(RetTy);
  int FrameIdx = FrameInfo->CreateStackObject(ByteSize, StackAlign, false);
  SDValue SRet = DAG.getFrameIndex(FrameIdx, getPointerTy(DL));

  ArgListTy Args;
  ArgListEntry Entry;

  Entry.Node = SRet;
  Entry.Ty = RetTy->getPointerTo();
  Entry.isSExt = false;
  Entry.isZExt = false;
  Entry.isSRet = true;
  Args.push_back(Entry);

  Entry.Node = Arg;
  Entry.Ty = ArgTy;
  Entry.isSExt = false;
  Entry.isZExt = false;
  Args.push_back(Entry);

  const char *LibcallName  = (ArgVT == MVT::f64)
  ? "__sincos_stret" : "__sincosf_stret";
  SDValue Callee = DAG.getExternalSymbol(LibcallName, getPointerTy(DL));

  TargetLowering::CallLoweringInfo CLI(DAG);
  CLI.setDebugLoc(dl).setChain(DAG.getEntryNode())
    .setCallee(CallingConv::C, Type::getVoidTy(*DAG.getContext()), Callee,
               std::move(Args), 0)
    .setDiscardResult();

  std::pair<SDValue, SDValue> CallResult = LowerCallTo(CLI);

  SDValue LoadSin = DAG.getLoad(ArgVT, dl, CallResult.second, SRet,
                                MachinePointerInfo(), false, false, false, 0);

  // Address of cos field.
  SDValue Add = DAG.getNode(ISD::ADD, dl, PtrVT, SRet,
                            DAG.getIntPtrConstant(ArgVT.getStoreSize(), dl));
  SDValue LoadCos = DAG.getLoad(ArgVT, dl, LoadSin.getValue(1), Add,
                                MachinePointerInfo(), false, false, false, 0);

  SDVTList Tys = DAG.getVTList(ArgVT, ArgVT);
  return DAG.getNode(ISD::MERGE_VALUES, dl, Tys,
                     LoadSin.getValue(0), LoadCos.getValue(0));
}

static SDValue LowerAtomicLoadStore(SDValue Op, SelectionDAG &DAG) {
  // Monotonic load/store is legal for all targets
  if (cast<AtomicSDNode>(Op)->getOrdering() <= Monotonic)
    return Op;

  // Acquire/Release load/store is not legal for targets without a
  // dmb or equivalent available.
  return SDValue();
}

static void ReplaceREADCYCLECOUNTER(SDNode *N,
                                    SmallVectorImpl<SDValue> &Results,
                                    SelectionDAG &DAG,
                                    const ARMSubtarget *Subtarget) {
  SDLoc DL(N);
  SDValue Cycles32, OutChain;

  if (Subtarget->hasPerfMon()) {
    // Under Power Management extensions, the cycle-count is:
    //    mrc p15, #0, <Rt>, c9, c13, #0
    SDValue Ops[] = { N->getOperand(0), // Chain
                      DAG.getConstant(Intrinsic::arm_mrc, DL, MVT::i32),
                      DAG.getConstant(15, DL, MVT::i32),
                      DAG.getConstant(0, DL, MVT::i32),
                      DAG.getConstant(9, DL, MVT::i32),
                      DAG.getConstant(13, DL, MVT::i32),
                      DAG.getConstant(0, DL, MVT::i32)
    };

    Cycles32 = DAG.getNode(ISD::INTRINSIC_W_CHAIN, DL,
                           DAG.getVTList(MVT::i32, MVT::Other), Ops);
    OutChain = Cycles32.getValue(1);
  } else {
    // Intrinsic is defined to return 0 on unsupported platforms. Technically
    // there are older ARM CPUs that have implementation-specific ways of
    // obtaining this information (FIXME!).
    Cycles32 = DAG.getConstant(0, DL, MVT::i32);
    OutChain = DAG.getEntryNode();
  }


  SDValue Cycles64 = DAG.getNode(ISD::BUILD_PAIR, DL, MVT::i64,
                                 Cycles32, DAG.getConstant(0, DL, MVT::i32));
  Results.push_back(Cycles64);
  Results.push_back(OutChain);
}

SDValue ARMTargetLowering::LowerOperation(SDValue Op, SelectionDAG &DAG) const {
  switch (Op.getOpcode()) {
  default: llvm_unreachable("Don't know how to custom lower this!");
  case ISD::WRITE_REGISTER: return LowerWRITE_REGISTER(Op, DAG);
  case ISD::ConstantPool:  return LowerConstantPool(Op, DAG);
  case ISD::BlockAddress:  return LowerBlockAddress(Op, DAG);
  case ISD::GlobalAddress:
    switch (Subtarget->getTargetTriple().getObjectFormat()) {
    default: llvm_unreachable("unknown object format");
    case Triple::COFF:
      return LowerGlobalAddressWindows(Op, DAG);
    case Triple::ELF:
      return LowerGlobalAddressELF(Op, DAG);
    case Triple::MachO:
      return LowerGlobalAddressDarwin(Op, DAG);
    }
  case ISD::GlobalTLSAddress: return LowerGlobalTLSAddress(Op, DAG);
  case ISD::SELECT:        return LowerSELECT(Op, DAG);
  case ISD::SELECT_CC:     return LowerSELECT_CC(Op, DAG);
  case ISD::BR_CC:         return LowerBR_CC(Op, DAG);
  case ISD::BR_JT:         return LowerBR_JT(Op, DAG);
  case ISD::VASTART:       return LowerVASTART(Op, DAG);
  case ISD::ATOMIC_FENCE:  return LowerATOMIC_FENCE(Op, DAG, Subtarget);
  case ISD::PREFETCH:      return LowerPREFETCH(Op, DAG, Subtarget);
  case ISD::SINT_TO_FP:
  case ISD::UINT_TO_FP:    return LowerINT_TO_FP(Op, DAG);
  case ISD::FP_TO_SINT:
  case ISD::FP_TO_UINT:    return LowerFP_TO_INT(Op, DAG);
  case ISD::FCOPYSIGN:     return LowerFCOPYSIGN(Op, DAG);
  case ISD::RETURNADDR:    return LowerRETURNADDR(Op, DAG);
  case ISD::FRAMEADDR:     return LowerFRAMEADDR(Op, DAG);
  case ISD::GLOBAL_OFFSET_TABLE: return LowerGLOBAL_OFFSET_TABLE(Op, DAG);
  case ISD::EH_SJLJ_SETJMP: return LowerEH_SJLJ_SETJMP(Op, DAG);
  case ISD::EH_SJLJ_LONGJMP: return LowerEH_SJLJ_LONGJMP(Op, DAG);
  case ISD::EH_SJLJ_SETUP_DISPATCH: return LowerEH_SJLJ_SETUP_DISPATCH(Op, DAG);
  case ISD::INTRINSIC_WO_CHAIN: return LowerINTRINSIC_WO_CHAIN(Op, DAG,
                                                               Subtarget);
  case ISD::BITCAST:       return ExpandBITCAST(Op.getNode(), DAG);
  case ISD::SHL:
  case ISD::SRL:
  case ISD::SRA:           return LowerShift(Op.getNode(), DAG, Subtarget);
  case ISD::SHL_PARTS:     return LowerShiftLeftParts(Op, DAG);
  case ISD::SRL_PARTS:
  case ISD::SRA_PARTS:     return LowerShiftRightParts(Op, DAG);
  case ISD::CTTZ:
  case ISD::CTTZ_ZERO_UNDEF: return LowerCTTZ(Op.getNode(), DAG, Subtarget);
  case ISD::CTPOP:         return LowerCTPOP(Op.getNode(), DAG, Subtarget);
  case ISD::SETCC:         return LowerVSETCC(Op, DAG);
  case ISD::ConstantFP:    return LowerConstantFP(Op, DAG, Subtarget);
  case ISD::BUILD_VECTOR:  return LowerBUILD_VECTOR(Op, DAG, Subtarget);
  case ISD::VECTOR_SHUFFLE: return LowerVECTOR_SHUFFLE(Op, DAG);
  case ISD::INSERT_VECTOR_ELT: return LowerINSERT_VECTOR_ELT(Op, DAG);
  case ISD::EXTRACT_VECTOR_ELT: return LowerEXTRACT_VECTOR_ELT(Op, DAG);
  case ISD::CONCAT_VECTORS: return LowerCONCAT_VECTORS(Op, DAG);
  case ISD::FLT_ROUNDS_:   return LowerFLT_ROUNDS_(Op, DAG);
  case ISD::MUL:           return LowerMUL(Op, DAG);
  case ISD::SDIV:          return LowerSDIV(Op, DAG);
  case ISD::UDIV:          return LowerUDIV(Op, DAG);
  case ISD::ADDC:
  case ISD::ADDE:
  case ISD::SUBC:
  case ISD::SUBE:          return LowerADDC_ADDE_SUBC_SUBE(Op, DAG);
  case ISD::SADDO:
  case ISD::UADDO:
  case ISD::SSUBO:
  case ISD::USUBO:
    return LowerXALUO(Op, DAG);
  case ISD::ATOMIC_LOAD:
  case ISD::ATOMIC_STORE:  return LowerAtomicLoadStore(Op, DAG);
  case ISD::FSINCOS:       return LowerFSINCOS(Op, DAG);
  case ISD::SDIVREM:
  case ISD::UDIVREM:       return LowerDivRem(Op, DAG);
  case ISD::DYNAMIC_STACKALLOC:
    if (Subtarget->getTargetTriple().isWindowsItaniumEnvironment())
      return LowerDYNAMIC_STACKALLOC(Op, DAG);
    llvm_unreachable("Don't know how to custom lower this!");
  case ISD::FP_ROUND: return LowerFP_ROUND(Op, DAG);
  case ISD::FP_EXTEND: return LowerFP_EXTEND(Op, DAG);
  }
}

/// ReplaceNodeResults - Replace the results of node with an illegal result
/// type with new values built out of custom code.
void ARMTargetLowering::ReplaceNodeResults(SDNode *N,
                                           SmallVectorImpl<SDValue>&Results,
                                           SelectionDAG &DAG) const {
  SDValue Res;
  switch (N->getOpcode()) {
  default:
    llvm_unreachable("Don't know how to custom expand this!");
  case ISD::READ_REGISTER:
    ExpandREAD_REGISTER(N, Results, DAG);
    break;
  case ISD::BITCAST:
    Res = ExpandBITCAST(N, DAG);
    break;
  case ISD::SRL:
  case ISD::SRA:
    Res = Expand64BitShift(N, DAG, Subtarget);
    break;
  case ISD::READCYCLECOUNTER:
    ReplaceREADCYCLECOUNTER(N, Results, DAG, Subtarget);
    return;
  }
  if (Res.getNode())
    Results.push_back(Res);
}

//===----------------------------------------------------------------------===//
//                           ARM Scheduler Hooks
//===----------------------------------------------------------------------===//

/// SetupEntryBlockForSjLj - Insert code into the entry block that creates and
/// registers the function context.
void ARMTargetLowering::
SetupEntryBlockForSjLj(MachineInstr *MI, MachineBasicBlock *MBB,
                       MachineBasicBlock *DispatchBB, int FI) const {
  const TargetInstrInfo *TII = Subtarget->getInstrInfo();
  DebugLoc dl = MI->getDebugLoc();
  MachineFunction *MF = MBB->getParent();
  MachineRegisterInfo *MRI = &MF->getRegInfo();
  MachineConstantPool *MCP = MF->getConstantPool();
  ARMFunctionInfo *AFI = MF->getInfo<ARMFunctionInfo>();
  const Function *F = MF->getFunction();

  bool isThumb = Subtarget->isThumb();
  bool isThumb2 = Subtarget->isThumb2();

  unsigned PCLabelId = AFI->createPICLabelUId();
  unsigned PCAdj = (isThumb || isThumb2) ? 4 : 8;
  ARMConstantPoolValue *CPV =
    ARMConstantPoolMBB::Create(F->getContext(), DispatchBB, PCLabelId, PCAdj);
  unsigned CPI = MCP->getConstantPoolIndex(CPV, 4);

  const TargetRegisterClass *TRC = isThumb ? &ARM::tGPRRegClass
                                           : &ARM::GPRRegClass;

  // Grab constant pool and fixed stack memory operands.
  MachineMemOperand *CPMMO =
      MF->getMachineMemOperand(MachinePointerInfo::getConstantPool(*MF),
                               MachineMemOperand::MOLoad, 4, 4);

  MachineMemOperand *FIMMOSt =
      MF->getMachineMemOperand(MachinePointerInfo::getFixedStack(*MF, FI),
                               MachineMemOperand::MOStore, 4, 4);

  // Load the address of the dispatch MBB into the jump buffer.
  if (isThumb2) {
    // Incoming value: jbuf
    //   ldr.n  r5, LCPI1_1
    //   orr    r5, r5, #1
    //   add    r5, pc
    //   str    r5, [$jbuf, #+4] ; &jbuf[1]
    unsigned NewVReg1 = MRI->createVirtualRegister(TRC);
    AddDefaultPred(BuildMI(*MBB, MI, dl, TII->get(ARM::t2LDRpci), NewVReg1)
                   .addConstantPoolIndex(CPI)
                   .addMemOperand(CPMMO));
    // Set the low bit because of thumb mode.
    unsigned NewVReg2 = MRI->createVirtualRegister(TRC);
    AddDefaultCC(
      AddDefaultPred(BuildMI(*MBB, MI, dl, TII->get(ARM::t2ORRri), NewVReg2)
                     .addReg(NewVReg1, RegState::Kill)
                     .addImm(0x01)));
    unsigned NewVReg3 = MRI->createVirtualRegister(TRC);
    BuildMI(*MBB, MI, dl, TII->get(ARM::tPICADD), NewVReg3)
      .addReg(NewVReg2, RegState::Kill)
      .addImm(PCLabelId);
    AddDefaultPred(BuildMI(*MBB, MI, dl, TII->get(ARM::t2STRi12))
                   .addReg(NewVReg3, RegState::Kill)
                   .addFrameIndex(FI)
                   .addImm(36)  // &jbuf[1] :: pc
                   .addMemOperand(FIMMOSt));
  } else if (isThumb) {
    // Incoming value: jbuf
    //   ldr.n  r1, LCPI1_4
    //   add    r1, pc
    //   mov    r2, #1
    //   orrs   r1, r2
    //   add    r2, $jbuf, #+4 ; &jbuf[1]
    //   str    r1, [r2]
    unsigned NewVReg1 = MRI->createVirtualRegister(TRC);
    AddDefaultPred(BuildMI(*MBB, MI, dl, TII->get(ARM::tLDRpci), NewVReg1)
                   .addConstantPoolIndex(CPI)
                   .addMemOperand(CPMMO));
    unsigned NewVReg2 = MRI->createVirtualRegister(TRC);
    BuildMI(*MBB, MI, dl, TII->get(ARM::tPICADD), NewVReg2)
      .addReg(NewVReg1, RegState::Kill)
      .addImm(PCLabelId);
    // Set the low bit because of thumb mode.
    unsigned NewVReg3 = MRI->createVirtualRegister(TRC);
    AddDefaultPred(BuildMI(*MBB, MI, dl, TII->get(ARM::tMOVi8), NewVReg3)
                   .addReg(ARM::CPSR, RegState::Define)
                   .addImm(1));
    unsigned NewVReg4 = MRI->createVirtualRegister(TRC);
    AddDefaultPred(BuildMI(*MBB, MI, dl, TII->get(ARM::tORR), NewVReg4)
                   .addReg(ARM::CPSR, RegState::Define)
                   .addReg(NewVReg2, RegState::Kill)
                   .addReg(NewVReg3, RegState::Kill));
    unsigned NewVReg5 = MRI->createVirtualRegister(TRC);
    BuildMI(*MBB, MI, dl, TII->get(ARM::tADDframe), NewVReg5)
            .addFrameIndex(FI)
            .addImm(36); // &jbuf[1] :: pc
    AddDefaultPred(BuildMI(*MBB, MI, dl, TII->get(ARM::tSTRi))
                   .addReg(NewVReg4, RegState::Kill)
                   .addReg(NewVReg5, RegState::Kill)
                   .addImm(0)
                   .addMemOperand(FIMMOSt));
  } else {
    // Incoming value: jbuf
    //   ldr  r1, LCPI1_1
    //   add  r1, pc, r1
    //   str  r1, [$jbuf, #+4] ; &jbuf[1]
    unsigned NewVReg1 = MRI->createVirtualRegister(TRC);
    AddDefaultPred(BuildMI(*MBB, MI, dl, TII->get(ARM::LDRi12),  NewVReg1)
                   .addConstantPoolIndex(CPI)
                   .addImm(0)
                   .addMemOperand(CPMMO));
    unsigned NewVReg2 = MRI->createVirtualRegister(TRC);
    AddDefaultPred(BuildMI(*MBB, MI, dl, TII->get(ARM::PICADD), NewVReg2)
                   .addReg(NewVReg1, RegState::Kill)
                   .addImm(PCLabelId));
    AddDefaultPred(BuildMI(*MBB, MI, dl, TII->get(ARM::STRi12))
                   .addReg(NewVReg2, RegState::Kill)
                   .addFrameIndex(FI)
                   .addImm(36)  // &jbuf[1] :: pc
                   .addMemOperand(FIMMOSt));
  }
}

void ARMTargetLowering::EmitSjLjDispatchBlock(MachineInstr *MI,
                                              MachineBasicBlock *MBB) const {
  const TargetInstrInfo *TII = Subtarget->getInstrInfo();
  DebugLoc dl = MI->getDebugLoc();
  MachineFunction *MF = MBB->getParent();
  MachineRegisterInfo *MRI = &MF->getRegInfo();
  MachineFrameInfo *MFI = MF->getFrameInfo();
  int FI = MFI->getFunctionContextIndex();

  const TargetRegisterClass *TRC = Subtarget->isThumb() ? &ARM::tGPRRegClass
                                                        : &ARM::GPRnopcRegClass;

  // Get a mapping of the call site numbers to all of the landing pads they're
  // associated with.
  DenseMap<unsigned, SmallVector<MachineBasicBlock*, 2> > CallSiteNumToLPad;
  unsigned MaxCSNum = 0;
  MachineModuleInfo &MMI = MF->getMMI();
  for (MachineFunction::iterator BB = MF->begin(), E = MF->end(); BB != E;
       ++BB) {
    if (!BB->isLandingPad()) continue;

    // FIXME: We should assert that the EH_LABEL is the first MI in the landing
    // pad.
    for (MachineBasicBlock::iterator
           II = BB->begin(), IE = BB->end(); II != IE; ++II) {
      if (!II->isEHLabel()) continue;

      MCSymbol *Sym = II->getOperand(0).getMCSymbol();
      if (!MMI.hasCallSiteLandingPad(Sym)) continue;

      SmallVectorImpl<unsigned> &CallSiteIdxs = MMI.getCallSiteLandingPad(Sym);
      for (SmallVectorImpl<unsigned>::iterator
             CSI = CallSiteIdxs.begin(), CSE = CallSiteIdxs.end();
           CSI != CSE; ++CSI) {
        CallSiteNumToLPad[*CSI].push_back(BB);
        MaxCSNum = std::max(MaxCSNum, *CSI);
      }
      break;
    }
  }

  // Get an ordered list of the machine basic blocks for the jump table.
  std::vector<MachineBasicBlock*> LPadList;
  SmallPtrSet<MachineBasicBlock*, 64> InvokeBBs;
  LPadList.reserve(CallSiteNumToLPad.size());
  for (unsigned I = 1; I <= MaxCSNum; ++I) {
    SmallVectorImpl<MachineBasicBlock*> &MBBList = CallSiteNumToLPad[I];
    for (SmallVectorImpl<MachineBasicBlock*>::iterator
           II = MBBList.begin(), IE = MBBList.end(); II != IE; ++II) {
      LPadList.push_back(*II);
      InvokeBBs.insert((*II)->pred_begin(), (*II)->pred_end());
    }
  }

  assert(!LPadList.empty() &&
         "No landing pad destinations for the dispatch jump table!");

  // Create the jump table and associated information.
  MachineJumpTableInfo *JTI =
    MF->getOrCreateJumpTableInfo(MachineJumpTableInfo::EK_Inline);
  unsigned MJTI = JTI->createJumpTableIndex(LPadList);
  Reloc::Model RelocM = getTargetMachine().getRelocationModel();

  // Create the MBBs for the dispatch code.

  // Shove the dispatch's address into the return slot in the function context.
  MachineBasicBlock *DispatchBB = MF->CreateMachineBasicBlock();
  DispatchBB->setIsLandingPad();

  MachineBasicBlock *TrapBB = MF->CreateMachineBasicBlock();
  unsigned trap_opcode;
  if (Subtarget->isThumb())
    trap_opcode = ARM::tTRAP;
  else
    trap_opcode = Subtarget->useNaClTrap() ? ARM::TRAPNaCl : ARM::TRAP;

  BuildMI(TrapBB, dl, TII->get(trap_opcode));
  DispatchBB->addSuccessor(TrapBB);

  MachineBasicBlock *DispContBB = MF->CreateMachineBasicBlock();
  DispatchBB->addSuccessor(DispContBB);

  // Insert and MBBs.
  MF->insert(MF->end(), DispatchBB);
  MF->insert(MF->end(), DispContBB);
  MF->insert(MF->end(), TrapBB);

  // Insert code into the entry block that creates and registers the function
  // context.
  SetupEntryBlockForSjLj(MI, MBB, DispatchBB, FI);

  MachineMemOperand *FIMMOLd = MF->getMachineMemOperand(
      MachinePointerInfo::getFixedStack(*MF, FI),
      MachineMemOperand::MOLoad | MachineMemOperand::MOVolatile, 4, 4);

  MachineInstrBuilder MIB;
  MIB = BuildMI(DispatchBB, dl, TII->get(ARM::Int_eh_sjlj_dispatchsetup));

  const ARMBaseInstrInfo *AII = static_cast<const ARMBaseInstrInfo*>(TII);
  const ARMBaseRegisterInfo &RI = AII->getRegisterInfo();

  // Add a register mask with no preserved registers.  This results in all
  // registers being marked as clobbered.
  MIB.addRegMask(RI.getNoPreservedMask());

  unsigned NumLPads = LPadList.size();
  if (Subtarget->isThumb2()) {
    unsigned NewVReg1 = MRI->createVirtualRegister(TRC);
    AddDefaultPred(BuildMI(DispatchBB, dl, TII->get(ARM::t2LDRi12), NewVReg1)
                   .addFrameIndex(FI)
                   .addImm(4)
                   .addMemOperand(FIMMOLd));

    if (NumLPads < 256) {
      AddDefaultPred(BuildMI(DispatchBB, dl, TII->get(ARM::t2CMPri))
                     .addReg(NewVReg1)
                     .addImm(LPadList.size()));
    } else {
      unsigned VReg1 = MRI->createVirtualRegister(TRC);
      AddDefaultPred(BuildMI(DispatchBB, dl, TII->get(ARM::t2MOVi16), VReg1)
                     .addImm(NumLPads & 0xFFFF));

      unsigned VReg2 = VReg1;
      if ((NumLPads & 0xFFFF0000) != 0) {
        VReg2 = MRI->createVirtualRegister(TRC);
        AddDefaultPred(BuildMI(DispatchBB, dl, TII->get(ARM::t2MOVTi16), VReg2)
                       .addReg(VReg1)
                       .addImm(NumLPads >> 16));
      }

      AddDefaultPred(BuildMI(DispatchBB, dl, TII->get(ARM::t2CMPrr))
                     .addReg(NewVReg1)
                     .addReg(VReg2));
    }

    BuildMI(DispatchBB, dl, TII->get(ARM::t2Bcc))
      .addMBB(TrapBB)
      .addImm(ARMCC::HI)
      .addReg(ARM::CPSR);

    unsigned NewVReg3 = MRI->createVirtualRegister(TRC);
    AddDefaultPred(BuildMI(DispContBB, dl, TII->get(ARM::t2LEApcrelJT),NewVReg3)
                   .addJumpTableIndex(MJTI));

    unsigned NewVReg4 = MRI->createVirtualRegister(TRC);
    AddDefaultCC(
      AddDefaultPred(
        BuildMI(DispContBB, dl, TII->get(ARM::t2ADDrs), NewVReg4)
        .addReg(NewVReg3, RegState::Kill)
        .addReg(NewVReg1)
        .addImm(ARM_AM::getSORegOpc(ARM_AM::lsl, 2))));

    BuildMI(DispContBB, dl, TII->get(ARM::t2BR_JT))
      .addReg(NewVReg4, RegState::Kill)
      .addReg(NewVReg1)
      .addJumpTableIndex(MJTI);
  } else if (Subtarget->isThumb()) {
    unsigned NewVReg1 = MRI->createVirtualRegister(TRC);
    AddDefaultPred(BuildMI(DispatchBB, dl, TII->get(ARM::tLDRspi), NewVReg1)
                   .addFrameIndex(FI)
                   .addImm(1)
                   .addMemOperand(FIMMOLd));

    if (NumLPads < 256) {
      AddDefaultPred(BuildMI(DispatchBB, dl, TII->get(ARM::tCMPi8))
                     .addReg(NewVReg1)
                     .addImm(NumLPads));
    } else {
      MachineConstantPool *ConstantPool = MF->getConstantPool();
      Type *Int32Ty = Type::getInt32Ty(MF->getFunction()->getContext());
      const Constant *C = ConstantInt::get(Int32Ty, NumLPads);

      // MachineConstantPool wants an explicit alignment.
      unsigned Align = MF->getDataLayout().getPrefTypeAlignment(Int32Ty);
      if (Align == 0)
        Align = MF->getDataLayout().getTypeAllocSize(C->getType());
      unsigned Idx = ConstantPool->getConstantPoolIndex(C, Align);

      unsigned VReg1 = MRI->createVirtualRegister(TRC);
      AddDefaultPred(BuildMI(DispatchBB, dl, TII->get(ARM::tLDRpci))
                     .addReg(VReg1, RegState::Define)
                     .addConstantPoolIndex(Idx));
      AddDefaultPred(BuildMI(DispatchBB, dl, TII->get(ARM::tCMPr))
                     .addReg(NewVReg1)
                     .addReg(VReg1));
    }

    BuildMI(DispatchBB, dl, TII->get(ARM::tBcc))
      .addMBB(TrapBB)
      .addImm(ARMCC::HI)
      .addReg(ARM::CPSR);

    unsigned NewVReg2 = MRI->createVirtualRegister(TRC);
    AddDefaultPred(BuildMI(DispContBB, dl, TII->get(ARM::tLSLri), NewVReg2)
                   .addReg(ARM::CPSR, RegState::Define)
                   .addReg(NewVReg1)
                   .addImm(2));

    unsigned NewVReg3 = MRI->createVirtualRegister(TRC);
    AddDefaultPred(BuildMI(DispContBB, dl, TII->get(ARM::tLEApcrelJT), NewVReg3)
                   .addJumpTableIndex(MJTI));

    unsigned NewVReg4 = MRI->createVirtualRegister(TRC);
    AddDefaultPred(BuildMI(DispContBB, dl, TII->get(ARM::tADDrr), NewVReg4)
                   .addReg(ARM::CPSR, RegState::Define)
                   .addReg(NewVReg2, RegState::Kill)
                   .addReg(NewVReg3));

    MachineMemOperand *JTMMOLd = MF->getMachineMemOperand(
        MachinePointerInfo::getJumpTable(*MF), MachineMemOperand::MOLoad, 4, 4);

    unsigned NewVReg5 = MRI->createVirtualRegister(TRC);
    AddDefaultPred(BuildMI(DispContBB, dl, TII->get(ARM::tLDRi), NewVReg5)
                   .addReg(NewVReg4, RegState::Kill)
                   .addImm(0)
                   .addMemOperand(JTMMOLd));

    unsigned NewVReg6 = NewVReg5;
    if (RelocM == Reloc::PIC_) {
      NewVReg6 = MRI->createVirtualRegister(TRC);
      AddDefaultPred(BuildMI(DispContBB, dl, TII->get(ARM::tADDrr), NewVReg6)
                     .addReg(ARM::CPSR, RegState::Define)
                     .addReg(NewVReg5, RegState::Kill)
                     .addReg(NewVReg3));
    }

    BuildMI(DispContBB, dl, TII->get(ARM::tBR_JTr))
      .addReg(NewVReg6, RegState::Kill)
      .addJumpTableIndex(MJTI);
  } else {
    unsigned NewVReg1 = MRI->createVirtualRegister(TRC);
    AddDefaultPred(BuildMI(DispatchBB, dl, TII->get(ARM::LDRi12), NewVReg1)
                   .addFrameIndex(FI)
                   .addImm(4)
                   .addMemOperand(FIMMOLd));

    if (NumLPads < 256) {
      AddDefaultPred(BuildMI(DispatchBB, dl, TII->get(ARM::CMPri))
                     .addReg(NewVReg1)
                     .addImm(NumLPads));
    } else if (Subtarget->hasV6T2Ops() && isUInt<16>(NumLPads)) {
      unsigned VReg1 = MRI->createVirtualRegister(TRC);
      AddDefaultPred(BuildMI(DispatchBB, dl, TII->get(ARM::MOVi16), VReg1)
                     .addImm(NumLPads & 0xFFFF));

      unsigned VReg2 = VReg1;
      if ((NumLPads & 0xFFFF0000) != 0) {
        VReg2 = MRI->createVirtualRegister(TRC);
        AddDefaultPred(BuildMI(DispatchBB, dl, TII->get(ARM::MOVTi16), VReg2)
                       .addReg(VReg1)
                       .addImm(NumLPads >> 16));
      }

      AddDefaultPred(BuildMI(DispatchBB, dl, TII->get(ARM::CMPrr))
                     .addReg(NewVReg1)
                     .addReg(VReg2));
    } else {
      MachineConstantPool *ConstantPool = MF->getConstantPool();
      Type *Int32Ty = Type::getInt32Ty(MF->getFunction()->getContext());
      const Constant *C = ConstantInt::get(Int32Ty, NumLPads);

      // MachineConstantPool wants an explicit alignment.
      unsigned Align = MF->getDataLayout().getPrefTypeAlignment(Int32Ty);
      if (Align == 0)
        Align = MF->getDataLayout().getTypeAllocSize(C->getType());
      unsigned Idx = ConstantPool->getConstantPoolIndex(C, Align);

      unsigned VReg1 = MRI->createVirtualRegister(TRC);
      AddDefaultPred(BuildMI(DispatchBB, dl, TII->get(ARM::LDRcp))
                     .addReg(VReg1, RegState::Define)
                     .addConstantPoolIndex(Idx)
                     .addImm(0));
      AddDefaultPred(BuildMI(DispatchBB, dl, TII->get(ARM::CMPrr))
                     .addReg(NewVReg1)
                     .addReg(VReg1, RegState::Kill));
    }

    BuildMI(DispatchBB, dl, TII->get(ARM::Bcc))
      .addMBB(TrapBB)
      .addImm(ARMCC::HI)
      .addReg(ARM::CPSR);

    unsigned NewVReg3 = MRI->createVirtualRegister(TRC);
    AddDefaultCC(
      AddDefaultPred(BuildMI(DispContBB, dl, TII->get(ARM::MOVsi), NewVReg3)
                     .addReg(NewVReg1)
                     .addImm(ARM_AM::getSORegOpc(ARM_AM::lsl, 2))));
    unsigned NewVReg4 = MRI->createVirtualRegister(TRC);
    AddDefaultPred(BuildMI(DispContBB, dl, TII->get(ARM::LEApcrelJT), NewVReg4)
                   .addJumpTableIndex(MJTI));

    MachineMemOperand *JTMMOLd = MF->getMachineMemOperand(
        MachinePointerInfo::getJumpTable(*MF), MachineMemOperand::MOLoad, 4, 4);
    unsigned NewVReg5 = MRI->createVirtualRegister(TRC);
    AddDefaultPred(
      BuildMI(DispContBB, dl, TII->get(ARM::LDRrs), NewVReg5)
      .addReg(NewVReg3, RegState::Kill)
      .addReg(NewVReg4)
      .addImm(0)
      .addMemOperand(JTMMOLd));

    if (RelocM == Reloc::PIC_) {
      BuildMI(DispContBB, dl, TII->get(ARM::BR_JTadd))
        .addReg(NewVReg5, RegState::Kill)
        .addReg(NewVReg4)
        .addJumpTableIndex(MJTI);
    } else {
      BuildMI(DispContBB, dl, TII->get(ARM::BR_JTr))
        .addReg(NewVReg5, RegState::Kill)
        .addJumpTableIndex(MJTI);
    }
  }

  // Add the jump table entries as successors to the MBB.
  SmallPtrSet<MachineBasicBlock*, 8> SeenMBBs;
  for (std::vector<MachineBasicBlock*>::iterator
         I = LPadList.begin(), E = LPadList.end(); I != E; ++I) {
    MachineBasicBlock *CurMBB = *I;
    if (SeenMBBs.insert(CurMBB).second)
      DispContBB->addSuccessor(CurMBB);
  }

  // N.B. the order the invoke BBs are processed in doesn't matter here.
  const MCPhysReg *SavedRegs = RI.getCalleeSavedRegs(MF);
  SmallVector<MachineBasicBlock*, 64> MBBLPads;
  for (MachineBasicBlock *BB : InvokeBBs) {

    // Remove the landing pad successor from the invoke block and replace it
    // with the new dispatch block.
    SmallVector<MachineBasicBlock*, 4> Successors(BB->succ_begin(),
                                                  BB->succ_end());
    while (!Successors.empty()) {
      MachineBasicBlock *SMBB = Successors.pop_back_val();
      if (SMBB->isLandingPad()) {
        BB->removeSuccessor(SMBB);
        MBBLPads.push_back(SMBB);
      }
    }

    BB->addSuccessor(DispatchBB);

    // Find the invoke call and mark all of the callee-saved registers as
    // 'implicit defined' so that they're spilled. This prevents code from
    // moving instructions to before the EH block, where they will never be
    // executed.
    for (MachineBasicBlock::reverse_iterator
           II = BB->rbegin(), IE = BB->rend(); II != IE; ++II) {
      if (!II->isCall()) continue;

      DenseMap<unsigned, bool> DefRegs;
      for (MachineInstr::mop_iterator
             OI = II->operands_begin(), OE = II->operands_end();
           OI != OE; ++OI) {
        if (!OI->isReg()) continue;
        DefRegs[OI->getReg()] = true;
      }

      MachineInstrBuilder MIB(*MF, &*II);

      for (unsigned i = 0; SavedRegs[i] != 0; ++i) {
        unsigned Reg = SavedRegs[i];
        if (Subtarget->isThumb2() &&
            !ARM::tGPRRegClass.contains(Reg) &&
            !ARM::hGPRRegClass.contains(Reg))
          continue;
        if (Subtarget->isThumb1Only() && !ARM::tGPRRegClass.contains(Reg))
          continue;
        if (!Subtarget->isThumb() && !ARM::GPRRegClass.contains(Reg))
          continue;
        if (!DefRegs[Reg])
          MIB.addReg(Reg, RegState::ImplicitDefine | RegState::Dead);
      }

      break;
    }
  }

  // Mark all former landing pads as non-landing pads. The dispatch is the only
  // landing pad now.
  for (SmallVectorImpl<MachineBasicBlock*>::iterator
         I = MBBLPads.begin(), E = MBBLPads.end(); I != E; ++I)
    (*I)->setIsLandingPad(false);

  // The instruction is gone now.
  MI->eraseFromParent();
}

static
MachineBasicBlock *OtherSucc(MachineBasicBlock *MBB, MachineBasicBlock *Succ) {
  for (MachineBasicBlock::succ_iterator I = MBB->succ_begin(),
       E = MBB->succ_end(); I != E; ++I)
    if (*I != Succ)
      return *I;
  llvm_unreachable("Expecting a BB with two successors!");
}

/// Return the load opcode for a given load size. If load size >= 8,
/// neon opcode will be returned.
static unsigned getLdOpcode(unsigned LdSize, bool IsThumb1, bool IsThumb2) {
  if (LdSize >= 8)
    return LdSize == 16 ? ARM::VLD1q32wb_fixed
                        : LdSize == 8 ? ARM::VLD1d32wb_fixed : 0;
  if (IsThumb1)
    return LdSize == 4 ? ARM::tLDRi
                       : LdSize == 2 ? ARM::tLDRHi
                                     : LdSize == 1 ? ARM::tLDRBi : 0;
  if (IsThumb2)
    return LdSize == 4 ? ARM::t2LDR_POST
                       : LdSize == 2 ? ARM::t2LDRH_POST
                                     : LdSize == 1 ? ARM::t2LDRB_POST : 0;
  return LdSize == 4 ? ARM::LDR_POST_IMM
                     : LdSize == 2 ? ARM::LDRH_POST
                                   : LdSize == 1 ? ARM::LDRB_POST_IMM : 0;
}

/// Return the store opcode for a given store size. If store size >= 8,
/// neon opcode will be returned.
static unsigned getStOpcode(unsigned StSize, bool IsThumb1, bool IsThumb2) {
  if (StSize >= 8)
    return StSize == 16 ? ARM::VST1q32wb_fixed
                        : StSize == 8 ? ARM::VST1d32wb_fixed : 0;
  if (IsThumb1)
    return StSize == 4 ? ARM::tSTRi
                       : StSize == 2 ? ARM::tSTRHi
                                     : StSize == 1 ? ARM::tSTRBi : 0;
  if (IsThumb2)
    return StSize == 4 ? ARM::t2STR_POST
                       : StSize == 2 ? ARM::t2STRH_POST
                                     : StSize == 1 ? ARM::t2STRB_POST : 0;
  return StSize == 4 ? ARM::STR_POST_IMM
                     : StSize == 2 ? ARM::STRH_POST
                                   : StSize == 1 ? ARM::STRB_POST_IMM : 0;
}

/// Emit a post-increment load operation with given size. The instructions
/// will be added to BB at Pos.
static void emitPostLd(MachineBasicBlock *BB, MachineInstr *Pos,
                       const TargetInstrInfo *TII, DebugLoc dl,
                       unsigned LdSize, unsigned Data, unsigned AddrIn,
                       unsigned AddrOut, bool IsThumb1, bool IsThumb2) {
  unsigned LdOpc = getLdOpcode(LdSize, IsThumb1, IsThumb2);
  assert(LdOpc != 0 && "Should have a load opcode");
  if (LdSize >= 8) {
    AddDefaultPred(BuildMI(*BB, Pos, dl, TII->get(LdOpc), Data)
                       .addReg(AddrOut, RegState::Define).addReg(AddrIn)
                       .addImm(0));
  } else if (IsThumb1) {
    // load + update AddrIn
    AddDefaultPred(BuildMI(*BB, Pos, dl, TII->get(LdOpc), Data)
                       .addReg(AddrIn).addImm(0));
    MachineInstrBuilder MIB =
        BuildMI(*BB, Pos, dl, TII->get(ARM::tADDi8), AddrOut);
    MIB = AddDefaultT1CC(MIB);
    MIB.addReg(AddrIn).addImm(LdSize);
    AddDefaultPred(MIB);
  } else if (IsThumb2) {
    AddDefaultPred(BuildMI(*BB, Pos, dl, TII->get(LdOpc), Data)
                       .addReg(AddrOut, RegState::Define).addReg(AddrIn)
                       .addImm(LdSize));
  } else { // arm
    AddDefaultPred(BuildMI(*BB, Pos, dl, TII->get(LdOpc), Data)
                       .addReg(AddrOut, RegState::Define).addReg(AddrIn)
                       .addReg(0).addImm(LdSize));
  }
}

/// Emit a post-increment store operation with given size. The instructions
/// will be added to BB at Pos.
static void emitPostSt(MachineBasicBlock *BB, MachineInstr *Pos,
                       const TargetInstrInfo *TII, DebugLoc dl,
                       unsigned StSize, unsigned Data, unsigned AddrIn,
                       unsigned AddrOut, bool IsThumb1, bool IsThumb2) {
  unsigned StOpc = getStOpcode(StSize, IsThumb1, IsThumb2);
  assert(StOpc != 0 && "Should have a store opcode");
  if (StSize >= 8) {
    AddDefaultPred(BuildMI(*BB, Pos, dl, TII->get(StOpc), AddrOut)
                       .addReg(AddrIn).addImm(0).addReg(Data));
  } else if (IsThumb1) {
    // store + update AddrIn
    AddDefaultPred(BuildMI(*BB, Pos, dl, TII->get(StOpc)).addReg(Data)
                       .addReg(AddrIn).addImm(0));
    MachineInstrBuilder MIB =
        BuildMI(*BB, Pos, dl, TII->get(ARM::tADDi8), AddrOut);
    MIB = AddDefaultT1CC(MIB);
    MIB.addReg(AddrIn).addImm(StSize);
    AddDefaultPred(MIB);
  } else if (IsThumb2) {
    AddDefaultPred(BuildMI(*BB, Pos, dl, TII->get(StOpc), AddrOut)
                       .addReg(Data).addReg(AddrIn).addImm(StSize));
  } else { // arm
    AddDefaultPred(BuildMI(*BB, Pos, dl, TII->get(StOpc), AddrOut)
                       .addReg(Data).addReg(AddrIn).addReg(0)
                       .addImm(StSize));
  }
}

MachineBasicBlock *
ARMTargetLowering::EmitStructByval(MachineInstr *MI,
                                   MachineBasicBlock *BB) const {
  // This pseudo instruction has 3 operands: dst, src, size
  // We expand it to a loop if size > Subtarget->getMaxInlineSizeThreshold().
  // Otherwise, we will generate unrolled scalar copies.
  const TargetInstrInfo *TII = Subtarget->getInstrInfo();
  const BasicBlock *LLVM_BB = BB->getBasicBlock();
  MachineFunction::iterator It = BB;
  ++It;

  unsigned dest = MI->getOperand(0).getReg();
  unsigned src = MI->getOperand(1).getReg();
  unsigned SizeVal = MI->getOperand(2).getImm();
  unsigned Align = MI->getOperand(3).getImm();
  DebugLoc dl = MI->getDebugLoc();

  MachineFunction *MF = BB->getParent();
  MachineRegisterInfo &MRI = MF->getRegInfo();
  unsigned UnitSize = 0;
  const TargetRegisterClass *TRC = nullptr;
  const TargetRegisterClass *VecTRC = nullptr;

  bool IsThumb1 = Subtarget->isThumb1Only();
  bool IsThumb2 = Subtarget->isThumb2();

  if (Align & 1) {
    UnitSize = 1;
  } else if (Align & 2) {
    UnitSize = 2;
  } else {
    // Check whether we can use NEON instructions.
    if (!MF->getFunction()->hasFnAttribute(Attribute::NoImplicitFloat) &&
        Subtarget->hasNEON()) {
      if ((Align % 16 == 0) && SizeVal >= 16)
        UnitSize = 16;
      else if ((Align % 8 == 0) && SizeVal >= 8)
        UnitSize = 8;
    }
    // Can't use NEON instructions.
    if (UnitSize == 0)
      UnitSize = 4;
  }

  // Select the correct opcode and register class for unit size load/store
  bool IsNeon = UnitSize >= 8;
  TRC = (IsThumb1 || IsThumb2) ? &ARM::tGPRRegClass : &ARM::GPRRegClass;
  if (IsNeon)
    VecTRC = UnitSize == 16 ? &ARM::DPairRegClass
                            : UnitSize == 8 ? &ARM::DPRRegClass
                                            : nullptr;

  unsigned BytesLeft = SizeVal % UnitSize;
  unsigned LoopSize = SizeVal - BytesLeft;

  if (SizeVal <= Subtarget->getMaxInlineSizeThreshold()) {
    // Use LDR and STR to copy.
    // [scratch, srcOut] = LDR_POST(srcIn, UnitSize)
    // [destOut] = STR_POST(scratch, destIn, UnitSize)
    unsigned srcIn = src;
    unsigned destIn = dest;
    for (unsigned i = 0; i < LoopSize; i+=UnitSize) {
      unsigned srcOut = MRI.createVirtualRegister(TRC);
      unsigned destOut = MRI.createVirtualRegister(TRC);
      unsigned scratch = MRI.createVirtualRegister(IsNeon ? VecTRC : TRC);
      emitPostLd(BB, MI, TII, dl, UnitSize, scratch, srcIn, srcOut,
                 IsThumb1, IsThumb2);
      emitPostSt(BB, MI, TII, dl, UnitSize, scratch, destIn, destOut,
                 IsThumb1, IsThumb2);
      srcIn = srcOut;
      destIn = destOut;
    }

    // Handle the leftover bytes with LDRB and STRB.
    // [scratch, srcOut] = LDRB_POST(srcIn, 1)
    // [destOut] = STRB_POST(scratch, destIn, 1)
    for (unsigned i = 0; i < BytesLeft; i++) {
      unsigned srcOut = MRI.createVirtualRegister(TRC);
      unsigned destOut = MRI.createVirtualRegister(TRC);
      unsigned scratch = MRI.createVirtualRegister(TRC);
      emitPostLd(BB, MI, TII, dl, 1, scratch, srcIn, srcOut,
                 IsThumb1, IsThumb2);
      emitPostSt(BB, MI, TII, dl, 1, scratch, destIn, destOut,
                 IsThumb1, IsThumb2);
      srcIn = srcOut;
      destIn = destOut;
    }
    MI->eraseFromParent();   // The instruction is gone now.
    return BB;
  }

  // Expand the pseudo op to a loop.
  // thisMBB:
  //   ...
  //   movw varEnd, # --> with thumb2
  //   movt varEnd, #
  //   ldrcp varEnd, idx --> without thumb2
  //   fallthrough --> loopMBB
  // loopMBB:
  //   PHI varPhi, varEnd, varLoop
  //   PHI srcPhi, src, srcLoop
  //   PHI destPhi, dst, destLoop
  //   [scratch, srcLoop] = LDR_POST(srcPhi, UnitSize)
  //   [destLoop] = STR_POST(scratch, destPhi, UnitSize)
  //   subs varLoop, varPhi, #UnitSize
  //   bne loopMBB
  //   fallthrough --> exitMBB
  // exitMBB:
  //   epilogue to handle left-over bytes
  //   [scratch, srcOut] = LDRB_POST(srcLoop, 1)
  //   [destOut] = STRB_POST(scratch, destLoop, 1)
  MachineBasicBlock *loopMBB = MF->CreateMachineBasicBlock(LLVM_BB);
  MachineBasicBlock *exitMBB = MF->CreateMachineBasicBlock(LLVM_BB);
  MF->insert(It, loopMBB);
  MF->insert(It, exitMBB);

  // Transfer the remainder of BB and its successor edges to exitMBB.
  exitMBB->splice(exitMBB->begin(), BB,
                  std::next(MachineBasicBlock::iterator(MI)), BB->end());
  exitMBB->transferSuccessorsAndUpdatePHIs(BB);

  // Load an immediate to varEnd.
  unsigned varEnd = MRI.createVirtualRegister(TRC);
  if (Subtarget->useMovt(*MF)) {
    unsigned Vtmp = varEnd;
    if ((LoopSize & 0xFFFF0000) != 0)
      Vtmp = MRI.createVirtualRegister(TRC);
    AddDefaultPred(BuildMI(BB, dl,
                           TII->get(IsThumb2 ? ARM::t2MOVi16 : ARM::MOVi16),
                           Vtmp).addImm(LoopSize & 0xFFFF));

    if ((LoopSize & 0xFFFF0000) != 0)
      AddDefaultPred(BuildMI(BB, dl,
                             TII->get(IsThumb2 ? ARM::t2MOVTi16 : ARM::MOVTi16),
                             varEnd)
                         .addReg(Vtmp)
                         .addImm(LoopSize >> 16));
  } else {
    MachineConstantPool *ConstantPool = MF->getConstantPool();
    Type *Int32Ty = Type::getInt32Ty(MF->getFunction()->getContext());
    const Constant *C = ConstantInt::get(Int32Ty, LoopSize);

    // MachineConstantPool wants an explicit alignment.
    unsigned Align = MF->getDataLayout().getPrefTypeAlignment(Int32Ty);
    if (Align == 0)
      Align = MF->getDataLayout().getTypeAllocSize(C->getType());
    unsigned Idx = ConstantPool->getConstantPoolIndex(C, Align);

    if (IsThumb1)
      AddDefaultPred(BuildMI(*BB, MI, dl, TII->get(ARM::tLDRpci)).addReg(
          varEnd, RegState::Define).addConstantPoolIndex(Idx));
    else
      AddDefaultPred(BuildMI(*BB, MI, dl, TII->get(ARM::LDRcp)).addReg(
          varEnd, RegState::Define).addConstantPoolIndex(Idx).addImm(0));
  }
  BB->addSuccessor(loopMBB);

  // Generate the loop body:
  //   varPhi = PHI(varLoop, varEnd)
  //   srcPhi = PHI(srcLoop, src)
  //   destPhi = PHI(destLoop, dst)
  MachineBasicBlock *entryBB = BB;
  BB = loopMBB;
  unsigned varLoop = MRI.createVirtualRegister(TRC);
  unsigned varPhi = MRI.createVirtualRegister(TRC);
  unsigned srcLoop = MRI.createVirtualRegister(TRC);
  unsigned srcPhi = MRI.createVirtualRegister(TRC);
  unsigned destLoop = MRI.createVirtualRegister(TRC);
  unsigned destPhi = MRI.createVirtualRegister(TRC);

  BuildMI(*BB, BB->begin(), dl, TII->get(ARM::PHI), varPhi)
    .addReg(varLoop).addMBB(loopMBB)
    .addReg(varEnd).addMBB(entryBB);
  BuildMI(BB, dl, TII->get(ARM::PHI), srcPhi)
    .addReg(srcLoop).addMBB(loopMBB)
    .addReg(src).addMBB(entryBB);
  BuildMI(BB, dl, TII->get(ARM::PHI), destPhi)
    .addReg(destLoop).addMBB(loopMBB)
    .addReg(dest).addMBB(entryBB);

  //   [scratch, srcLoop] = LDR_POST(srcPhi, UnitSize)
  //   [destLoop] = STR_POST(scratch, destPhi, UnitSiz)
  unsigned scratch = MRI.createVirtualRegister(IsNeon ? VecTRC : TRC);
  emitPostLd(BB, BB->end(), TII, dl, UnitSize, scratch, srcPhi, srcLoop,
             IsThumb1, IsThumb2);
  emitPostSt(BB, BB->end(), TII, dl, UnitSize, scratch, destPhi, destLoop,
             IsThumb1, IsThumb2);

  // Decrement loop variable by UnitSize.
  if (IsThumb1) {
    MachineInstrBuilder MIB =
        BuildMI(*BB, BB->end(), dl, TII->get(ARM::tSUBi8), varLoop);
    MIB = AddDefaultT1CC(MIB);
    MIB.addReg(varPhi).addImm(UnitSize);
    AddDefaultPred(MIB);
  } else {
    MachineInstrBuilder MIB =
        BuildMI(*BB, BB->end(), dl,
                TII->get(IsThumb2 ? ARM::t2SUBri : ARM::SUBri), varLoop);
    AddDefaultCC(AddDefaultPred(MIB.addReg(varPhi).addImm(UnitSize)));
    MIB->getOperand(5).setReg(ARM::CPSR);
    MIB->getOperand(5).setIsDef(true);
  }
  BuildMI(*BB, BB->end(), dl,
          TII->get(IsThumb1 ? ARM::tBcc : IsThumb2 ? ARM::t2Bcc : ARM::Bcc))
      .addMBB(loopMBB).addImm(ARMCC::NE).addReg(ARM::CPSR);

  // loopMBB can loop back to loopMBB or fall through to exitMBB.
  BB->addSuccessor(loopMBB);
  BB->addSuccessor(exitMBB);

  // Add epilogue to handle BytesLeft.
  BB = exitMBB;
  MachineInstr *StartOfExit = exitMBB->begin();

  //   [scratch, srcOut] = LDRB_POST(srcLoop, 1)
  //   [destOut] = STRB_POST(scratch, destLoop, 1)
  unsigned srcIn = srcLoop;
  unsigned destIn = destLoop;
  for (unsigned i = 0; i < BytesLeft; i++) {
    unsigned srcOut = MRI.createVirtualRegister(TRC);
    unsigned destOut = MRI.createVirtualRegister(TRC);
    unsigned scratch = MRI.createVirtualRegister(TRC);
    emitPostLd(BB, StartOfExit, TII, dl, 1, scratch, srcIn, srcOut,
               IsThumb1, IsThumb2);
    emitPostSt(BB, StartOfExit, TII, dl, 1, scratch, destIn, destOut,
               IsThumb1, IsThumb2);
    srcIn = srcOut;
    destIn = destOut;
  }

  MI->eraseFromParent();   // The instruction is gone now.
  return BB;
}

MachineBasicBlock *
ARMTargetLowering::EmitLowered__chkstk(MachineInstr *MI,
                                       MachineBasicBlock *MBB) const {
  const TargetMachine &TM = getTargetMachine();
  const TargetInstrInfo &TII = *Subtarget->getInstrInfo();
  DebugLoc DL = MI->getDebugLoc();

  assert(Subtarget->isTargetWindows() &&
         "__chkstk is only supported on Windows");
  assert(Subtarget->isThumb2() && "Windows on ARM requires Thumb-2 mode");

  // __chkstk takes the number of words to allocate on the stack in R4, and
  // returns the stack adjustment in number of bytes in R4.  This will not
  // clober any other registers (other than the obvious lr).
  //
  // Although, technically, IP should be considered a register which may be
  // clobbered, the call itself will not touch it.  Windows on ARM is a pure
  // thumb-2 environment, so there is no interworking required.  As a result, we
  // do not expect a veneer to be emitted by the linker, clobbering IP.
  //
  // Each module receives its own copy of __chkstk, so no import thunk is
  // required, again, ensuring that IP is not clobbered.
  //
  // Finally, although some linkers may theoretically provide a trampoline for
  // out of range calls (which is quite common due to a 32M range limitation of
  // branches for Thumb), we can generate the long-call version via
  // -mcmodel=large, alleviating the need for the trampoline which may clobber
  // IP.

  switch (TM.getCodeModel()) {
  case CodeModel::Small:
  case CodeModel::Medium:
  case CodeModel::Default:
  case CodeModel::Kernel:
    BuildMI(*MBB, MI, DL, TII.get(ARM::tBL))
      .addImm((unsigned)ARMCC::AL).addReg(0)
      .addExternalSymbol("__chkstk")
      .addReg(ARM::R4, RegState::Implicit | RegState::Kill)
      .addReg(ARM::R4, RegState::Implicit | RegState::Define)
      .addReg(ARM::R12, RegState::Implicit | RegState::Define | RegState::Dead);
    break;
  case CodeModel::Large:
  case CodeModel::JITDefault: {
    MachineRegisterInfo &MRI = MBB->getParent()->getRegInfo();
    unsigned Reg = MRI.createVirtualRegister(&ARM::rGPRRegClass);

    BuildMI(*MBB, MI, DL, TII.get(ARM::t2MOVi32imm), Reg)
      .addExternalSymbol("__chkstk");
    BuildMI(*MBB, MI, DL, TII.get(ARM::tBLXr))
      .addImm((unsigned)ARMCC::AL).addReg(0)
      .addReg(Reg, RegState::Kill)
      .addReg(ARM::R4, RegState::Implicit | RegState::Kill)
      .addReg(ARM::R4, RegState::Implicit | RegState::Define)
      .addReg(ARM::R12, RegState::Implicit | RegState::Define | RegState::Dead);
    break;
  }
  }

  AddDefaultCC(AddDefaultPred(BuildMI(*MBB, MI, DL, TII.get(ARM::t2SUBrr),
                                      ARM::SP)
                              .addReg(ARM::SP).addReg(ARM::R4)));

  MI->eraseFromParent();
  return MBB;
}

MachineBasicBlock *
ARMTargetLowering::EmitInstrWithCustomInserter(MachineInstr *MI,
                                               MachineBasicBlock *BB) const {
  const TargetInstrInfo *TII = Subtarget->getInstrInfo();
  DebugLoc dl = MI->getDebugLoc();
  bool isThumb2 = Subtarget->isThumb2();
  switch (MI->getOpcode()) {
  default: {
    MI->dump();
    llvm_unreachable("Unexpected instr type to insert");
  }
  // The Thumb2 pre-indexed stores have the same MI operands, they just
  // define them differently in the .td files from the isel patterns, so
  // they need pseudos.
  case ARM::t2STR_preidx:
    MI->setDesc(TII->get(ARM::t2STR_PRE));
    return BB;
  case ARM::t2STRB_preidx:
    MI->setDesc(TII->get(ARM::t2STRB_PRE));
    return BB;
  case ARM::t2STRH_preidx:
    MI->setDesc(TII->get(ARM::t2STRH_PRE));
    return BB;

  case ARM::STRi_preidx:
  case ARM::STRBi_preidx: {
    unsigned NewOpc = MI->getOpcode() == ARM::STRi_preidx ?
      ARM::STR_PRE_IMM : ARM::STRB_PRE_IMM;
    // Decode the offset.
    unsigned Offset = MI->getOperand(4).getImm();
    bool isSub = ARM_AM::getAM2Op(Offset) == ARM_AM::sub;
    Offset = ARM_AM::getAM2Offset(Offset);
    if (isSub)
      Offset = -Offset;

    MachineMemOperand *MMO = *MI->memoperands_begin();
    BuildMI(*BB, MI, dl, TII->get(NewOpc))
      .addOperand(MI->getOperand(0))  // Rn_wb
      .addOperand(MI->getOperand(1))  // Rt
      .addOperand(MI->getOperand(2))  // Rn
      .addImm(Offset)                 // offset (skip GPR==zero_reg)
      .addOperand(MI->getOperand(5))  // pred
      .addOperand(MI->getOperand(6))
      .addMemOperand(MMO);
    MI->eraseFromParent();
    return BB;
  }
  case ARM::STRr_preidx:
  case ARM::STRBr_preidx:
  case ARM::STRH_preidx: {
    unsigned NewOpc;
    switch (MI->getOpcode()) {
    default: llvm_unreachable("unexpected opcode!");
    case ARM::STRr_preidx: NewOpc = ARM::STR_PRE_REG; break;
    case ARM::STRBr_preidx: NewOpc = ARM::STRB_PRE_REG; break;
    case ARM::STRH_preidx: NewOpc = ARM::STRH_PRE; break;
    }
    MachineInstrBuilder MIB = BuildMI(*BB, MI, dl, TII->get(NewOpc));
    for (unsigned i = 0; i < MI->getNumOperands(); ++i)
      MIB.addOperand(MI->getOperand(i));
    MI->eraseFromParent();
    return BB;
  }

  case ARM::tMOVCCr_pseudo: {
    // To "insert" a SELECT_CC instruction, we actually have to insert the
    // diamond control-flow pattern.  The incoming instruction knows the
    // destination vreg to set, the condition code register to branch on, the
    // true/false values to select between, and a branch opcode to use.
    const BasicBlock *LLVM_BB = BB->getBasicBlock();
    MachineFunction::iterator It = BB;
    ++It;

    //  thisMBB:
    //  ...
    //   TrueVal = ...
    //   cmpTY ccX, r1, r2
    //   bCC copy1MBB
    //   fallthrough --> copy0MBB
    MachineBasicBlock *thisMBB  = BB;
    MachineFunction *F = BB->getParent();
    MachineBasicBlock *copy0MBB = F->CreateMachineBasicBlock(LLVM_BB);
    MachineBasicBlock *sinkMBB  = F->CreateMachineBasicBlock(LLVM_BB);
    F->insert(It, copy0MBB);
    F->insert(It, sinkMBB);

    // Transfer the remainder of BB and its successor edges to sinkMBB.
    sinkMBB->splice(sinkMBB->begin(), BB,
                    std::next(MachineBasicBlock::iterator(MI)), BB->end());
    sinkMBB->transferSuccessorsAndUpdatePHIs(BB);

    BB->addSuccessor(copy0MBB);
    BB->addSuccessor(sinkMBB);

    BuildMI(BB, dl, TII->get(ARM::tBcc)).addMBB(sinkMBB)
      .addImm(MI->getOperand(3).getImm()).addReg(MI->getOperand(4).getReg());

    //  copy0MBB:
    //   %FalseValue = ...
    //   # fallthrough to sinkMBB
    BB = copy0MBB;

    // Update machine-CFG edges
    BB->addSuccessor(sinkMBB);

    //  sinkMBB:
    //   %Result = phi [ %FalseValue, copy0MBB ], [ %TrueValue, thisMBB ]
    //  ...
    BB = sinkMBB;
    BuildMI(*BB, BB->begin(), dl,
            TII->get(ARM::PHI), MI->getOperand(0).getReg())
      .addReg(MI->getOperand(1).getReg()).addMBB(copy0MBB)
      .addReg(MI->getOperand(2).getReg()).addMBB(thisMBB);

    MI->eraseFromParent();   // The pseudo instruction is gone now.
    return BB;
  }

  case ARM::BCCi64:
  case ARM::BCCZi64: {
    // If there is an unconditional branch to the other successor, remove it.
    BB->erase(std::next(MachineBasicBlock::iterator(MI)), BB->end());

    // Compare both parts that make up the double comparison separately for
    // equality.
    bool RHSisZero = MI->getOpcode() == ARM::BCCZi64;

    unsigned LHS1 = MI->getOperand(1).getReg();
    unsigned LHS2 = MI->getOperand(2).getReg();
    if (RHSisZero) {
      AddDefaultPred(BuildMI(BB, dl,
                             TII->get(isThumb2 ? ARM::t2CMPri : ARM::CMPri))
                     .addReg(LHS1).addImm(0));
      BuildMI(BB, dl, TII->get(isThumb2 ? ARM::t2CMPri : ARM::CMPri))
        .addReg(LHS2).addImm(0)
        .addImm(ARMCC::EQ).addReg(ARM::CPSR);
    } else {
      unsigned RHS1 = MI->getOperand(3).getReg();
      unsigned RHS2 = MI->getOperand(4).getReg();
      AddDefaultPred(BuildMI(BB, dl,
                             TII->get(isThumb2 ? ARM::t2CMPrr : ARM::CMPrr))
                     .addReg(LHS1).addReg(RHS1));
      BuildMI(BB, dl, TII->get(isThumb2 ? ARM::t2CMPrr : ARM::CMPrr))
        .addReg(LHS2).addReg(RHS2)
        .addImm(ARMCC::EQ).addReg(ARM::CPSR);
    }

    MachineBasicBlock *destMBB = MI->getOperand(RHSisZero ? 3 : 5).getMBB();
    MachineBasicBlock *exitMBB = OtherSucc(BB, destMBB);
    if (MI->getOperand(0).getImm() == ARMCC::NE)
      std::swap(destMBB, exitMBB);

    BuildMI(BB, dl, TII->get(isThumb2 ? ARM::t2Bcc : ARM::Bcc))
      .addMBB(destMBB).addImm(ARMCC::EQ).addReg(ARM::CPSR);
    if (isThumb2)
      AddDefaultPred(BuildMI(BB, dl, TII->get(ARM::t2B)).addMBB(exitMBB));
    else
      BuildMI(BB, dl, TII->get(ARM::B)) .addMBB(exitMBB);

    MI->eraseFromParent();   // The pseudo instruction is gone now.
    return BB;
  }

  case ARM::Int_eh_sjlj_setjmp:
  case ARM::Int_eh_sjlj_setjmp_nofp:
  case ARM::tInt_eh_sjlj_setjmp:
  case ARM::t2Int_eh_sjlj_setjmp:
  case ARM::t2Int_eh_sjlj_setjmp_nofp:
    return BB;

  case ARM::Int_eh_sjlj_setup_dispatch:
    EmitSjLjDispatchBlock(MI, BB);
    return BB;

  case ARM::ABS:
  case ARM::t2ABS: {
    // To insert an ABS instruction, we have to insert the
    // diamond control-flow pattern.  The incoming instruction knows the
    // source vreg to test against 0, the destination vreg to set,
    // the condition code register to branch on, the
    // true/false values to select between, and a branch opcode to use.
    // It transforms
    //     V1 = ABS V0
    // into
    //     V2 = MOVS V0
    //     BCC                      (branch to SinkBB if V0 >= 0)
    //     RSBBB: V3 = RSBri V2, 0  (compute ABS if V2 < 0)
    //     SinkBB: V1 = PHI(V2, V3)
    const BasicBlock *LLVM_BB = BB->getBasicBlock();
    MachineFunction::iterator BBI = BB;
    ++BBI;
    MachineFunction *Fn = BB->getParent();
    MachineBasicBlock *RSBBB = Fn->CreateMachineBasicBlock(LLVM_BB);
    MachineBasicBlock *SinkBB  = Fn->CreateMachineBasicBlock(LLVM_BB);
    Fn->insert(BBI, RSBBB);
    Fn->insert(BBI, SinkBB);

    unsigned int ABSSrcReg = MI->getOperand(1).getReg();
    unsigned int ABSDstReg = MI->getOperand(0).getReg();
    bool ABSSrcKIll = MI->getOperand(1).isKill();
    bool isThumb2 = Subtarget->isThumb2();
    MachineRegisterInfo &MRI = Fn->getRegInfo();
    // In Thumb mode S must not be specified if source register is the SP or
    // PC and if destination register is the SP, so restrict register class
    unsigned NewRsbDstReg =
      MRI.createVirtualRegister(isThumb2 ? &ARM::rGPRRegClass : &ARM::GPRRegClass);

    // Transfer the remainder of BB and its successor edges to sinkMBB.
    SinkBB->splice(SinkBB->begin(), BB,
                   std::next(MachineBasicBlock::iterator(MI)), BB->end());
    SinkBB->transferSuccessorsAndUpdatePHIs(BB);

    BB->addSuccessor(RSBBB);
    BB->addSuccessor(SinkBB);

    // fall through to SinkMBB
    RSBBB->addSuccessor(SinkBB);

    // insert a cmp at the end of BB
    AddDefaultPred(BuildMI(BB, dl,
                           TII->get(isThumb2 ? ARM::t2CMPri : ARM::CMPri))
                   .addReg(ABSSrcReg).addImm(0));

    // insert a bcc with opposite CC to ARMCC::MI at the end of BB
    BuildMI(BB, dl,
      TII->get(isThumb2 ? ARM::t2Bcc : ARM::Bcc)).addMBB(SinkBB)
      .addImm(ARMCC::getOppositeCondition(ARMCC::MI)).addReg(ARM::CPSR);

    // insert rsbri in RSBBB
    // Note: BCC and rsbri will be converted into predicated rsbmi
    // by if-conversion pass
    BuildMI(*RSBBB, RSBBB->begin(), dl,
      TII->get(isThumb2 ? ARM::t2RSBri : ARM::RSBri), NewRsbDstReg)
      .addReg(ABSSrcReg, ABSSrcKIll ? RegState::Kill : 0)
      .addImm(0).addImm((unsigned)ARMCC::AL).addReg(0).addReg(0);

    // insert PHI in SinkBB,
    // reuse ABSDstReg to not change uses of ABS instruction
    BuildMI(*SinkBB, SinkBB->begin(), dl,
      TII->get(ARM::PHI), ABSDstReg)
      .addReg(NewRsbDstReg).addMBB(RSBBB)
      .addReg(ABSSrcReg).addMBB(BB);

    // remove ABS instruction
    MI->eraseFromParent();

    // return last added BB
    return SinkBB;
  }
  case ARM::COPY_STRUCT_BYVAL_I32:
    ++NumLoopByVals;
    return EmitStructByval(MI, BB);
  case ARM::WIN__CHKSTK:
    return EmitLowered__chkstk(MI, BB);
  }
}

void ARMTargetLowering::AdjustInstrPostInstrSelection(MachineInstr *MI,
                                                      SDNode *Node) const {
  const MCInstrDesc *MCID = &MI->getDesc();
  // Adjust potentially 's' setting instructions after isel, i.e. ADC, SBC, RSB,
  // RSC. Coming out of isel, they have an implicit CPSR def, but the optional
  // operand is still set to noreg. If needed, set the optional operand's
  // register to CPSR, and remove the redundant implicit def.
  //
  // e.g. ADCS (..., CPSR<imp-def>) -> ADC (... opt:CPSR<def>).

  // Rename pseudo opcodes.
  unsigned NewOpc = convertAddSubFlagsOpcode(MI->getOpcode());
  if (NewOpc) {
    const ARMBaseInstrInfo *TII = Subtarget->getInstrInfo();
    MCID = &TII->get(NewOpc);

    assert(MCID->getNumOperands() == MI->getDesc().getNumOperands() + 1 &&
           "converted opcode should be the same except for cc_out");

    MI->setDesc(*MCID);

    // Add the optional cc_out operand
    MI->addOperand(MachineOperand::CreateReg(0, /*isDef=*/true));
  }
  unsigned ccOutIdx = MCID->getNumOperands() - 1;

  // Any ARM instruction that sets the 's' bit should specify an optional
  // "cc_out" operand in the last operand position.
  if (!MI->hasOptionalDef() || !MCID->OpInfo[ccOutIdx].isOptionalDef()) {
    assert(!NewOpc && "Optional cc_out operand required");
    return;
  }
  // Look for an implicit def of CPSR added by MachineInstr ctor. Remove it
  // since we already have an optional CPSR def.
  bool definesCPSR = false;
  bool deadCPSR = false;
  for (unsigned i = MCID->getNumOperands(), e = MI->getNumOperands();
       i != e; ++i) {
    const MachineOperand &MO = MI->getOperand(i);
    if (MO.isReg() && MO.isDef() && MO.getReg() == ARM::CPSR) {
      definesCPSR = true;
      if (MO.isDead())
        deadCPSR = true;
      MI->RemoveOperand(i);
      break;
    }
  }
  if (!definesCPSR) {
    assert(!NewOpc && "Optional cc_out operand required");
    return;
  }
  assert(deadCPSR == !Node->hasAnyUseOfValue(1) && "inconsistent dead flag");
  if (deadCPSR) {
    assert(!MI->getOperand(ccOutIdx).getReg() &&
           "expect uninitialized optional cc_out operand");
    return;
  }

  // If this instruction was defined with an optional CPSR def and its dag node
  // had a live implicit CPSR def, then activate the optional CPSR def.
  MachineOperand &MO = MI->getOperand(ccOutIdx);
  MO.setReg(ARM::CPSR);
  MO.setIsDef(true);
}

//===----------------------------------------------------------------------===//
//                           ARM Optimization Hooks
//===----------------------------------------------------------------------===//

// Helper function that checks if N is a null or all ones constant.
static inline bool isZeroOrAllOnes(SDValue N, bool AllOnes) {
  ConstantSDNode *C = dyn_cast<ConstantSDNode>(N);
  if (!C)
    return false;
  return AllOnes ? C->isAllOnesValue() : C->isNullValue();
}

// Return true if N is conditionally 0 or all ones.
// Detects these expressions where cc is an i1 value:
//
//   (select cc 0, y)   [AllOnes=0]
//   (select cc y, 0)   [AllOnes=0]
//   (zext cc)          [AllOnes=0]
//   (sext cc)          [AllOnes=0/1]
//   (select cc -1, y)  [AllOnes=1]
//   (select cc y, -1)  [AllOnes=1]
//
// Invert is set when N is the null/all ones constant when CC is false.
// OtherOp is set to the alternative value of N.
static bool isConditionalZeroOrAllOnes(SDNode *N, bool AllOnes,
                                       SDValue &CC, bool &Invert,
                                       SDValue &OtherOp,
                                       SelectionDAG &DAG) {
  switch (N->getOpcode()) {
  default: return false;
  case ISD::SELECT: {
    CC = N->getOperand(0);
    SDValue N1 = N->getOperand(1);
    SDValue N2 = N->getOperand(2);
    if (isZeroOrAllOnes(N1, AllOnes)) {
      Invert = false;
      OtherOp = N2;
      return true;
    }
    if (isZeroOrAllOnes(N2, AllOnes)) {
      Invert = true;
      OtherOp = N1;
      return true;
    }
    return false;
  }
  case ISD::ZERO_EXTEND:
    // (zext cc) can never be the all ones value.
    if (AllOnes)
      return false;
    // Fall through.
  case ISD::SIGN_EXTEND: {
    SDLoc dl(N);
    EVT VT = N->getValueType(0);
    CC = N->getOperand(0);
    if (CC.getValueType() != MVT::i1)
      return false;
    Invert = !AllOnes;
    if (AllOnes)
      // When looking for an AllOnes constant, N is an sext, and the 'other'
      // value is 0.
      OtherOp = DAG.getConstant(0, dl, VT);
    else if (N->getOpcode() == ISD::ZERO_EXTEND)
      // When looking for a 0 constant, N can be zext or sext.
      OtherOp = DAG.getConstant(1, dl, VT);
    else
      OtherOp = DAG.getConstant(APInt::getAllOnesValue(VT.getSizeInBits()), dl,
                                VT);
    return true;
  }
  }
}

// Combine a constant select operand into its use:
//
//   (add (select cc, 0, c), x)  -> (select cc, x, (add, x, c))
//   (sub x, (select cc, 0, c))  -> (select cc, x, (sub, x, c))
//   (and (select cc, -1, c), x) -> (select cc, x, (and, x, c))  [AllOnes=1]
//   (or  (select cc, 0, c), x)  -> (select cc, x, (or, x, c))
//   (xor (select cc, 0, c), x)  -> (select cc, x, (xor, x, c))
//
// The transform is rejected if the select doesn't have a constant operand that
// is null, or all ones when AllOnes is set.
//
// Also recognize sext/zext from i1:
//
//   (add (zext cc), x) -> (select cc (add x, 1), x)
//   (add (sext cc), x) -> (select cc (add x, -1), x)
//
// These transformations eventually create predicated instructions.
//
// @param N       The node to transform.
// @param Slct    The N operand that is a select.
// @param OtherOp The other N operand (x above).
// @param DCI     Context.
// @param AllOnes Require the select constant to be all ones instead of null.
// @returns The new node, or SDValue() on failure.
static
SDValue combineSelectAndUse(SDNode *N, SDValue Slct, SDValue OtherOp,
                            TargetLowering::DAGCombinerInfo &DCI,
                            bool AllOnes = false) {
  SelectionDAG &DAG = DCI.DAG;
  EVT VT = N->getValueType(0);
  SDValue NonConstantVal;
  SDValue CCOp;
  bool SwapSelectOps;
  if (!isConditionalZeroOrAllOnes(Slct.getNode(), AllOnes, CCOp, SwapSelectOps,
                                  NonConstantVal, DAG))
    return SDValue();

  // Slct is now know to be the desired identity constant when CC is true.
  SDValue TrueVal = OtherOp;
  SDValue FalseVal = DAG.getNode(N->getOpcode(), SDLoc(N), VT,
                                 OtherOp, NonConstantVal);
  // Unless SwapSelectOps says CC should be false.
  if (SwapSelectOps)
    std::swap(TrueVal, FalseVal);

  return DAG.getNode(ISD::SELECT, SDLoc(N), VT,
                     CCOp, TrueVal, FalseVal);
}

// Attempt combineSelectAndUse on each operand of a commutative operator N.
static
SDValue combineSelectAndUseCommutative(SDNode *N, bool AllOnes,
                                       TargetLowering::DAGCombinerInfo &DCI) {
  SDValue N0 = N->getOperand(0);
  SDValue N1 = N->getOperand(1);
  if (N0.getNode()->hasOneUse()) {
    SDValue Result = combineSelectAndUse(N, N0, N1, DCI, AllOnes);
    if (Result.getNode())
      return Result;
  }
  if (N1.getNode()->hasOneUse()) {
    SDValue Result = combineSelectAndUse(N, N1, N0, DCI, AllOnes);
    if (Result.getNode())
      return Result;
  }
  return SDValue();
}

// AddCombineToVPADDL- For pair-wise add on neon, use the vpaddl instruction
// (only after legalization).
static SDValue AddCombineToVPADDL(SDNode *N, SDValue N0, SDValue N1,
                                 TargetLowering::DAGCombinerInfo &DCI,
                                 const ARMSubtarget *Subtarget) {

  // Only perform optimization if after legalize, and if NEON is available. We
  // also expected both operands to be BUILD_VECTORs.
  if (DCI.isBeforeLegalize() || !Subtarget->hasNEON()
      || N0.getOpcode() != ISD::BUILD_VECTOR
      || N1.getOpcode() != ISD::BUILD_VECTOR)
    return SDValue();

  // Check output type since VPADDL operand elements can only be 8, 16, or 32.
  EVT VT = N->getValueType(0);
  if (!VT.isInteger() || VT.getVectorElementType() == MVT::i64)
    return SDValue();

  // Check that the vector operands are of the right form.
  // N0 and N1 are BUILD_VECTOR nodes with N number of EXTRACT_VECTOR
  // operands, where N is the size of the formed vector.
  // Each EXTRACT_VECTOR should have the same input vector and odd or even
  // index such that we have a pair wise add pattern.

  // Grab the vector that all EXTRACT_VECTOR nodes should be referencing.
  if (N0->getOperand(0)->getOpcode() != ISD::EXTRACT_VECTOR_ELT)
    return SDValue();
  SDValue Vec = N0->getOperand(0)->getOperand(0);
  SDNode *V = Vec.getNode();
  unsigned nextIndex = 0;

  // For each operands to the ADD which are BUILD_VECTORs,
  // check to see if each of their operands are an EXTRACT_VECTOR with
  // the same vector and appropriate index.
  for (unsigned i = 0, e = N0->getNumOperands(); i != e; ++i) {
    if (N0->getOperand(i)->getOpcode() == ISD::EXTRACT_VECTOR_ELT
        && N1->getOperand(i)->getOpcode() == ISD::EXTRACT_VECTOR_ELT) {

      SDValue ExtVec0 = N0->getOperand(i);
      SDValue ExtVec1 = N1->getOperand(i);

      // First operand is the vector, verify its the same.
      if (V != ExtVec0->getOperand(0).getNode() ||
          V != ExtVec1->getOperand(0).getNode())
        return SDValue();

      // Second is the constant, verify its correct.
      ConstantSDNode *C0 = dyn_cast<ConstantSDNode>(ExtVec0->getOperand(1));
      ConstantSDNode *C1 = dyn_cast<ConstantSDNode>(ExtVec1->getOperand(1));

      // For the constant, we want to see all the even or all the odd.
      if (!C0 || !C1 || C0->getZExtValue() != nextIndex
          || C1->getZExtValue() != nextIndex+1)
        return SDValue();

      // Increment index.
      nextIndex+=2;
    } else
      return SDValue();
  }

  // Create VPADDL node.
  SelectionDAG &DAG = DCI.DAG;
  const TargetLowering &TLI = DAG.getTargetLoweringInfo();

  SDLoc dl(N);

  // Build operand list.
  SmallVector<SDValue, 8> Ops;
  Ops.push_back(DAG.getConstant(Intrinsic::arm_neon_vpaddls, dl,
                                TLI.getPointerTy(DAG.getDataLayout())));

  // Input is the vector.
  Ops.push_back(Vec);

  // Get widened type and narrowed type.
  MVT widenType;
  unsigned numElem = VT.getVectorNumElements();
  
  EVT inputLaneType = Vec.getValueType().getVectorElementType();
  switch (inputLaneType.getSimpleVT().SimpleTy) {
    case MVT::i8: widenType = MVT::getVectorVT(MVT::i16, numElem); break;
    case MVT::i16: widenType = MVT::getVectorVT(MVT::i32, numElem); break;
    case MVT::i32: widenType = MVT::getVectorVT(MVT::i64, numElem); break;
    default:
      llvm_unreachable("Invalid vector element type for padd optimization.");
  }

  SDValue tmp = DAG.getNode(ISD::INTRINSIC_WO_CHAIN, dl, widenType, Ops);
  unsigned ExtOp = VT.bitsGT(tmp.getValueType()) ? ISD::ANY_EXTEND : ISD::TRUNCATE;
  return DAG.getNode(ExtOp, dl, VT, tmp);
}

static SDValue findMUL_LOHI(SDValue V) {
  if (V->getOpcode() == ISD::UMUL_LOHI ||
      V->getOpcode() == ISD::SMUL_LOHI)
    return V;
  return SDValue();
}

static SDValue AddCombineTo64bitMLAL(SDNode *AddcNode,
                                     TargetLowering::DAGCombinerInfo &DCI,
                                     const ARMSubtarget *Subtarget) {

  if (Subtarget->isThumb1Only()) return SDValue();

  // Only perform the checks after legalize when the pattern is available.
  if (DCI.isBeforeLegalize()) return SDValue();

  // Look for multiply add opportunities.
  // The pattern is a ISD::UMUL_LOHI followed by two add nodes, where
  // each add nodes consumes a value from ISD::UMUL_LOHI and there is
  // a glue link from the first add to the second add.
  // If we find this pattern, we can replace the U/SMUL_LOHI, ADDC, and ADDE by
  // a S/UMLAL instruction.
  //                  UMUL_LOHI
  //                 / :lo    \ :hi
  //                /          \          [no multiline comment]
  //    loAdd ->  ADDE         |
  //                 \ :glue  /
  //                  \      /
  //                    ADDC   <- hiAdd
  //
  assert(AddcNode->getOpcode() == ISD::ADDC && "Expect an ADDC");
  SDValue AddcOp0 = AddcNode->getOperand(0);
  SDValue AddcOp1 = AddcNode->getOperand(1);

  // Check if the two operands are from the same mul_lohi node.
  if (AddcOp0.getNode() == AddcOp1.getNode())
    return SDValue();

  assert(AddcNode->getNumValues() == 2 &&
         AddcNode->getValueType(0) == MVT::i32 &&
         "Expect ADDC with two result values. First: i32");

  // Check that we have a glued ADDC node.
  if (AddcNode->getValueType(1) != MVT::Glue)
    return SDValue();

  // Check that the ADDC adds the low result of the S/UMUL_LOHI.
  if (AddcOp0->getOpcode() != ISD::UMUL_LOHI &&
      AddcOp0->getOpcode() != ISD::SMUL_LOHI &&
      AddcOp1->getOpcode() != ISD::UMUL_LOHI &&
      AddcOp1->getOpcode() != ISD::SMUL_LOHI)
    return SDValue();

  // Look for the glued ADDE.
  SDNode* AddeNode = AddcNode->getGluedUser();
  if (!AddeNode)
    return SDValue();

  // Make sure it is really an ADDE.
  if (AddeNode->getOpcode() != ISD::ADDE)
    return SDValue();

  assert(AddeNode->getNumOperands() == 3 &&
         AddeNode->getOperand(2).getValueType() == MVT::Glue &&
         "ADDE node has the wrong inputs");

  // Check for the triangle shape.
  SDValue AddeOp0 = AddeNode->getOperand(0);
  SDValue AddeOp1 = AddeNode->getOperand(1);

  // Make sure that the ADDE operands are not coming from the same node.
  if (AddeOp0.getNode() == AddeOp1.getNode())
    return SDValue();

  // Find the MUL_LOHI node walking up ADDE's operands.
  bool IsLeftOperandMUL = false;
  SDValue MULOp = findMUL_LOHI(AddeOp0);
  if (MULOp == SDValue())
   MULOp = findMUL_LOHI(AddeOp1);
  else
    IsLeftOperandMUL = true;
  if (MULOp == SDValue())
    return SDValue();

  // Figure out the right opcode.
  unsigned Opc = MULOp->getOpcode();
  unsigned FinalOpc = (Opc == ISD::SMUL_LOHI) ? ARMISD::SMLAL : ARMISD::UMLAL;

  // Figure out the high and low input values to the MLAL node.
  SDValue* HiAdd = nullptr;
  SDValue* LoMul = nullptr;
  SDValue* LowAdd = nullptr;

  // Ensure that ADDE is from high result of ISD::SMUL_LOHI.
  if ((AddeOp0 != MULOp.getValue(1)) && (AddeOp1 != MULOp.getValue(1)))
    return SDValue();

  if (IsLeftOperandMUL)
    HiAdd = &AddeOp1;
  else
    HiAdd = &AddeOp0;


  // Ensure that LoMul and LowAdd are taken from correct ISD::SMUL_LOHI node
  // whose low result is fed to the ADDC we are checking.

  if (AddcOp0 == MULOp.getValue(0)) {
    LoMul = &AddcOp0;
    LowAdd = &AddcOp1;
  }
  if (AddcOp1 == MULOp.getValue(0)) {
    LoMul = &AddcOp1;
    LowAdd = &AddcOp0;
  }

  if (!LoMul)
    return SDValue();

  // Create the merged node.
  SelectionDAG &DAG = DCI.DAG;

  // Build operand list.
  SmallVector<SDValue, 8> Ops;
  Ops.push_back(LoMul->getOperand(0));
  Ops.push_back(LoMul->getOperand(1));
  Ops.push_back(*LowAdd);
  Ops.push_back(*HiAdd);

  SDValue MLALNode =  DAG.getNode(FinalOpc, SDLoc(AddcNode),
                                 DAG.getVTList(MVT::i32, MVT::i32), Ops);

  // Replace the ADDs' nodes uses by the MLA node's values.
  SDValue HiMLALResult(MLALNode.getNode(), 1);
  DAG.ReplaceAllUsesOfValueWith(SDValue(AddeNode, 0), HiMLALResult);

  SDValue LoMLALResult(MLALNode.getNode(), 0);
  DAG.ReplaceAllUsesOfValueWith(SDValue(AddcNode, 0), LoMLALResult);

  // Return original node to notify the driver to stop replacing.
  SDValue resNode(AddcNode, 0);
  return resNode;
}

/// PerformADDCCombine - Target-specific dag combine transform from
/// ISD::ADDC, ISD::ADDE, and ISD::MUL_LOHI to MLAL.
static SDValue PerformADDCCombine(SDNode *N,
                                 TargetLowering::DAGCombinerInfo &DCI,
                                 const ARMSubtarget *Subtarget) {

  return AddCombineTo64bitMLAL(N, DCI, Subtarget);

}

/// PerformADDCombineWithOperands - Try DAG combinations for an ADD with
/// operands N0 and N1.  This is a helper for PerformADDCombine that is
/// called with the default operands, and if that fails, with commuted
/// operands.
static SDValue PerformADDCombineWithOperands(SDNode *N, SDValue N0, SDValue N1,
                                          TargetLowering::DAGCombinerInfo &DCI,
                                          const ARMSubtarget *Subtarget){

  // Attempt to create vpaddl for this add.
  SDValue Result = AddCombineToVPADDL(N, N0, N1, DCI, Subtarget);
  if (Result.getNode())
    return Result;

  // fold (add (select cc, 0, c), x) -> (select cc, x, (add, x, c))
  if (N0.getNode()->hasOneUse()) {
    SDValue Result = combineSelectAndUse(N, N0, N1, DCI);
    if (Result.getNode()) return Result;
  }
  return SDValue();
}

/// PerformADDCombine - Target-specific dag combine xforms for ISD::ADD.
///
static SDValue PerformADDCombine(SDNode *N,
                                 TargetLowering::DAGCombinerInfo &DCI,
                                 const ARMSubtarget *Subtarget) {
  SDValue N0 = N->getOperand(0);
  SDValue N1 = N->getOperand(1);

  // First try with the default operand order.
  SDValue Result = PerformADDCombineWithOperands(N, N0, N1, DCI, Subtarget);
  if (Result.getNode())
    return Result;

  // If that didn't work, try again with the operands commuted.
  return PerformADDCombineWithOperands(N, N1, N0, DCI, Subtarget);
}

/// PerformSUBCombine - Target-specific dag combine xforms for ISD::SUB.
///
static SDValue PerformSUBCombine(SDNode *N,
                                 TargetLowering::DAGCombinerInfo &DCI) {
  SDValue N0 = N->getOperand(0);
  SDValue N1 = N->getOperand(1);

  // fold (sub x, (select cc, 0, c)) -> (select cc, x, (sub, x, c))
  if (N1.getNode()->hasOneUse()) {
    SDValue Result = combineSelectAndUse(N, N1, N0, DCI);
    if (Result.getNode()) return Result;
  }

  return SDValue();
}

/// PerformVMULCombine
/// Distribute (A + B) * C to (A * C) + (B * C) to take advantage of the
/// special multiplier accumulator forwarding.
///   vmul d3, d0, d2
///   vmla d3, d1, d2
/// is faster than
///   vadd d3, d0, d1
///   vmul d3, d3, d2
//  However, for (A + B) * (A + B),
//    vadd d2, d0, d1
//    vmul d3, d0, d2
//    vmla d3, d1, d2
//  is slower than
//    vadd d2, d0, d1
//    vmul d3, d2, d2
static SDValue PerformVMULCombine(SDNode *N,
                                  TargetLowering::DAGCombinerInfo &DCI,
                                  const ARMSubtarget *Subtarget) {
  if (!Subtarget->hasVMLxForwarding())
    return SDValue();

  SelectionDAG &DAG = DCI.DAG;
  SDValue N0 = N->getOperand(0);
  SDValue N1 = N->getOperand(1);
  unsigned Opcode = N0.getOpcode();
  if (Opcode != ISD::ADD && Opcode != ISD::SUB &&
      Opcode != ISD::FADD && Opcode != ISD::FSUB) {
    Opcode = N1.getOpcode();
    if (Opcode != ISD::ADD && Opcode != ISD::SUB &&
        Opcode != ISD::FADD && Opcode != ISD::FSUB)
      return SDValue();
    std::swap(N0, N1);
  }

  if (N0 == N1)
    return SDValue();

  EVT VT = N->getValueType(0);
  SDLoc DL(N);
  SDValue N00 = N0->getOperand(0);
  SDValue N01 = N0->getOperand(1);
  return DAG.getNode(Opcode, DL, VT,
                     DAG.getNode(ISD::MUL, DL, VT, N00, N1),
                     DAG.getNode(ISD::MUL, DL, VT, N01, N1));
}

static SDValue PerformMULCombine(SDNode *N,
                                 TargetLowering::DAGCombinerInfo &DCI,
                                 const ARMSubtarget *Subtarget) {
  SelectionDAG &DAG = DCI.DAG;

  if (Subtarget->isThumb1Only())
    return SDValue();

  if (DCI.isBeforeLegalize() || DCI.isCalledByLegalizer())
    return SDValue();

  EVT VT = N->getValueType(0);
  if (VT.is64BitVector() || VT.is128BitVector())
    return PerformVMULCombine(N, DCI, Subtarget);
  if (VT != MVT::i32)
    return SDValue();

  ConstantSDNode *C = dyn_cast<ConstantSDNode>(N->getOperand(1));
  if (!C)
    return SDValue();

  int64_t MulAmt = C->getSExtValue();
  unsigned ShiftAmt = countTrailingZeros<uint64_t>(MulAmt);

  ShiftAmt = ShiftAmt & (32 - 1);
  SDValue V = N->getOperand(0);
  SDLoc DL(N);

  SDValue Res;
  MulAmt >>= ShiftAmt;

  if (MulAmt >= 0) {
    if (isPowerOf2_32(MulAmt - 1)) {
      // (mul x, 2^N + 1) => (add (shl x, N), x)
      Res = DAG.getNode(ISD::ADD, DL, VT,
                        V,
                        DAG.getNode(ISD::SHL, DL, VT,
                                    V,
                                    DAG.getConstant(Log2_32(MulAmt - 1), DL,
                                                    MVT::i32)));
    } else if (isPowerOf2_32(MulAmt + 1)) {
      // (mul x, 2^N - 1) => (sub (shl x, N), x)
      Res = DAG.getNode(ISD::SUB, DL, VT,
                        DAG.getNode(ISD::SHL, DL, VT,
                                    V,
                                    DAG.getConstant(Log2_32(MulAmt + 1), DL,
                                                    MVT::i32)),
                        V);
    } else
      return SDValue();
  } else {
    uint64_t MulAmtAbs = -MulAmt;
    if (isPowerOf2_32(MulAmtAbs + 1)) {
      // (mul x, -(2^N - 1)) => (sub x, (shl x, N))
      Res = DAG.getNode(ISD::SUB, DL, VT,
                        V,
                        DAG.getNode(ISD::SHL, DL, VT,
                                    V,
                                    DAG.getConstant(Log2_32(MulAmtAbs + 1), DL,
                                                    MVT::i32)));
    } else if (isPowerOf2_32(MulAmtAbs - 1)) {
      // (mul x, -(2^N + 1)) => - (add (shl x, N), x)
      Res = DAG.getNode(ISD::ADD, DL, VT,
                        V,
                        DAG.getNode(ISD::SHL, DL, VT,
                                    V,
                                    DAG.getConstant(Log2_32(MulAmtAbs - 1), DL,
                                                    MVT::i32)));
      Res = DAG.getNode(ISD::SUB, DL, VT,
                        DAG.getConstant(0, DL, MVT::i32), Res);

    } else
      return SDValue();
  }

  if (ShiftAmt != 0)
    Res = DAG.getNode(ISD::SHL, DL, VT,
                      Res, DAG.getConstant(ShiftAmt, DL, MVT::i32));

  // Do not add new nodes to DAG combiner worklist.
  DCI.CombineTo(N, Res, false);
  return SDValue();
}

static SDValue PerformANDCombine(SDNode *N,
                                 TargetLowering::DAGCombinerInfo &DCI,
                                 const ARMSubtarget *Subtarget) {

  // Attempt to use immediate-form VBIC
  BuildVectorSDNode *BVN = dyn_cast<BuildVectorSDNode>(N->getOperand(1));
  SDLoc dl(N);
  EVT VT = N->getValueType(0);
  SelectionDAG &DAG = DCI.DAG;

  if(!DAG.getTargetLoweringInfo().isTypeLegal(VT))
    return SDValue();

  APInt SplatBits, SplatUndef;
  unsigned SplatBitSize;
  bool HasAnyUndefs;
  if (BVN &&
      BVN->isConstantSplat(SplatBits, SplatUndef, SplatBitSize, HasAnyUndefs)) {
    if (SplatBitSize <= 64) {
      EVT VbicVT;
      SDValue Val = isNEONModifiedImm((~SplatBits).getZExtValue(),
                                      SplatUndef.getZExtValue(), SplatBitSize,
                                      DAG, dl, VbicVT, VT.is128BitVector(),
                                      OtherModImm);
      if (Val.getNode()) {
        SDValue Input =
          DAG.getNode(ISD::BITCAST, dl, VbicVT, N->getOperand(0));
        SDValue Vbic = DAG.getNode(ARMISD::VBICIMM, dl, VbicVT, Input, Val);
        return DAG.getNode(ISD::BITCAST, dl, VT, Vbic);
      }
    }
  }

  if (!Subtarget->isThumb1Only()) {
    // fold (and (select cc, -1, c), x) -> (select cc, x, (and, x, c))
    SDValue Result = combineSelectAndUseCommutative(N, true, DCI);
    if (Result.getNode())
      return Result;
  }

  return SDValue();
}

/// PerformORCombine - Target-specific dag combine xforms for ISD::OR
static SDValue PerformORCombine(SDNode *N,
                                TargetLowering::DAGCombinerInfo &DCI,
                                const ARMSubtarget *Subtarget) {
  // Attempt to use immediate-form VORR
  BuildVectorSDNode *BVN = dyn_cast<BuildVectorSDNode>(N->getOperand(1));
  SDLoc dl(N);
  EVT VT = N->getValueType(0);
  SelectionDAG &DAG = DCI.DAG;

  if(!DAG.getTargetLoweringInfo().isTypeLegal(VT))
    return SDValue();

  APInt SplatBits, SplatUndef;
  unsigned SplatBitSize;
  bool HasAnyUndefs;
  if (BVN && Subtarget->hasNEON() &&
      BVN->isConstantSplat(SplatBits, SplatUndef, SplatBitSize, HasAnyUndefs)) {
    if (SplatBitSize <= 64) {
      EVT VorrVT;
      SDValue Val = isNEONModifiedImm(SplatBits.getZExtValue(),
                                      SplatUndef.getZExtValue(), SplatBitSize,
                                      DAG, dl, VorrVT, VT.is128BitVector(),
                                      OtherModImm);
      if (Val.getNode()) {
        SDValue Input =
          DAG.getNode(ISD::BITCAST, dl, VorrVT, N->getOperand(0));
        SDValue Vorr = DAG.getNode(ARMISD::VORRIMM, dl, VorrVT, Input, Val);
        return DAG.getNode(ISD::BITCAST, dl, VT, Vorr);
      }
    }
  }

  if (!Subtarget->isThumb1Only()) {
    // fold (or (select cc, 0, c), x) -> (select cc, x, (or, x, c))
    SDValue Result = combineSelectAndUseCommutative(N, false, DCI);
    if (Result.getNode())
      return Result;
  }

  // The code below optimizes (or (and X, Y), Z).
  // The AND operand needs to have a single user to make these optimizations
  // profitable.
  SDValue N0 = N->getOperand(0);
  if (N0.getOpcode() != ISD::AND || !N0.hasOneUse())
    return SDValue();
  SDValue N1 = N->getOperand(1);

  // (or (and B, A), (and C, ~A)) => (VBSL A, B, C) when A is a constant.
  if (Subtarget->hasNEON() && N1.getOpcode() == ISD::AND && VT.isVector() &&
      DAG.getTargetLoweringInfo().isTypeLegal(VT)) {
    APInt SplatUndef;
    unsigned SplatBitSize;
    bool HasAnyUndefs;

    APInt SplatBits0, SplatBits1;
    BuildVectorSDNode *BVN0 = dyn_cast<BuildVectorSDNode>(N0->getOperand(1));
    BuildVectorSDNode *BVN1 = dyn_cast<BuildVectorSDNode>(N1->getOperand(1));
    // Ensure that the second operand of both ands are constants
    if (BVN0 && BVN0->isConstantSplat(SplatBits0, SplatUndef, SplatBitSize,
                                      HasAnyUndefs) && !HasAnyUndefs) {
        if (BVN1 && BVN1->isConstantSplat(SplatBits1, SplatUndef, SplatBitSize,
                                          HasAnyUndefs) && !HasAnyUndefs) {
            // Ensure that the bit width of the constants are the same and that
            // the splat arguments are logical inverses as per the pattern we
            // are trying to simplify.
            if (SplatBits0.getBitWidth() == SplatBits1.getBitWidth() &&
                SplatBits0 == ~SplatBits1) {
                // Canonicalize the vector type to make instruction selection
                // simpler.
                EVT CanonicalVT = VT.is128BitVector() ? MVT::v4i32 : MVT::v2i32;
                SDValue Result = DAG.getNode(ARMISD::VBSL, dl, CanonicalVT,
                                             N0->getOperand(1),
                                             N0->getOperand(0),
                                             N1->getOperand(0));
                return DAG.getNode(ISD::BITCAST, dl, VT, Result);
            }
        }
    }
  }

  // Try to use the ARM/Thumb2 BFI (bitfield insert) instruction when
  // reasonable.

  // BFI is only available on V6T2+
  if (Subtarget->isThumb1Only() || !Subtarget->hasV6T2Ops())
    return SDValue();

  SDLoc DL(N);
  // 1) or (and A, mask), val => ARMbfi A, val, mask
  //      iff (val & mask) == val
  //
  // 2) or (and A, mask), (and B, mask2) => ARMbfi A, (lsr B, amt), mask
  //  2a) iff isBitFieldInvertedMask(mask) && isBitFieldInvertedMask(~mask2)
  //          && mask == ~mask2
  //  2b) iff isBitFieldInvertedMask(~mask) && isBitFieldInvertedMask(mask2)
  //          && ~mask == mask2
  //  (i.e., copy a bitfield value into another bitfield of the same width)

  if (VT != MVT::i32)
    return SDValue();

  SDValue N00 = N0.getOperand(0);

  // The value and the mask need to be constants so we can verify this is
  // actually a bitfield set. If the mask is 0xffff, we can do better
  // via a movt instruction, so don't use BFI in that case.
  SDValue MaskOp = N0.getOperand(1);
  ConstantSDNode *MaskC = dyn_cast<ConstantSDNode>(MaskOp);
  if (!MaskC)
    return SDValue();
  unsigned Mask = MaskC->getZExtValue();
  if (Mask == 0xffff)
    return SDValue();
  SDValue Res;
  // Case (1): or (and A, mask), val => ARMbfi A, val, mask
  ConstantSDNode *N1C = dyn_cast<ConstantSDNode>(N1);
  if (N1C) {
    unsigned Val = N1C->getZExtValue();
    if ((Val & ~Mask) != Val)
      return SDValue();

    if (ARM::isBitFieldInvertedMask(Mask)) {
      Val >>= countTrailingZeros(~Mask);

      Res = DAG.getNode(ARMISD::BFI, DL, VT, N00,
                        DAG.getConstant(Val, DL, MVT::i32),
                        DAG.getConstant(Mask, DL, MVT::i32));

      // Do not add new nodes to DAG combiner worklist.
      DCI.CombineTo(N, Res, false);
      return SDValue();
    }
  } else if (N1.getOpcode() == ISD::AND) {
    // case (2) or (and A, mask), (and B, mask2) => ARMbfi A, (lsr B, amt), mask
    ConstantSDNode *N11C = dyn_cast<ConstantSDNode>(N1.getOperand(1));
    if (!N11C)
      return SDValue();
    unsigned Mask2 = N11C->getZExtValue();

    // Mask and ~Mask2 (or reverse) must be equivalent for the BFI pattern
    // as is to match.
    if (ARM::isBitFieldInvertedMask(Mask) &&
        (Mask == ~Mask2)) {
      // The pack halfword instruction works better for masks that fit it,
      // so use that when it's available.
      if (Subtarget->hasT2ExtractPack() &&
          (Mask == 0xffff || Mask == 0xffff0000))
        return SDValue();
      // 2a
      unsigned amt = countTrailingZeros(Mask2);
      Res = DAG.getNode(ISD::SRL, DL, VT, N1.getOperand(0),
                        DAG.getConstant(amt, DL, MVT::i32));
      Res = DAG.getNode(ARMISD::BFI, DL, VT, N00, Res,
                        DAG.getConstant(Mask, DL, MVT::i32));
      // Do not add new nodes to DAG combiner worklist.
      DCI.CombineTo(N, Res, false);
      return SDValue();
    } else if (ARM::isBitFieldInvertedMask(~Mask) &&
               (~Mask == Mask2)) {
      // The pack halfword instruction works better for masks that fit it,
      // so use that when it's available.
      if (Subtarget->hasT2ExtractPack() &&
          (Mask2 == 0xffff || Mask2 == 0xffff0000))
        return SDValue();
      // 2b
      unsigned lsb = countTrailingZeros(Mask);
      Res = DAG.getNode(ISD::SRL, DL, VT, N00,
                        DAG.getConstant(lsb, DL, MVT::i32));
      Res = DAG.getNode(ARMISD::BFI, DL, VT, N1.getOperand(0), Res,
                        DAG.getConstant(Mask2, DL, MVT::i32));
      // Do not add new nodes to DAG combiner worklist.
      DCI.CombineTo(N, Res, false);
      return SDValue();
    }
  }

  if (DAG.MaskedValueIsZero(N1, MaskC->getAPIntValue()) &&
      N00.getOpcode() == ISD::SHL && isa<ConstantSDNode>(N00.getOperand(1)) &&
      ARM::isBitFieldInvertedMask(~Mask)) {
    // Case (3): or (and (shl A, #shamt), mask), B => ARMbfi B, A, ~mask
    // where lsb(mask) == #shamt and masked bits of B are known zero.
    SDValue ShAmt = N00.getOperand(1);
    unsigned ShAmtC = cast<ConstantSDNode>(ShAmt)->getZExtValue();
    unsigned LSB = countTrailingZeros(Mask);
    if (ShAmtC != LSB)
      return SDValue();

    Res = DAG.getNode(ARMISD::BFI, DL, VT, N1, N00.getOperand(0),
                      DAG.getConstant(~Mask, DL, MVT::i32));

    // Do not add new nodes to DAG combiner worklist.
    DCI.CombineTo(N, Res, false);
  }

  return SDValue();
}

static SDValue PerformXORCombine(SDNode *N,
                                 TargetLowering::DAGCombinerInfo &DCI,
                                 const ARMSubtarget *Subtarget) {
  EVT VT = N->getValueType(0);
  SelectionDAG &DAG = DCI.DAG;

  if(!DAG.getTargetLoweringInfo().isTypeLegal(VT))
    return SDValue();

  if (!Subtarget->isThumb1Only()) {
    // fold (xor (select cc, 0, c), x) -> (select cc, x, (xor, x, c))
    SDValue Result = combineSelectAndUseCommutative(N, false, DCI);
    if (Result.getNode())
      return Result;
  }

  return SDValue();
}

/// PerformBFICombine - (bfi A, (and B, Mask1), Mask2) -> (bfi A, B, Mask2) iff
/// the bits being cleared by the AND are not demanded by the BFI.
static SDValue PerformBFICombine(SDNode *N,
                                 TargetLowering::DAGCombinerInfo &DCI) {
  SDValue N1 = N->getOperand(1);
  if (N1.getOpcode() == ISD::AND) {
    ConstantSDNode *N11C = dyn_cast<ConstantSDNode>(N1.getOperand(1));
    if (!N11C)
      return SDValue();
    unsigned InvMask = cast<ConstantSDNode>(N->getOperand(2))->getZExtValue();
    unsigned LSB = countTrailingZeros(~InvMask);
    unsigned Width = (32 - countLeadingZeros(~InvMask)) - LSB;
    assert(Width <
               static_cast<unsigned>(std::numeric_limits<unsigned>::digits) &&
           "undefined behavior");
    unsigned Mask = (1u << Width) - 1;
    unsigned Mask2 = N11C->getZExtValue();
    if ((Mask & (~Mask2)) == 0)
      return DCI.DAG.getNode(ARMISD::BFI, SDLoc(N), N->getValueType(0),
                             N->getOperand(0), N1.getOperand(0),
                             N->getOperand(2));
  }
  return SDValue();
}

/// PerformVMOVRRDCombine - Target-specific dag combine xforms for
/// ARMISD::VMOVRRD.
static SDValue PerformVMOVRRDCombine(SDNode *N,
                                     TargetLowering::DAGCombinerInfo &DCI,
                                     const ARMSubtarget *Subtarget) {
  // vmovrrd(vmovdrr x, y) -> x,y
  SDValue InDouble = N->getOperand(0);
  if (InDouble.getOpcode() == ARMISD::VMOVDRR && !Subtarget->isFPOnlySP())
    return DCI.CombineTo(N, InDouble.getOperand(0), InDouble.getOperand(1));

  // vmovrrd(load f64) -> (load i32), (load i32)
  SDNode *InNode = InDouble.getNode();
  if (ISD::isNormalLoad(InNode) && InNode->hasOneUse() &&
      InNode->getValueType(0) == MVT::f64 &&
      InNode->getOperand(1).getOpcode() == ISD::FrameIndex &&
      !cast<LoadSDNode>(InNode)->isVolatile()) {
    // TODO: Should this be done for non-FrameIndex operands?
    LoadSDNode *LD = cast<LoadSDNode>(InNode);

    SelectionDAG &DAG = DCI.DAG;
    SDLoc DL(LD);
    SDValue BasePtr = LD->getBasePtr();
    SDValue NewLD1 = DAG.getLoad(MVT::i32, DL, LD->getChain(), BasePtr,
                                 LD->getPointerInfo(), LD->isVolatile(),
                                 LD->isNonTemporal(), LD->isInvariant(),
                                 LD->getAlignment());

    SDValue OffsetPtr = DAG.getNode(ISD::ADD, DL, MVT::i32, BasePtr,
                                    DAG.getConstant(4, DL, MVT::i32));
    SDValue NewLD2 = DAG.getLoad(MVT::i32, DL, NewLD1.getValue(1), OffsetPtr,
                                 LD->getPointerInfo(), LD->isVolatile(),
                                 LD->isNonTemporal(), LD->isInvariant(),
                                 std::min(4U, LD->getAlignment() / 2));

    DAG.ReplaceAllUsesOfValueWith(SDValue(LD, 1), NewLD2.getValue(1));
    if (DCI.DAG.getDataLayout().isBigEndian())
      std::swap (NewLD1, NewLD2);
    SDValue Result = DCI.CombineTo(N, NewLD1, NewLD2);
    return Result;
  }

  return SDValue();
}

/// PerformVMOVDRRCombine - Target-specific dag combine xforms for
/// ARMISD::VMOVDRR.  This is also used for BUILD_VECTORs with 2 operands.
static SDValue PerformVMOVDRRCombine(SDNode *N, SelectionDAG &DAG) {
  // N=vmovrrd(X); vmovdrr(N:0, N:1) -> bit_convert(X)
  SDValue Op0 = N->getOperand(0);
  SDValue Op1 = N->getOperand(1);
  if (Op0.getOpcode() == ISD::BITCAST)
    Op0 = Op0.getOperand(0);
  if (Op1.getOpcode() == ISD::BITCAST)
    Op1 = Op1.getOperand(0);
  if (Op0.getOpcode() == ARMISD::VMOVRRD &&
      Op0.getNode() == Op1.getNode() &&
      Op0.getResNo() == 0 && Op1.getResNo() == 1)
    return DAG.getNode(ISD::BITCAST, SDLoc(N),
                       N->getValueType(0), Op0.getOperand(0));
  return SDValue();
}

/// hasNormalLoadOperand - Check if any of the operands of a BUILD_VECTOR node
/// are normal, non-volatile loads.  If so, it is profitable to bitcast an
/// i64 vector to have f64 elements, since the value can then be loaded
/// directly into a VFP register.
static bool hasNormalLoadOperand(SDNode *N) {
  unsigned NumElts = N->getValueType(0).getVectorNumElements();
  for (unsigned i = 0; i < NumElts; ++i) {
    SDNode *Elt = N->getOperand(i).getNode();
    if (ISD::isNormalLoad(Elt) && !cast<LoadSDNode>(Elt)->isVolatile())
      return true;
  }
  return false;
}

/// PerformBUILD_VECTORCombine - Target-specific dag combine xforms for
/// ISD::BUILD_VECTOR.
static SDValue PerformBUILD_VECTORCombine(SDNode *N,
                                          TargetLowering::DAGCombinerInfo &DCI,
                                          const ARMSubtarget *Subtarget) {
  // build_vector(N=ARMISD::VMOVRRD(X), N:1) -> bit_convert(X):
  // VMOVRRD is introduced when legalizing i64 types.  It forces the i64 value
  // into a pair of GPRs, which is fine when the value is used as a scalar,
  // but if the i64 value is converted to a vector, we need to undo the VMOVRRD.
  SelectionDAG &DAG = DCI.DAG;
  if (N->getNumOperands() == 2) {
    SDValue RV = PerformVMOVDRRCombine(N, DAG);
    if (RV.getNode())
      return RV;
  }

  // Load i64 elements as f64 values so that type legalization does not split
  // them up into i32 values.
  EVT VT = N->getValueType(0);
  if (VT.getVectorElementType() != MVT::i64 || !hasNormalLoadOperand(N))
    return SDValue();
  SDLoc dl(N);
  SmallVector<SDValue, 8> Ops;
  unsigned NumElts = VT.getVectorNumElements();
  for (unsigned i = 0; i < NumElts; ++i) {
    SDValue V = DAG.getNode(ISD::BITCAST, dl, MVT::f64, N->getOperand(i));
    Ops.push_back(V);
    // Make the DAGCombiner fold the bitcast.
    DCI.AddToWorklist(V.getNode());
  }
  EVT FloatVT = EVT::getVectorVT(*DAG.getContext(), MVT::f64, NumElts);
  SDValue BV = DAG.getNode(ISD::BUILD_VECTOR, dl, FloatVT, Ops);
  return DAG.getNode(ISD::BITCAST, dl, VT, BV);
}

/// \brief Target-specific dag combine xforms for ARMISD::BUILD_VECTOR.
static SDValue
PerformARMBUILD_VECTORCombine(SDNode *N, TargetLowering::DAGCombinerInfo &DCI) {
  // ARMISD::BUILD_VECTOR is introduced when legalizing ISD::BUILD_VECTOR.
  // At that time, we may have inserted bitcasts from integer to float.
  // If these bitcasts have survived DAGCombine, change the lowering of this
  // BUILD_VECTOR in something more vector friendly, i.e., that does not
  // force to use floating point types.

  // Make sure we can change the type of the vector.
  // This is possible iff:
  // 1. The vector is only used in a bitcast to a integer type. I.e.,
  //    1.1. Vector is used only once.
  //    1.2. Use is a bit convert to an integer type.
  // 2. The size of its operands are 32-bits (64-bits are not legal).
  EVT VT = N->getValueType(0);
  EVT EltVT = VT.getVectorElementType();

  // Check 1.1. and 2.
  if (EltVT.getSizeInBits() != 32 || !N->hasOneUse())
    return SDValue();

  // By construction, the input type must be float.
  assert(EltVT == MVT::f32 && "Unexpected type!");

  // Check 1.2.
  SDNode *Use = *N->use_begin();
  if (Use->getOpcode() != ISD::BITCAST ||
      Use->getValueType(0).isFloatingPoint())
    return SDValue();

  // Check profitability.
  // Model is, if more than half of the relevant operands are bitcast from
  // i32, turn the build_vector into a sequence of insert_vector_elt.
  // Relevant operands are everything that is not statically
  // (i.e., at compile time) bitcasted.
  unsigned NumOfBitCastedElts = 0;
  unsigned NumElts = VT.getVectorNumElements();
  unsigned NumOfRelevantElts = NumElts;
  for (unsigned Idx = 0; Idx < NumElts; ++Idx) {
    SDValue Elt = N->getOperand(Idx);
    if (Elt->getOpcode() == ISD::BITCAST) {
      // Assume only bit cast to i32 will go away.
      if (Elt->getOperand(0).getValueType() == MVT::i32)
        ++NumOfBitCastedElts;
    } else if (Elt.getOpcode() == ISD::UNDEF || isa<ConstantSDNode>(Elt))
      // Constants are statically casted, thus do not count them as
      // relevant operands.
      --NumOfRelevantElts;
  }

  // Check if more than half of the elements require a non-free bitcast.
  if (NumOfBitCastedElts <= NumOfRelevantElts / 2)
    return SDValue();

  SelectionDAG &DAG = DCI.DAG;
  // Create the new vector type.
  EVT VecVT = EVT::getVectorVT(*DAG.getContext(), MVT::i32, NumElts);
  // Check if the type is legal.
  const TargetLowering &TLI = DAG.getTargetLoweringInfo();
  if (!TLI.isTypeLegal(VecVT))
    return SDValue();

  // Combine:
  // ARMISD::BUILD_VECTOR E1, E2, ..., EN.
  // => BITCAST INSERT_VECTOR_ELT
  //                      (INSERT_VECTOR_ELT (...), (BITCAST EN-1), N-1),
  //                      (BITCAST EN), N.
  SDValue Vec = DAG.getUNDEF(VecVT);
  SDLoc dl(N);
  for (unsigned Idx = 0 ; Idx < NumElts; ++Idx) {
    SDValue V = N->getOperand(Idx);
    if (V.getOpcode() == ISD::UNDEF)
      continue;
    if (V.getOpcode() == ISD::BITCAST &&
        V->getOperand(0).getValueType() == MVT::i32)
      // Fold obvious case.
      V = V.getOperand(0);
    else {
      V = DAG.getNode(ISD::BITCAST, SDLoc(V), MVT::i32, V);
      // Make the DAGCombiner fold the bitcasts.
      DCI.AddToWorklist(V.getNode());
    }
    SDValue LaneIdx = DAG.getConstant(Idx, dl, MVT::i32);
    Vec = DAG.getNode(ISD::INSERT_VECTOR_ELT, dl, VecVT, Vec, V, LaneIdx);
  }
  Vec = DAG.getNode(ISD::BITCAST, dl, VT, Vec);
  // Make the DAGCombiner fold the bitcasts.
  DCI.AddToWorklist(Vec.getNode());
  return Vec;
}

/// PerformInsertEltCombine - Target-specific dag combine xforms for
/// ISD::INSERT_VECTOR_ELT.
static SDValue PerformInsertEltCombine(SDNode *N,
                                       TargetLowering::DAGCombinerInfo &DCI) {
  // Bitcast an i64 load inserted into a vector to f64.
  // Otherwise, the i64 value will be legalized to a pair of i32 values.
  EVT VT = N->getValueType(0);
  SDNode *Elt = N->getOperand(1).getNode();
  if (VT.getVectorElementType() != MVT::i64 ||
      !ISD::isNormalLoad(Elt) || cast<LoadSDNode>(Elt)->isVolatile())
    return SDValue();

  SelectionDAG &DAG = DCI.DAG;
  SDLoc dl(N);
  EVT FloatVT = EVT::getVectorVT(*DAG.getContext(), MVT::f64,
                                 VT.getVectorNumElements());
  SDValue Vec = DAG.getNode(ISD::BITCAST, dl, FloatVT, N->getOperand(0));
  SDValue V = DAG.getNode(ISD::BITCAST, dl, MVT::f64, N->getOperand(1));
  // Make the DAGCombiner fold the bitcasts.
  DCI.AddToWorklist(Vec.getNode());
  DCI.AddToWorklist(V.getNode());
  SDValue InsElt = DAG.getNode(ISD::INSERT_VECTOR_ELT, dl, FloatVT,
                               Vec, V, N->getOperand(2));
  return DAG.getNode(ISD::BITCAST, dl, VT, InsElt);
}

/// PerformVECTOR_SHUFFLECombine - Target-specific dag combine xforms for
/// ISD::VECTOR_SHUFFLE.
static SDValue PerformVECTOR_SHUFFLECombine(SDNode *N, SelectionDAG &DAG) {
  // The LLVM shufflevector instruction does not require the shuffle mask
  // length to match the operand vector length, but ISD::VECTOR_SHUFFLE does
  // have that requirement.  When translating to ISD::VECTOR_SHUFFLE, if the
  // operands do not match the mask length, they are extended by concatenating
  // them with undef vectors.  That is probably the right thing for other
  // targets, but for NEON it is better to concatenate two double-register
  // size vector operands into a single quad-register size vector.  Do that
  // transformation here:
  //   shuffle(concat(v1, undef), concat(v2, undef)) ->
  //   shuffle(concat(v1, v2), undef)
  SDValue Op0 = N->getOperand(0);
  SDValue Op1 = N->getOperand(1);
  if (Op0.getOpcode() != ISD::CONCAT_VECTORS ||
      Op1.getOpcode() != ISD::CONCAT_VECTORS ||
      Op0.getNumOperands() != 2 ||
      Op1.getNumOperands() != 2)
    return SDValue();
  SDValue Concat0Op1 = Op0.getOperand(1);
  SDValue Concat1Op1 = Op1.getOperand(1);
  if (Concat0Op1.getOpcode() != ISD::UNDEF ||
      Concat1Op1.getOpcode() != ISD::UNDEF)
    return SDValue();
  // Skip the transformation if any of the types are illegal.
  const TargetLowering &TLI = DAG.getTargetLoweringInfo();
  EVT VT = N->getValueType(0);
  if (!TLI.isTypeLegal(VT) ||
      !TLI.isTypeLegal(Concat0Op1.getValueType()) ||
      !TLI.isTypeLegal(Concat1Op1.getValueType()))
    return SDValue();

  SDValue NewConcat = DAG.getNode(ISD::CONCAT_VECTORS, SDLoc(N), VT,
                                  Op0.getOperand(0), Op1.getOperand(0));
  // Translate the shuffle mask.
  SmallVector<int, 16> NewMask;
  unsigned NumElts = VT.getVectorNumElements();
  unsigned HalfElts = NumElts/2;
  ShuffleVectorSDNode *SVN = cast<ShuffleVectorSDNode>(N);
  for (unsigned n = 0; n < NumElts; ++n) {
    int MaskElt = SVN->getMaskElt(n);
    int NewElt = -1;
    if (MaskElt < (int)HalfElts)
      NewElt = MaskElt;
    else if (MaskElt >= (int)NumElts && MaskElt < (int)(NumElts + HalfElts))
      NewElt = HalfElts + MaskElt - NumElts;
    NewMask.push_back(NewElt);
  }
  return DAG.getVectorShuffle(VT, SDLoc(N), NewConcat,
                              DAG.getUNDEF(VT), NewMask.data());
}

/// CombineBaseUpdate - Target-specific DAG combine function for VLDDUP,
/// NEON load/store intrinsics, and generic vector load/stores, to merge
/// base address updates.
/// For generic load/stores, the memory type is assumed to be a vector.
/// The caller is assumed to have checked legality.
static SDValue CombineBaseUpdate(SDNode *N,
                                 TargetLowering::DAGCombinerInfo &DCI) {
  SelectionDAG &DAG = DCI.DAG;
  const bool isIntrinsic = (N->getOpcode() == ISD::INTRINSIC_VOID ||
                            N->getOpcode() == ISD::INTRINSIC_W_CHAIN);
  const bool isStore = N->getOpcode() == ISD::STORE;
  const unsigned AddrOpIdx = ((isIntrinsic || isStore) ? 2 : 1);
  SDValue Addr = N->getOperand(AddrOpIdx);
  MemSDNode *MemN = cast<MemSDNode>(N);
  SDLoc dl(N);

  // Search for a use of the address operand that is an increment.
  for (SDNode::use_iterator UI = Addr.getNode()->use_begin(),
         UE = Addr.getNode()->use_end(); UI != UE; ++UI) {
    SDNode *User = *UI;
    if (User->getOpcode() != ISD::ADD ||
        UI.getUse().getResNo() != Addr.getResNo())
      continue;

    // Check that the add is independent of the load/store.  Otherwise, folding
    // it would create a cycle.
    if (User->isPredecessorOf(N) || N->isPredecessorOf(User))
      continue;

    // Find the new opcode for the updating load/store.
    bool isLoadOp = true;
    bool isLaneOp = false;
    unsigned NewOpc = 0;
    unsigned NumVecs = 0;
    if (isIntrinsic) {
      unsigned IntNo = cast<ConstantSDNode>(N->getOperand(1))->getZExtValue();
      switch (IntNo) {
      default: llvm_unreachable("unexpected intrinsic for Neon base update");
      case Intrinsic::arm_neon_vld1:     NewOpc = ARMISD::VLD1_UPD;
        NumVecs = 1; break;
      case Intrinsic::arm_neon_vld2:     NewOpc = ARMISD::VLD2_UPD;
        NumVecs = 2; break;
      case Intrinsic::arm_neon_vld3:     NewOpc = ARMISD::VLD3_UPD;
        NumVecs = 3; break;
      case Intrinsic::arm_neon_vld4:     NewOpc = ARMISD::VLD4_UPD;
        NumVecs = 4; break;
      case Intrinsic::arm_neon_vld2lane: NewOpc = ARMISD::VLD2LN_UPD;
        NumVecs = 2; isLaneOp = true; break;
      case Intrinsic::arm_neon_vld3lane: NewOpc = ARMISD::VLD3LN_UPD;
        NumVecs = 3; isLaneOp = true; break;
      case Intrinsic::arm_neon_vld4lane: NewOpc = ARMISD::VLD4LN_UPD;
        NumVecs = 4; isLaneOp = true; break;
      case Intrinsic::arm_neon_vst1:     NewOpc = ARMISD::VST1_UPD;
        NumVecs = 1; isLoadOp = false; break;
      case Intrinsic::arm_neon_vst2:     NewOpc = ARMISD::VST2_UPD;
        NumVecs = 2; isLoadOp = false; break;
      case Intrinsic::arm_neon_vst3:     NewOpc = ARMISD::VST3_UPD;
        NumVecs = 3; isLoadOp = false; break;
      case Intrinsic::arm_neon_vst4:     NewOpc = ARMISD::VST4_UPD;
        NumVecs = 4; isLoadOp = false; break;
      case Intrinsic::arm_neon_vst2lane: NewOpc = ARMISD::VST2LN_UPD;
        NumVecs = 2; isLoadOp = false; isLaneOp = true; break;
      case Intrinsic::arm_neon_vst3lane: NewOpc = ARMISD::VST3LN_UPD;
        NumVecs = 3; isLoadOp = false; isLaneOp = true; break;
      case Intrinsic::arm_neon_vst4lane: NewOpc = ARMISD::VST4LN_UPD;
        NumVecs = 4; isLoadOp = false; isLaneOp = true; break;
      }
    } else {
      isLaneOp = true;
      switch (N->getOpcode()) {
      default: llvm_unreachable("unexpected opcode for Neon base update");
      case ARMISD::VLD2DUP: NewOpc = ARMISD::VLD2DUP_UPD; NumVecs = 2; break;
      case ARMISD::VLD3DUP: NewOpc = ARMISD::VLD3DUP_UPD; NumVecs = 3; break;
      case ARMISD::VLD4DUP: NewOpc = ARMISD::VLD4DUP_UPD; NumVecs = 4; break;
      case ISD::LOAD:       NewOpc = ARMISD::VLD1_UPD;
        NumVecs = 1; isLaneOp = false; break;
      case ISD::STORE:      NewOpc = ARMISD::VST1_UPD;
        NumVecs = 1; isLaneOp = false; isLoadOp = false; break;
      }
    }

    // Find the size of memory referenced by the load/store.
    EVT VecTy;
    if (isLoadOp) {
      VecTy = N->getValueType(0);
    } else if (isIntrinsic) {
      VecTy = N->getOperand(AddrOpIdx+1).getValueType();
    } else {
      assert(isStore && "Node has to be a load, a store, or an intrinsic!");
      VecTy = N->getOperand(1).getValueType();
    }

    unsigned NumBytes = NumVecs * VecTy.getSizeInBits() / 8;
    if (isLaneOp)
      NumBytes /= VecTy.getVectorNumElements();

    // If the increment is a constant, it must match the memory ref size.
    SDValue Inc = User->getOperand(User->getOperand(0) == Addr ? 1 : 0);
    if (ConstantSDNode *CInc = dyn_cast<ConstantSDNode>(Inc.getNode())) {
      uint64_t IncVal = CInc->getZExtValue();
      if (IncVal != NumBytes)
        continue;
    } else if (NumBytes >= 3 * 16) {
      // VLD3/4 and VST3/4 for 128-bit vectors are implemented with two
      // separate instructions that make it harder to use a non-constant update.
      continue;
    }

    // OK, we found an ADD we can fold into the base update.
    // Now, create a _UPD node, taking care of not breaking alignment.

    EVT AlignedVecTy = VecTy;
    unsigned Alignment = MemN->getAlignment();

    // If this is a less-than-standard-aligned load/store, change the type to
    // match the standard alignment.
    // The alignment is overlooked when selecting _UPD variants; and it's
    // easier to introduce bitcasts here than fix that.
    // There are 3 ways to get to this base-update combine:
    // - intrinsics: they are assumed to be properly aligned (to the standard
    //   alignment of the memory type), so we don't need to do anything.
    // - ARMISD::VLDx nodes: they are only generated from the aforementioned
    //   intrinsics, so, likewise, there's nothing to do.
    // - generic load/store instructions: the alignment is specified as an
    //   explicit operand, rather than implicitly as the standard alignment
    //   of the memory type (like the intrisics).  We need to change the
    //   memory type to match the explicit alignment.  That way, we don't
    //   generate non-standard-aligned ARMISD::VLDx nodes.
    if (isa<LSBaseSDNode>(N)) {
      if (Alignment == 0)
        Alignment = 1;
      if (Alignment < VecTy.getScalarSizeInBits() / 8) {
        MVT EltTy = MVT::getIntegerVT(Alignment * 8);
        assert(NumVecs == 1 && "Unexpected multi-element generic load/store.");
        assert(!isLaneOp && "Unexpected generic load/store lane.");
        unsigned NumElts = NumBytes / (EltTy.getSizeInBits() / 8);
        AlignedVecTy = MVT::getVectorVT(EltTy, NumElts);
      }
      // Don't set an explicit alignment on regular load/stores that we want
      // to transform to VLD/VST 1_UPD nodes.
      // This matches the behavior of regular load/stores, which only get an
      // explicit alignment if the MMO alignment is larger than the standard
      // alignment of the memory type.
      // Intrinsics, however, always get an explicit alignment, set to the
      // alignment of the MMO.
      Alignment = 1;
    }

    // Create the new updating load/store node.
    // First, create an SDVTList for the new updating node's results.
    EVT Tys[6];
    unsigned NumResultVecs = (isLoadOp ? NumVecs : 0);
    unsigned n;
    for (n = 0; n < NumResultVecs; ++n)
      Tys[n] = AlignedVecTy;
    Tys[n++] = MVT::i32;
    Tys[n] = MVT::Other;
    SDVTList SDTys = DAG.getVTList(makeArrayRef(Tys, NumResultVecs+2));

    // Then, gather the new node's operands.
    SmallVector<SDValue, 8> Ops;
    Ops.push_back(N->getOperand(0)); // incoming chain
    Ops.push_back(N->getOperand(AddrOpIdx));
    Ops.push_back(Inc);

    if (StoreSDNode *StN = dyn_cast<StoreSDNode>(N)) {
      // Try to match the intrinsic's signature
      Ops.push_back(StN->getValue());
    } else {
      // Loads (and of course intrinsics) match the intrinsics' signature,
      // so just add all but the alignment operand.
      for (unsigned i = AddrOpIdx + 1; i < N->getNumOperands() - 1; ++i)
        Ops.push_back(N->getOperand(i));
    }

    // For all node types, the alignment operand is always the last one.
    Ops.push_back(DAG.getConstant(Alignment, dl, MVT::i32));

    // If this is a non-standard-aligned STORE, the penultimate operand is the
    // stored value.  Bitcast it to the aligned type.
    if (AlignedVecTy != VecTy && N->getOpcode() == ISD::STORE) {
      SDValue &StVal = Ops[Ops.size()-2];
      StVal = DAG.getNode(ISD::BITCAST, dl, AlignedVecTy, StVal);
    }

    SDValue UpdN = DAG.getMemIntrinsicNode(NewOpc, dl, SDTys,
                                           Ops, AlignedVecTy,
                                           MemN->getMemOperand());

    // Update the uses.
    SmallVector<SDValue, 5> NewResults;
    for (unsigned i = 0; i < NumResultVecs; ++i)
      NewResults.push_back(SDValue(UpdN.getNode(), i));

    // If this is an non-standard-aligned LOAD, the first result is the loaded
    // value.  Bitcast it to the expected result type.
    if (AlignedVecTy != VecTy && N->getOpcode() == ISD::LOAD) {
      SDValue &LdVal = NewResults[0];
      LdVal = DAG.getNode(ISD::BITCAST, dl, VecTy, LdVal);
    }

    NewResults.push_back(SDValue(UpdN.getNode(), NumResultVecs+1)); // chain
    DCI.CombineTo(N, NewResults);
    DCI.CombineTo(User, SDValue(UpdN.getNode(), NumResultVecs));

    break;
  }
  return SDValue();
}

static SDValue PerformVLDCombine(SDNode *N,
                                 TargetLowering::DAGCombinerInfo &DCI) {
  if (DCI.isBeforeLegalize() || DCI.isCalledByLegalizer())
    return SDValue();

  return CombineBaseUpdate(N, DCI);
}

/// CombineVLDDUP - For a VDUPLANE node N, check if its source operand is a
/// vldN-lane (N > 1) intrinsic, and if all the other uses of that intrinsic
/// are also VDUPLANEs.  If so, combine them to a vldN-dup operation and
/// return true.
static bool CombineVLDDUP(SDNode *N, TargetLowering::DAGCombinerInfo &DCI) {
  SelectionDAG &DAG = DCI.DAG;
  EVT VT = N->getValueType(0);
  // vldN-dup instructions only support 64-bit vectors for N > 1.
  if (!VT.is64BitVector())
    return false;

  // Check if the VDUPLANE operand is a vldN-dup intrinsic.
  SDNode *VLD = N->getOperand(0).getNode();
  if (VLD->getOpcode() != ISD::INTRINSIC_W_CHAIN)
    return false;
  unsigned NumVecs = 0;
  unsigned NewOpc = 0;
  unsigned IntNo = cast<ConstantSDNode>(VLD->getOperand(1))->getZExtValue();
  if (IntNo == Intrinsic::arm_neon_vld2lane) {
    NumVecs = 2;
    NewOpc = ARMISD::VLD2DUP;
  } else if (IntNo == Intrinsic::arm_neon_vld3lane) {
    NumVecs = 3;
    NewOpc = ARMISD::VLD3DUP;
  } else if (IntNo == Intrinsic::arm_neon_vld4lane) {
    NumVecs = 4;
    NewOpc = ARMISD::VLD4DUP;
  } else {
    return false;
  }

  // First check that all the vldN-lane uses are VDUPLANEs and that the lane
  // numbers match the load.
  unsigned VLDLaneNo =
    cast<ConstantSDNode>(VLD->getOperand(NumVecs+3))->getZExtValue();
  for (SDNode::use_iterator UI = VLD->use_begin(), UE = VLD->use_end();
       UI != UE; ++UI) {
    // Ignore uses of the chain result.
    if (UI.getUse().getResNo() == NumVecs)
      continue;
    SDNode *User = *UI;
    if (User->getOpcode() != ARMISD::VDUPLANE ||
        VLDLaneNo != cast<ConstantSDNode>(User->getOperand(1))->getZExtValue())
      return false;
  }

  // Create the vldN-dup node.
  EVT Tys[5];
  unsigned n;
  for (n = 0; n < NumVecs; ++n)
    Tys[n] = VT;
  Tys[n] = MVT::Other;
  SDVTList SDTys = DAG.getVTList(makeArrayRef(Tys, NumVecs+1));
  SDValue Ops[] = { VLD->getOperand(0), VLD->getOperand(2) };
  MemIntrinsicSDNode *VLDMemInt = cast<MemIntrinsicSDNode>(VLD);
  SDValue VLDDup = DAG.getMemIntrinsicNode(NewOpc, SDLoc(VLD), SDTys,
                                           Ops, VLDMemInt->getMemoryVT(),
                                           VLDMemInt->getMemOperand());

  // Update the uses.
  for (SDNode::use_iterator UI = VLD->use_begin(), UE = VLD->use_end();
       UI != UE; ++UI) {
    unsigned ResNo = UI.getUse().getResNo();
    // Ignore uses of the chain result.
    if (ResNo == NumVecs)
      continue;
    SDNode *User = *UI;
    DCI.CombineTo(User, SDValue(VLDDup.getNode(), ResNo));
  }

  // Now the vldN-lane intrinsic is dead except for its chain result.
  // Update uses of the chain.
  std::vector<SDValue> VLDDupResults;
  for (unsigned n = 0; n < NumVecs; ++n)
    VLDDupResults.push_back(SDValue(VLDDup.getNode(), n));
  VLDDupResults.push_back(SDValue(VLDDup.getNode(), NumVecs));
  DCI.CombineTo(VLD, VLDDupResults);

  return true;
}

/// PerformVDUPLANECombine - Target-specific dag combine xforms for
/// ARMISD::VDUPLANE.
static SDValue PerformVDUPLANECombine(SDNode *N,
                                      TargetLowering::DAGCombinerInfo &DCI) {
  SDValue Op = N->getOperand(0);

  // If the source is a vldN-lane (N > 1) intrinsic, and all the other uses
  // of that intrinsic are also VDUPLANEs, combine them to a vldN-dup operation.
  if (CombineVLDDUP(N, DCI))
    return SDValue(N, 0);

  // If the source is already a VMOVIMM or VMVNIMM splat, the VDUPLANE is
  // redundant.  Ignore bit_converts for now; element sizes are checked below.
  while (Op.getOpcode() == ISD::BITCAST)
    Op = Op.getOperand(0);
  if (Op.getOpcode() != ARMISD::VMOVIMM && Op.getOpcode() != ARMISD::VMVNIMM)
    return SDValue();

  // Make sure the VMOV element size is not bigger than the VDUPLANE elements.
  unsigned EltSize = Op.getValueType().getVectorElementType().getSizeInBits();
  // The canonical VMOV for a zero vector uses a 32-bit element size.
  unsigned Imm = cast<ConstantSDNode>(Op.getOperand(0))->getZExtValue();
  unsigned EltBits;
  if (ARM_AM::decodeNEONModImm(Imm, EltBits) == 0)
    EltSize = 8;
  EVT VT = N->getValueType(0);
  if (EltSize > VT.getVectorElementType().getSizeInBits())
    return SDValue();

  return DCI.DAG.getNode(ISD::BITCAST, SDLoc(N), VT, Op);
}

static SDValue PerformLOADCombine(SDNode *N,
                                  TargetLowering::DAGCombinerInfo &DCI) {
  EVT VT = N->getValueType(0);

  // If this is a legal vector load, try to combine it into a VLD1_UPD.
  if (ISD::isNormalLoad(N) && VT.isVector() &&
      DCI.DAG.getTargetLoweringInfo().isTypeLegal(VT))
    return CombineBaseUpdate(N, DCI);

  return SDValue();
}

/// PerformSTORECombine - Target-specific dag combine xforms for
/// ISD::STORE.
static SDValue PerformSTORECombine(SDNode *N,
                                   TargetLowering::DAGCombinerInfo &DCI) {
  StoreSDNode *St = cast<StoreSDNode>(N);
  if (St->isVolatile())
    return SDValue();

  // Optimize trunc store (of multiple scalars) to shuffle and store.  First,
  // pack all of the elements in one place.  Next, store to memory in fewer
  // chunks.
  SDValue StVal = St->getValue();
  EVT VT = StVal.getValueType();
  if (St->isTruncatingStore() && VT.isVector()) {
    SelectionDAG &DAG = DCI.DAG;
    const TargetLowering &TLI = DAG.getTargetLoweringInfo();
    EVT StVT = St->getMemoryVT();
    unsigned NumElems = VT.getVectorNumElements();
    assert(StVT != VT && "Cannot truncate to the same type");
    unsigned FromEltSz = VT.getVectorElementType().getSizeInBits();
    unsigned ToEltSz = StVT.getVectorElementType().getSizeInBits();

    // From, To sizes and ElemCount must be pow of two
    if (!isPowerOf2_32(NumElems * FromEltSz * ToEltSz)) return SDValue();

    // We are going to use the original vector elt for storing.
    // Accumulated smaller vector elements must be a multiple of the store size.
    if (0 != (NumElems * FromEltSz) % ToEltSz) return SDValue();

    unsigned SizeRatio  = FromEltSz / ToEltSz;
    assert(SizeRatio * NumElems * ToEltSz == VT.getSizeInBits());

    // Create a type on which we perform the shuffle.
    EVT WideVecVT = EVT::getVectorVT(*DAG.getContext(), StVT.getScalarType(),
                                     NumElems*SizeRatio);
    assert(WideVecVT.getSizeInBits() == VT.getSizeInBits());

    SDLoc DL(St);
    SDValue WideVec = DAG.getNode(ISD::BITCAST, DL, WideVecVT, StVal);
    SmallVector<int, 8> ShuffleVec(NumElems * SizeRatio, -1);
    for (unsigned i = 0; i < NumElems; ++i)
      ShuffleVec[i] = DAG.getDataLayout().isBigEndian()
                          ? (i + 1) * SizeRatio - 1
                          : i * SizeRatio;

    // Can't shuffle using an illegal type.
    if (!TLI.isTypeLegal(WideVecVT)) return SDValue();

    SDValue Shuff = DAG.getVectorShuffle(WideVecVT, DL, WideVec,
                                DAG.getUNDEF(WideVec.getValueType()),
                                ShuffleVec.data());
    // At this point all of the data is stored at the bottom of the
    // register. We now need to save it to mem.

    // Find the largest store unit
    MVT StoreType = MVT::i8;
    for (MVT Tp : MVT::integer_valuetypes()) {
      if (TLI.isTypeLegal(Tp) && Tp.getSizeInBits() <= NumElems * ToEltSz)
        StoreType = Tp;
    }
    // Didn't find a legal store type.
    if (!TLI.isTypeLegal(StoreType))
      return SDValue();

    // Bitcast the original vector into a vector of store-size units
    EVT StoreVecVT = EVT::getVectorVT(*DAG.getContext(),
            StoreType, VT.getSizeInBits()/EVT(StoreType).getSizeInBits());
    assert(StoreVecVT.getSizeInBits() == VT.getSizeInBits());
    SDValue ShuffWide = DAG.getNode(ISD::BITCAST, DL, StoreVecVT, Shuff);
    SmallVector<SDValue, 8> Chains;
    SDValue Increment = DAG.getConstant(StoreType.getSizeInBits() / 8, DL,
                                        TLI.getPointerTy(DAG.getDataLayout()));
    SDValue BasePtr = St->getBasePtr();

    // Perform one or more big stores into memory.
    unsigned E = (ToEltSz*NumElems)/StoreType.getSizeInBits();
    for (unsigned I = 0; I < E; I++) {
      SDValue SubVec = DAG.getNode(ISD::EXTRACT_VECTOR_ELT, DL,
                                   StoreType, ShuffWide,
                                   DAG.getIntPtrConstant(I, DL));
      SDValue Ch = DAG.getStore(St->getChain(), DL, SubVec, BasePtr,
                                St->getPointerInfo(), St->isVolatile(),
                                St->isNonTemporal(), St->getAlignment());
      BasePtr = DAG.getNode(ISD::ADD, DL, BasePtr.getValueType(), BasePtr,
                            Increment);
      Chains.push_back(Ch);
    }
    return DAG.getNode(ISD::TokenFactor, DL, MVT::Other, Chains);
  }

  if (!ISD::isNormalStore(St))
    return SDValue();

  // Split a store of a VMOVDRR into two integer stores to avoid mixing NEON and
  // ARM stores of arguments in the same cache line.
  if (StVal.getNode()->getOpcode() == ARMISD::VMOVDRR &&
      StVal.getNode()->hasOneUse()) {
    SelectionDAG  &DAG = DCI.DAG;
    bool isBigEndian = DAG.getDataLayout().isBigEndian();
    SDLoc DL(St);
    SDValue BasePtr = St->getBasePtr();
    SDValue NewST1 = DAG.getStore(St->getChain(), DL,
                                  StVal.getNode()->getOperand(isBigEndian ? 1 : 0 ),
                                  BasePtr, St->getPointerInfo(), St->isVolatile(),
                                  St->isNonTemporal(), St->getAlignment());

    SDValue OffsetPtr = DAG.getNode(ISD::ADD, DL, MVT::i32, BasePtr,
                                    DAG.getConstant(4, DL, MVT::i32));
    return DAG.getStore(NewST1.getValue(0), DL,
                        StVal.getNode()->getOperand(isBigEndian ? 0 : 1),
                        OffsetPtr, St->getPointerInfo(), St->isVolatile(),
                        St->isNonTemporal(),
                        std::min(4U, St->getAlignment() / 2));
  }

  if (StVal.getValueType() == MVT::i64 &&
      StVal.getNode()->getOpcode() == ISD::EXTRACT_VECTOR_ELT) {

    // Bitcast an i64 store extracted from a vector to f64.
    // Otherwise, the i64 value will be legalized to a pair of i32 values.
    SelectionDAG &DAG = DCI.DAG;
    SDLoc dl(StVal);
    SDValue IntVec = StVal.getOperand(0);
    EVT FloatVT = EVT::getVectorVT(*DAG.getContext(), MVT::f64,
                                   IntVec.getValueType().getVectorNumElements());
    SDValue Vec = DAG.getNode(ISD::BITCAST, dl, FloatVT, IntVec);
    SDValue ExtElt = DAG.getNode(ISD::EXTRACT_VECTOR_ELT, dl, MVT::f64,
                                 Vec, StVal.getOperand(1));
    dl = SDLoc(N);
    SDValue V = DAG.getNode(ISD::BITCAST, dl, MVT::i64, ExtElt);
    // Make the DAGCombiner fold the bitcasts.
    DCI.AddToWorklist(Vec.getNode());
    DCI.AddToWorklist(ExtElt.getNode());
    DCI.AddToWorklist(V.getNode());
    return DAG.getStore(St->getChain(), dl, V, St->getBasePtr(),
                        St->getPointerInfo(), St->isVolatile(),
                        St->isNonTemporal(), St->getAlignment(),
                        St->getAAInfo());
  }

  // If this is a legal vector store, try to combine it into a VST1_UPD.
  if (ISD::isNormalStore(N) && VT.isVector() &&
      DCI.DAG.getTargetLoweringInfo().isTypeLegal(VT))
    return CombineBaseUpdate(N, DCI);

  return SDValue();
}

// isConstVecPow2 - Return true if each vector element is a power of 2, all
// elements are the same constant, C, and Log2(C) ranges from 1 to 32.
static bool isConstVecPow2(SDValue ConstVec, bool isSigned, uint64_t &C)
{
  integerPart cN;
  integerPart c0 = 0;
  for (unsigned I = 0, E = ConstVec.getValueType().getVectorNumElements();
       I != E; I++) {
    ConstantFPSDNode *C = dyn_cast<ConstantFPSDNode>(ConstVec.getOperand(I));
    if (!C)
      return false;

    bool isExact;
    APFloat APF = C->getValueAPF();
    if (APF.convertToInteger(&cN, 64, isSigned, APFloat::rmTowardZero, &isExact)
        != APFloat::opOK || !isExact)
      return false;

    c0 = (I == 0) ? cN : c0;
    if (!isPowerOf2_64(cN) || c0 != cN || Log2_64(c0) < 1 || Log2_64(c0) > 32)
      return false;
  }
  C = c0;
  return true;
}

/// PerformVCVTCombine - VCVT (floating-point to fixed-point, Advanced SIMD)
/// can replace combinations of VMUL and VCVT (floating-point to integer)
/// when the VMUL has a constant operand that is a power of 2.
///
/// Example (assume d17 = <float 8.000000e+00, float 8.000000e+00>):
///  vmul.f32        d16, d17, d16
///  vcvt.s32.f32    d16, d16
/// becomes:
///  vcvt.s32.f32    d16, d16, #3
static SDValue PerformVCVTCombine(SDNode *N,
                                  TargetLowering::DAGCombinerInfo &DCI,
                                  const ARMSubtarget *Subtarget) {
  SelectionDAG &DAG = DCI.DAG;
  SDValue Op = N->getOperand(0);

  if (!Subtarget->hasNEON() || !Op.getValueType().isVector() ||
      Op.getOpcode() != ISD::FMUL)
    return SDValue();

  uint64_t C;
  SDValue N0 = Op->getOperand(0);
  SDValue ConstVec = Op->getOperand(1);
  bool isSigned = N->getOpcode() == ISD::FP_TO_SINT;

  if (ConstVec.getOpcode() != ISD::BUILD_VECTOR ||
      !isConstVecPow2(ConstVec, isSigned, C))
    return SDValue();

  MVT FloatTy = Op.getSimpleValueType().getVectorElementType();
  MVT IntTy = N->getSimpleValueType(0).getVectorElementType();
  unsigned NumLanes = Op.getValueType().getVectorNumElements();
  if (FloatTy.getSizeInBits() != 32 || IntTy.getSizeInBits() > 32 ||
      NumLanes > 4) {
    // These instructions only exist converting from f32 to i32. We can handle
    // smaller integers by generating an extra truncate, but larger ones would
    // be lossy. We also can't handle more then 4 lanes, since these intructions
    // only support v2i32/v4i32 types.
    return SDValue();
  }

  SDLoc dl(N);
  unsigned IntrinsicOpcode = isSigned ? Intrinsic::arm_neon_vcvtfp2fxs :
    Intrinsic::arm_neon_vcvtfp2fxu;
  SDValue FixConv =  DAG.getNode(ISD::INTRINSIC_WO_CHAIN, dl,
                                 NumLanes == 2 ? MVT::v2i32 : MVT::v4i32,
                                 DAG.getConstant(IntrinsicOpcode, dl, MVT::i32),
                                 N0,
                                 DAG.getConstant(Log2_64(C), dl, MVT::i32));

  if (IntTy.getSizeInBits() < FloatTy.getSizeInBits())
    FixConv = DAG.getNode(ISD::TRUNCATE, dl, N->getValueType(0), FixConv);

  return FixConv;
}

/// PerformVDIVCombine - VCVT (fixed-point to floating-point, Advanced SIMD)
/// can replace combinations of VCVT (integer to floating-point) and VDIV
/// when the VDIV has a constant operand that is a power of 2.
///
/// Example (assume d17 = <float 8.000000e+00, float 8.000000e+00>):
///  vcvt.f32.s32    d16, d16
///  vdiv.f32        d16, d17, d16
/// becomes:
///  vcvt.f32.s32    d16, d16, #3
static SDValue PerformVDIVCombine(SDNode *N,
                                  TargetLowering::DAGCombinerInfo &DCI,
                                  const ARMSubtarget *Subtarget) {
  SelectionDAG &DAG = DCI.DAG;
  SDValue Op = N->getOperand(0);
  unsigned OpOpcode = Op.getNode()->getOpcode();

  if (!Subtarget->hasNEON() || !N->getValueType(0).isVector() ||
      (OpOpcode != ISD::SINT_TO_FP && OpOpcode != ISD::UINT_TO_FP))
    return SDValue();

  uint64_t C;
  SDValue ConstVec = N->getOperand(1);
  bool isSigned = OpOpcode == ISD::SINT_TO_FP;

  if (ConstVec.getOpcode() != ISD::BUILD_VECTOR ||
      !isConstVecPow2(ConstVec, isSigned, C))
    return SDValue();

  MVT FloatTy = N->getSimpleValueType(0).getVectorElementType();
  MVT IntTy = Op.getOperand(0).getSimpleValueType().getVectorElementType();
  if (FloatTy.getSizeInBits() != 32 || IntTy.getSizeInBits() > 32) {
    // These instructions only exist converting from i32 to f32. We can handle
    // smaller integers by generating an extra extend, but larger ones would
    // be lossy.
    return SDValue();
  }

  SDLoc dl(N);
  SDValue ConvInput = Op.getOperand(0);
  unsigned NumLanes = Op.getValueType().getVectorNumElements();
  if (IntTy.getSizeInBits() < FloatTy.getSizeInBits())
    ConvInput = DAG.getNode(isSigned ? ISD::SIGN_EXTEND : ISD::ZERO_EXTEND,
                            dl, NumLanes == 2 ? MVT::v2i32 : MVT::v4i32,
                            ConvInput);

  unsigned IntrinsicOpcode = isSigned ? Intrinsic::arm_neon_vcvtfxs2fp :
    Intrinsic::arm_neon_vcvtfxu2fp;
  return DAG.getNode(ISD::INTRINSIC_WO_CHAIN, dl,
                     Op.getValueType(),
                     DAG.getConstant(IntrinsicOpcode, dl, MVT::i32),
                     ConvInput, DAG.getConstant(Log2_64(C), dl, MVT::i32));
}

/// Getvshiftimm - Check if this is a valid build_vector for the immediate
/// operand of a vector shift operation, where all the elements of the
/// build_vector must have the same constant integer value.
static bool getVShiftImm(SDValue Op, unsigned ElementBits, int64_t &Cnt) {
  // Ignore bit_converts.
  while (Op.getOpcode() == ISD::BITCAST)
    Op = Op.getOperand(0);
  BuildVectorSDNode *BVN = dyn_cast<BuildVectorSDNode>(Op.getNode());
  APInt SplatBits, SplatUndef;
  unsigned SplatBitSize;
  bool HasAnyUndefs;
  if (! BVN || ! BVN->isConstantSplat(SplatBits, SplatUndef, SplatBitSize,
                                      HasAnyUndefs, ElementBits) ||
      SplatBitSize > ElementBits)
    return false;
  Cnt = SplatBits.getSExtValue();
  return true;
}

/// isVShiftLImm - Check if this is a valid build_vector for the immediate
/// operand of a vector shift left operation.  That value must be in the range:
///   0 <= Value < ElementBits for a left shift; or
///   0 <= Value <= ElementBits for a long left shift.
static bool isVShiftLImm(SDValue Op, EVT VT, bool isLong, int64_t &Cnt) {
  assert(VT.isVector() && "vector shift count is not a vector type");
  int64_t ElementBits = VT.getVectorElementType().getSizeInBits();
  if (! getVShiftImm(Op, ElementBits, Cnt))
    return false;
  return (Cnt >= 0 && (isLong ? Cnt-1 : Cnt) < ElementBits);
}

/// isVShiftRImm - Check if this is a valid build_vector for the immediate
/// operand of a vector shift right operation.  For a shift opcode, the value
/// is positive, but for an intrinsic the value count must be negative. The
/// absolute value must be in the range:
///   1 <= |Value| <= ElementBits for a right shift; or
///   1 <= |Value| <= ElementBits/2 for a narrow right shift.
static bool isVShiftRImm(SDValue Op, EVT VT, bool isNarrow, bool isIntrinsic,
                         int64_t &Cnt) {
  assert(VT.isVector() && "vector shift count is not a vector type");
  int64_t ElementBits = VT.getVectorElementType().getSizeInBits();
  if (! getVShiftImm(Op, ElementBits, Cnt))
    return false;
  if (!isIntrinsic)
    return (Cnt >= 1 && Cnt <= (isNarrow ? ElementBits/2 : ElementBits));
  if (Cnt >= -(isNarrow ? ElementBits/2 : ElementBits) && Cnt <= -1) {
    Cnt = -Cnt;
    return true;
  }
  return false;
}

/// PerformIntrinsicCombine - ARM-specific DAG combining for intrinsics.
static SDValue PerformIntrinsicCombine(SDNode *N, SelectionDAG &DAG) {
  unsigned IntNo = cast<ConstantSDNode>(N->getOperand(0))->getZExtValue();
  switch (IntNo) {
  default:
    // Don't do anything for most intrinsics.
    break;

  case Intrinsic::arm_neon_vabds:
    if (!N->getValueType(0).isInteger())
      return SDValue();
    return DAG.getNode(ISD::SABSDIFF, SDLoc(N), N->getValueType(0),
                       N->getOperand(1), N->getOperand(2));
  case Intrinsic::arm_neon_vabdu:
    return DAG.getNode(ISD::UABSDIFF, SDLoc(N), N->getValueType(0),
                       N->getOperand(1), N->getOperand(2));

  // Vector shifts: check for immediate versions and lower them.
  // Note: This is done during DAG combining instead of DAG legalizing because
  // the build_vectors for 64-bit vector element shift counts are generally
  // not legal, and it is hard to see their values after they get legalized to
  // loads from a constant pool.
  case Intrinsic::arm_neon_vshifts:
  case Intrinsic::arm_neon_vshiftu:
  case Intrinsic::arm_neon_vrshifts:
  case Intrinsic::arm_neon_vrshiftu:
  case Intrinsic::arm_neon_vrshiftn:
  case Intrinsic::arm_neon_vqshifts:
  case Intrinsic::arm_neon_vqshiftu:
  case Intrinsic::arm_neon_vqshiftsu:
  case Intrinsic::arm_neon_vqshiftns:
  case Intrinsic::arm_neon_vqshiftnu:
  case Intrinsic::arm_neon_vqshiftnsu:
  case Intrinsic::arm_neon_vqrshiftns:
  case Intrinsic::arm_neon_vqrshiftnu:
  case Intrinsic::arm_neon_vqrshiftnsu: {
    EVT VT = N->getOperand(1).getValueType();
    int64_t Cnt;
    unsigned VShiftOpc = 0;

    switch (IntNo) {
    case Intrinsic::arm_neon_vshifts:
    case Intrinsic::arm_neon_vshiftu:
      if (isVShiftLImm(N->getOperand(2), VT, false, Cnt)) {
        VShiftOpc = ARMISD::VSHL;
        break;
      }
      if (isVShiftRImm(N->getOperand(2), VT, false, true, Cnt)) {
        VShiftOpc = (IntNo == Intrinsic::arm_neon_vshifts ?
                     ARMISD::VSHRs : ARMISD::VSHRu);
        break;
      }
      return SDValue();

    case Intrinsic::arm_neon_vrshifts:
    case Intrinsic::arm_neon_vrshiftu:
      if (isVShiftRImm(N->getOperand(2), VT, false, true, Cnt))
        break;
      return SDValue();

    case Intrinsic::arm_neon_vqshifts:
    case Intrinsic::arm_neon_vqshiftu:
      if (isVShiftLImm(N->getOperand(2), VT, false, Cnt))
        break;
      return SDValue();

    case Intrinsic::arm_neon_vqshiftsu:
      if (isVShiftLImm(N->getOperand(2), VT, false, Cnt))
        break;
      llvm_unreachable("invalid shift count for vqshlu intrinsic");

    case Intrinsic::arm_neon_vrshiftn:
    case Intrinsic::arm_neon_vqshiftns:
    case Intrinsic::arm_neon_vqshiftnu:
    case Intrinsic::arm_neon_vqshiftnsu:
    case Intrinsic::arm_neon_vqrshiftns:
    case Intrinsic::arm_neon_vqrshiftnu:
    case Intrinsic::arm_neon_vqrshiftnsu:
      // Narrowing shifts require an immediate right shift.
      if (isVShiftRImm(N->getOperand(2), VT, true, true, Cnt))
        break;
      llvm_unreachable("invalid shift count for narrowing vector shift "
                       "intrinsic");

    default:
      llvm_unreachable("unhandled vector shift");
    }

    switch (IntNo) {
    case Intrinsic::arm_neon_vshifts:
    case Intrinsic::arm_neon_vshiftu:
      // Opcode already set above.
      break;
    case Intrinsic::arm_neon_vrshifts:
      VShiftOpc = ARMISD::VRSHRs; break;
    case Intrinsic::arm_neon_vrshiftu:
      VShiftOpc = ARMISD::VRSHRu; break;
    case Intrinsic::arm_neon_vrshiftn:
      VShiftOpc = ARMISD::VRSHRN; break;
    case Intrinsic::arm_neon_vqshifts:
      VShiftOpc = ARMISD::VQSHLs; break;
    case Intrinsic::arm_neon_vqshiftu:
      VShiftOpc = ARMISD::VQSHLu; break;
    case Intrinsic::arm_neon_vqshiftsu:
      VShiftOpc = ARMISD::VQSHLsu; break;
    case Intrinsic::arm_neon_vqshiftns:
      VShiftOpc = ARMISD::VQSHRNs; break;
    case Intrinsic::arm_neon_vqshiftnu:
      VShiftOpc = ARMISD::VQSHRNu; break;
    case Intrinsic::arm_neon_vqshiftnsu:
      VShiftOpc = ARMISD::VQSHRNsu; break;
    case Intrinsic::arm_neon_vqrshiftns:
      VShiftOpc = ARMISD::VQRSHRNs; break;
    case Intrinsic::arm_neon_vqrshiftnu:
      VShiftOpc = ARMISD::VQRSHRNu; break;
    case Intrinsic::arm_neon_vqrshiftnsu:
      VShiftOpc = ARMISD::VQRSHRNsu; break;
    }

    SDLoc dl(N);
    return DAG.getNode(VShiftOpc, dl, N->getValueType(0),
                       N->getOperand(1), DAG.getConstant(Cnt, dl, MVT::i32));
  }

  case Intrinsic::arm_neon_vshiftins: {
    EVT VT = N->getOperand(1).getValueType();
    int64_t Cnt;
    unsigned VShiftOpc = 0;

    if (isVShiftLImm(N->getOperand(3), VT, false, Cnt))
      VShiftOpc = ARMISD::VSLI;
    else if (isVShiftRImm(N->getOperand(3), VT, false, true, Cnt))
      VShiftOpc = ARMISD::VSRI;
    else {
      llvm_unreachable("invalid shift count for vsli/vsri intrinsic");
    }

    SDLoc dl(N);
    return DAG.getNode(VShiftOpc, dl, N->getValueType(0),
                       N->getOperand(1), N->getOperand(2),
                       DAG.getConstant(Cnt, dl, MVT::i32));
  }

  case Intrinsic::arm_neon_vqrshifts:
  case Intrinsic::arm_neon_vqrshiftu:
    // No immediate versions of these to check for.
    break;
  }

  return SDValue();
}

/// PerformShiftCombine - Checks for immediate versions of vector shifts and
/// lowers them.  As with the vector shift intrinsics, this is done during DAG
/// combining instead of DAG legalizing because the build_vectors for 64-bit
/// vector element shift counts are generally not legal, and it is hard to see
/// their values after they get legalized to loads from a constant pool.
static SDValue PerformShiftCombine(SDNode *N, SelectionDAG &DAG,
                                   const ARMSubtarget *ST) {
  EVT VT = N->getValueType(0);
  if (N->getOpcode() == ISD::SRL && VT == MVT::i32 && ST->hasV6Ops()) {
    // Canonicalize (srl (bswap x), 16) to (rotr (bswap x), 16) if the high
    // 16-bits of x is zero. This optimizes rev + lsr 16 to rev16.
    SDValue N1 = N->getOperand(1);
    if (ConstantSDNode *C = dyn_cast<ConstantSDNode>(N1)) {
      SDValue N0 = N->getOperand(0);
      if (C->getZExtValue() == 16 && N0.getOpcode() == ISD::BSWAP &&
          DAG.MaskedValueIsZero(N0.getOperand(0),
                                APInt::getHighBitsSet(32, 16)))
        return DAG.getNode(ISD::ROTR, SDLoc(N), VT, N0, N1);
    }
  }

  // Nothing to be done for scalar shifts.
  const TargetLowering &TLI = DAG.getTargetLoweringInfo();
  if (!VT.isVector() || !TLI.isTypeLegal(VT))
    return SDValue();

  assert(ST->hasNEON() && "unexpected vector shift");
  int64_t Cnt;

  switch (N->getOpcode()) {
  default: llvm_unreachable("unexpected shift opcode");

  case ISD::SHL:
    if (isVShiftLImm(N->getOperand(1), VT, false, Cnt)) {
      SDLoc dl(N);
      return DAG.getNode(ARMISD::VSHL, dl, VT, N->getOperand(0),
                         DAG.getConstant(Cnt, dl, MVT::i32));
    }
    break;

  case ISD::SRA:
  case ISD::SRL:
    if (isVShiftRImm(N->getOperand(1), VT, false, false, Cnt)) {
      unsigned VShiftOpc = (N->getOpcode() == ISD::SRA ?
                            ARMISD::VSHRs : ARMISD::VSHRu);
      SDLoc dl(N);
      return DAG.getNode(VShiftOpc, dl, VT, N->getOperand(0),
                         DAG.getConstant(Cnt, dl, MVT::i32));
    }
  }
  return SDValue();
}

/// PerformExtendCombine - Target-specific DAG combining for ISD::SIGN_EXTEND,
/// ISD::ZERO_EXTEND, and ISD::ANY_EXTEND.
static SDValue PerformExtendCombine(SDNode *N, SelectionDAG &DAG,
                                    const ARMSubtarget *ST) {
  SDValue N0 = N->getOperand(0);

  // Check for sign- and zero-extensions of vector extract operations of 8-
  // and 16-bit vector elements.  NEON supports these directly.  They are
  // handled during DAG combining because type legalization will promote them
  // to 32-bit types and it is messy to recognize the operations after that.
  if (ST->hasNEON() && N0.getOpcode() == ISD::EXTRACT_VECTOR_ELT) {
    SDValue Vec = N0.getOperand(0);
    SDValue Lane = N0.getOperand(1);
    EVT VT = N->getValueType(0);
    EVT EltVT = N0.getValueType();
    const TargetLowering &TLI = DAG.getTargetLoweringInfo();

    if (VT == MVT::i32 &&
        (EltVT == MVT::i8 || EltVT == MVT::i16) &&
        TLI.isTypeLegal(Vec.getValueType()) &&
        isa<ConstantSDNode>(Lane)) {

      unsigned Opc = 0;
      switch (N->getOpcode()) {
      default: llvm_unreachable("unexpected opcode");
      case ISD::SIGN_EXTEND:
        Opc = ARMISD::VGETLANEs;
        break;
      case ISD::ZERO_EXTEND:
      case ISD::ANY_EXTEND:
        Opc = ARMISD::VGETLANEu;
        break;
      }
      return DAG.getNode(Opc, SDLoc(N), VT, Vec, Lane);
    }
  }

  return SDValue();
}

/// PerformCMOVCombine - Target-specific DAG combining for ARMISD::CMOV.
SDValue
ARMTargetLowering::PerformCMOVCombine(SDNode *N, SelectionDAG &DAG) const {
  SDValue Cmp = N->getOperand(4);
  if (Cmp.getOpcode() != ARMISD::CMPZ)
    // Only looking at EQ and NE cases.
    return SDValue();

  EVT VT = N->getValueType(0);
  SDLoc dl(N);
  SDValue LHS = Cmp.getOperand(0);
  SDValue RHS = Cmp.getOperand(1);
  SDValue FalseVal = N->getOperand(0);
  SDValue TrueVal = N->getOperand(1);
  SDValue ARMcc = N->getOperand(2);
  ARMCC::CondCodes CC =
    (ARMCC::CondCodes)cast<ConstantSDNode>(ARMcc)->getZExtValue();

  // Simplify
  //   mov     r1, r0
  //   cmp     r1, x
  //   mov     r0, y
  //   moveq   r0, x
  // to
  //   cmp     r0, x
  //   movne   r0, y
  //
  //   mov     r1, r0
  //   cmp     r1, x
  //   mov     r0, x
  //   movne   r0, y
  // to
  //   cmp     r0, x
  //   movne   r0, y
  /// FIXME: Turn this into a target neutral optimization?
  SDValue Res;
  if (CC == ARMCC::NE && FalseVal == RHS && FalseVal != LHS) {
    Res = DAG.getNode(ARMISD::CMOV, dl, VT, LHS, TrueVal, ARMcc,
                      N->getOperand(3), Cmp);
  } else if (CC == ARMCC::EQ && TrueVal == RHS) {
    SDValue ARMcc;
    SDValue NewCmp = getARMCmp(LHS, RHS, ISD::SETNE, ARMcc, DAG, dl);
    Res = DAG.getNode(ARMISD::CMOV, dl, VT, LHS, FalseVal, ARMcc,
                      N->getOperand(3), NewCmp);
  }

  if (Res.getNode()) {
    APInt KnownZero, KnownOne;
    DAG.computeKnownBits(SDValue(N,0), KnownZero, KnownOne);
    // Capture demanded bits information that would be otherwise lost.
    if (KnownZero == 0xfffffffe)
      Res = DAG.getNode(ISD::AssertZext, dl, MVT::i32, Res,
                        DAG.getValueType(MVT::i1));
    else if (KnownZero == 0xffffff00)
      Res = DAG.getNode(ISD::AssertZext, dl, MVT::i32, Res,
                        DAG.getValueType(MVT::i8));
    else if (KnownZero == 0xffff0000)
      Res = DAG.getNode(ISD::AssertZext, dl, MVT::i32, Res,
                        DAG.getValueType(MVT::i16));
  }

  return Res;
}

SDValue ARMTargetLowering::PerformDAGCombine(SDNode *N,
                                             DAGCombinerInfo &DCI) const {
  switch (N->getOpcode()) {
  default: break;
  case ISD::ADDC:       return PerformADDCCombine(N, DCI, Subtarget);
  case ISD::ADD:        return PerformADDCombine(N, DCI, Subtarget);
  case ISD::SUB:        return PerformSUBCombine(N, DCI);
  case ISD::MUL:        return PerformMULCombine(N, DCI, Subtarget);
  case ISD::OR:         return PerformORCombine(N, DCI, Subtarget);
  case ISD::XOR:        return PerformXORCombine(N, DCI, Subtarget);
  case ISD::AND:        return PerformANDCombine(N, DCI, Subtarget);
  case ARMISD::BFI:     return PerformBFICombine(N, DCI);
  case ARMISD::VMOVRRD: return PerformVMOVRRDCombine(N, DCI, Subtarget);
  case ARMISD::VMOVDRR: return PerformVMOVDRRCombine(N, DCI.DAG);
  case ISD::STORE:      return PerformSTORECombine(N, DCI);
  case ISD::BUILD_VECTOR: return PerformBUILD_VECTORCombine(N, DCI, Subtarget);
  case ISD::INSERT_VECTOR_ELT: return PerformInsertEltCombine(N, DCI);
  case ISD::VECTOR_SHUFFLE: return PerformVECTOR_SHUFFLECombine(N, DCI.DAG);
  case ARMISD::VDUPLANE: return PerformVDUPLANECombine(N, DCI);
  case ISD::FP_TO_SINT:
  case ISD::FP_TO_UINT: return PerformVCVTCombine(N, DCI, Subtarget);
  case ISD::FDIV:       return PerformVDIVCombine(N, DCI, Subtarget);
  case ISD::INTRINSIC_WO_CHAIN: return PerformIntrinsicCombine(N, DCI.DAG);
  case ISD::SHL:
  case ISD::SRA:
  case ISD::SRL:        return PerformShiftCombine(N, DCI.DAG, Subtarget);
  case ISD::SIGN_EXTEND:
  case ISD::ZERO_EXTEND:
  case ISD::ANY_EXTEND: return PerformExtendCombine(N, DCI.DAG, Subtarget);
  case ARMISD::CMOV: return PerformCMOVCombine(N, DCI.DAG);
  case ISD::LOAD:       return PerformLOADCombine(N, DCI);
  case ARMISD::VLD2DUP:
  case ARMISD::VLD3DUP:
  case ARMISD::VLD4DUP:
    return PerformVLDCombine(N, DCI);
  case ARMISD::BUILD_VECTOR:
    return PerformARMBUILD_VECTORCombine(N, DCI);
  case ISD::INTRINSIC_VOID:
  case ISD::INTRINSIC_W_CHAIN:
    switch (cast<ConstantSDNode>(N->getOperand(1))->getZExtValue()) {
    case Intrinsic::arm_neon_vld1:
    case Intrinsic::arm_neon_vld2:
    case Intrinsic::arm_neon_vld3:
    case Intrinsic::arm_neon_vld4:
    case Intrinsic::arm_neon_vld2lane:
    case Intrinsic::arm_neon_vld3lane:
    case Intrinsic::arm_neon_vld4lane:
    case Intrinsic::arm_neon_vst1:
    case Intrinsic::arm_neon_vst2:
    case Intrinsic::arm_neon_vst3:
    case Intrinsic::arm_neon_vst4:
    case Intrinsic::arm_neon_vst2lane:
    case Intrinsic::arm_neon_vst3lane:
    case Intrinsic::arm_neon_vst4lane:
      return PerformVLDCombine(N, DCI);
    default: break;
    }
    break;
  }
  return SDValue();
}

bool ARMTargetLowering::isDesirableToTransformToIntegerOp(unsigned Opc,
                                                          EVT VT) const {
  return (VT == MVT::f32) && (Opc == ISD::LOAD || Opc == ISD::STORE);
}

bool ARMTargetLowering::allowsMisalignedMemoryAccesses(EVT VT,
                                                       unsigned,
                                                       unsigned,
                                                       bool *Fast) const {
  // The AllowsUnaliged flag models the SCTLR.A setting in ARM cpus
  bool AllowsUnaligned = Subtarget->allowsUnalignedMem();

  switch (VT.getSimpleVT().SimpleTy) {
  default:
    return false;
  case MVT::i8:
  case MVT::i16:
  case MVT::i32: {
    // Unaligned access can use (for example) LRDB, LRDH, LDR
    if (AllowsUnaligned) {
      if (Fast)
        *Fast = Subtarget->hasV7Ops();
      return true;
    }
    return false;
  }
  case MVT::f64:
  case MVT::v2f64: {
    // For any little-endian targets with neon, we can support unaligned ld/st
    // of D and Q (e.g. {D0,D1}) registers by using vld1.i8/vst1.i8.
    // A big-endian target may also explicitly support unaligned accesses
    if (Subtarget->hasNEON() && (AllowsUnaligned || Subtarget->isLittle())) {
      if (Fast)
        *Fast = true;
      return true;
    }
    return false;
  }
  }
}

static bool memOpAlign(unsigned DstAlign, unsigned SrcAlign,
                       unsigned AlignCheck) {
  return ((SrcAlign == 0 || SrcAlign % AlignCheck == 0) &&
          (DstAlign == 0 || DstAlign % AlignCheck == 0));
}

EVT ARMTargetLowering::getOptimalMemOpType(uint64_t Size,
                                           unsigned DstAlign, unsigned SrcAlign,
                                           bool IsMemset, bool ZeroMemset,
                                           bool MemcpyStrSrc,
                                           MachineFunction &MF) const {
  const Function *F = MF.getFunction();

  // See if we can use NEON instructions for this...
  if ((!IsMemset || ZeroMemset) && Subtarget->hasNEON() &&
      !F->hasFnAttribute(Attribute::NoImplicitFloat)) {
    bool Fast;
    if (Size >= 16 &&
        (memOpAlign(SrcAlign, DstAlign, 16) ||
         (allowsMisalignedMemoryAccesses(MVT::v2f64, 0, 1, &Fast) && Fast))) {
      return MVT::v2f64;
    } else if (Size >= 8 &&
               (memOpAlign(SrcAlign, DstAlign, 8) ||
                (allowsMisalignedMemoryAccesses(MVT::f64, 0, 1, &Fast) &&
                 Fast))) {
      return MVT::f64;
    }
  }

  // Lowering to i32/i16 if the size permits.
  if (Size >= 4)
    return MVT::i32;
  else if (Size >= 2)
    return MVT::i16;

  // Let the target-independent logic figure it out.
  return MVT::Other;
}

bool ARMTargetLowering::isZExtFree(SDValue Val, EVT VT2) const {
  if (Val.getOpcode() != ISD::LOAD)
    return false;

  EVT VT1 = Val.getValueType();
  if (!VT1.isSimple() || !VT1.isInteger() ||
      !VT2.isSimple() || !VT2.isInteger())
    return false;

  switch (VT1.getSimpleVT().SimpleTy) {
  default: break;
  case MVT::i1:
  case MVT::i8:
  case MVT::i16:
    // 8-bit and 16-bit loads implicitly zero-extend to 32-bits.
    return true;
  }

  return false;
}

bool ARMTargetLowering::isVectorLoadExtDesirable(SDValue ExtVal) const {
  EVT VT = ExtVal.getValueType();

  if (!isTypeLegal(VT))
    return false;

  // Don't create a loadext if we can fold the extension into a wide/long
  // instruction.
  // If there's more than one user instruction, the loadext is desirable no
  // matter what.  There can be two uses by the same instruction.
  if (ExtVal->use_empty() ||
      !ExtVal->use_begin()->isOnlyUserOf(ExtVal.getNode()))
    return true;

  SDNode *U = *ExtVal->use_begin();
  if ((U->getOpcode() == ISD::ADD || U->getOpcode() == ISD::SUB ||
       U->getOpcode() == ISD::SHL || U->getOpcode() == ARMISD::VSHL))
    return false;

  return true;
}

bool ARMTargetLowering::allowTruncateForTailCall(Type *Ty1, Type *Ty2) const {
  if (!Ty1->isIntegerTy() || !Ty2->isIntegerTy())
    return false;

  if (!isTypeLegal(EVT::getEVT(Ty1)))
    return false;

  assert(Ty1->getPrimitiveSizeInBits() <= 64 && "i128 is probably not a noop");

  // Assuming the caller doesn't have a zeroext or signext return parameter,
  // truncation all the way down to i1 is valid.
  return true;
}


static bool isLegalT1AddressImmediate(int64_t V, EVT VT) {
  if (V < 0)
    return false;

  unsigned Scale = 1;
  switch (VT.getSimpleVT().SimpleTy) {
  default: return false;
  case MVT::i1:
  case MVT::i8:
    // Scale == 1;
    break;
  case MVT::i16:
    // Scale == 2;
    Scale = 2;
    break;
  case MVT::i32:
    // Scale == 4;
    Scale = 4;
    break;
  }

  if ((V & (Scale - 1)) != 0)
    return false;
  V /= Scale;
  return V == (V & ((1LL << 5) - 1));
}

static bool isLegalT2AddressImmediate(int64_t V, EVT VT,
                                      const ARMSubtarget *Subtarget) {
  bool isNeg = false;
  if (V < 0) {
    isNeg = true;
    V = - V;
  }

  switch (VT.getSimpleVT().SimpleTy) {
  default: return false;
  case MVT::i1:
  case MVT::i8:
  case MVT::i16:
  case MVT::i32:
    // + imm12 or - imm8
    if (isNeg)
      return V == (V & ((1LL << 8) - 1));
    return V == (V & ((1LL << 12) - 1));
  case MVT::f32:
  case MVT::f64:
    // Same as ARM mode. FIXME: NEON?
    if (!Subtarget->hasVFP2())
      return false;
    if ((V & 3) != 0)
      return false;
    V >>= 2;
    return V == (V & ((1LL << 8) - 1));
  }
}

/// isLegalAddressImmediate - Return true if the integer value can be used
/// as the offset of the target addressing mode for load / store of the
/// given type.
static bool isLegalAddressImmediate(int64_t V, EVT VT,
                                    const ARMSubtarget *Subtarget) {
  if (V == 0)
    return true;

  if (!VT.isSimple())
    return false;

  if (Subtarget->isThumb1Only())
    return isLegalT1AddressImmediate(V, VT);
  else if (Subtarget->isThumb2())
    return isLegalT2AddressImmediate(V, VT, Subtarget);

  // ARM mode.
  if (V < 0)
    V = - V;
  switch (VT.getSimpleVT().SimpleTy) {
  default: return false;
  case MVT::i1:
  case MVT::i8:
  case MVT::i32:
    // +- imm12
    return V == (V & ((1LL << 12) - 1));
  case MVT::i16:
    // +- imm8
    return V == (V & ((1LL << 8) - 1));
  case MVT::f32:
  case MVT::f64:
    if (!Subtarget->hasVFP2()) // FIXME: NEON?
      return false;
    if ((V & 3) != 0)
      return false;
    V >>= 2;
    return V == (V & ((1LL << 8) - 1));
  }
}

bool ARMTargetLowering::isLegalT2ScaledAddressingMode(const AddrMode &AM,
                                                      EVT VT) const {
  int Scale = AM.Scale;
  if (Scale < 0)
    return false;

  switch (VT.getSimpleVT().SimpleTy) {
  default: return false;
  case MVT::i1:
  case MVT::i8:
  case MVT::i16:
  case MVT::i32:
    if (Scale == 1)
      return true;
    // r + r << imm
    Scale = Scale & ~1;
    return Scale == 2 || Scale == 4 || Scale == 8;
  case MVT::i64:
    // r + r
    if (((unsigned)AM.HasBaseReg + Scale) <= 2)
      return true;
    return false;
  case MVT::isVoid:
    // Note, we allow "void" uses (basically, uses that aren't loads or
    // stores), because arm allows folding a scale into many arithmetic
    // operations.  This should be made more precise and revisited later.

    // Allow r << imm, but the imm has to be a multiple of two.
    if (Scale & 1) return false;
    return isPowerOf2_32(Scale);
  }
}

/// isLegalAddressingMode - Return true if the addressing mode represented
/// by AM is legal for this target, for a load/store of the specified type.
bool ARMTargetLowering::isLegalAddressingMode(const DataLayout &DL,
                                              const AddrMode &AM, Type *Ty,
                                              unsigned AS) const {
  EVT VT = getValueType(DL, Ty, true);
  if (!isLegalAddressImmediate(AM.BaseOffs, VT, Subtarget))
    return false;

  // Can never fold addr of global into load/store.
  if (AM.BaseGV)
    return false;

  switch (AM.Scale) {
  case 0:  // no scale reg, must be "r+i" or "r", or "i".
    break;
  case 1:
    if (Subtarget->isThumb1Only())
      return false;
    // FALL THROUGH.
  default:
    // ARM doesn't support any R+R*scale+imm addr modes.
    if (AM.BaseOffs)
      return false;

    if (!VT.isSimple())
      return false;

    if (Subtarget->isThumb2())
      return isLegalT2ScaledAddressingMode(AM, VT);

    int Scale = AM.Scale;
    switch (VT.getSimpleVT().SimpleTy) {
    default: return false;
    case MVT::i1:
    case MVT::i8:
    case MVT::i32:
      if (Scale < 0) Scale = -Scale;
      if (Scale == 1)
        return true;
      // r + r << imm
      return isPowerOf2_32(Scale & ~1);
    case MVT::i16:
    case MVT::i64:
      // r + r
      if (((unsigned)AM.HasBaseReg + Scale) <= 2)
        return true;
      return false;

    case MVT::isVoid:
      // Note, we allow "void" uses (basically, uses that aren't loads or
      // stores), because arm allows folding a scale into many arithmetic
      // operations.  This should be made more precise and revisited later.

      // Allow r << imm, but the imm has to be a multiple of two.
      if (Scale & 1) return false;
      return isPowerOf2_32(Scale);
    }
  }
  return true;
}

/// isLegalICmpImmediate - Return true if the specified immediate is legal
/// icmp immediate, that is the target has icmp instructions which can compare
/// a register against the immediate without having to materialize the
/// immediate into a register.
bool ARMTargetLowering::isLegalICmpImmediate(int64_t Imm) const {
  // Thumb2 and ARM modes can use cmn for negative immediates.
  if (!Subtarget->isThumb())
    return ARM_AM::getSOImmVal(std::abs(Imm)) != -1;
  if (Subtarget->isThumb2())
    return ARM_AM::getT2SOImmVal(std::abs(Imm)) != -1;
  // Thumb1 doesn't have cmn, and only 8-bit immediates.
  return Imm >= 0 && Imm <= 255;
}

/// isLegalAddImmediate - Return true if the specified immediate is a legal add
/// *or sub* immediate, that is the target has add or sub instructions which can
/// add a register with the immediate without having to materialize the
/// immediate into a register.
bool ARMTargetLowering::isLegalAddImmediate(int64_t Imm) const {
  // Same encoding for add/sub, just flip the sign.
  int64_t AbsImm = std::abs(Imm);
  if (!Subtarget->isThumb())
    return ARM_AM::getSOImmVal(AbsImm) != -1;
  if (Subtarget->isThumb2())
    return ARM_AM::getT2SOImmVal(AbsImm) != -1;
  // Thumb1 only has 8-bit unsigned immediate.
  return AbsImm >= 0 && AbsImm <= 255;
}

static bool getARMIndexedAddressParts(SDNode *Ptr, EVT VT,
                                      bool isSEXTLoad, SDValue &Base,
                                      SDValue &Offset, bool &isInc,
                                      SelectionDAG &DAG) {
  if (Ptr->getOpcode() != ISD::ADD && Ptr->getOpcode() != ISD::SUB)
    return false;

  if (VT == MVT::i16 || ((VT == MVT::i8 || VT == MVT::i1) && isSEXTLoad)) {
    // AddressingMode 3
    Base = Ptr->getOperand(0);
    if (ConstantSDNode *RHS = dyn_cast<ConstantSDNode>(Ptr->getOperand(1))) {
      int RHSC = (int)RHS->getZExtValue();
      if (RHSC < 0 && RHSC > -256) {
        assert(Ptr->getOpcode() == ISD::ADD);
        isInc = false;
        Offset = DAG.getConstant(-RHSC, SDLoc(Ptr), RHS->getValueType(0));
        return true;
      }
    }
    isInc = (Ptr->getOpcode() == ISD::ADD);
    Offset = Ptr->getOperand(1);
    return true;
  } else if (VT == MVT::i32 || VT == MVT::i8 || VT == MVT::i1) {
    // AddressingMode 2
    if (ConstantSDNode *RHS = dyn_cast<ConstantSDNode>(Ptr->getOperand(1))) {
      int RHSC = (int)RHS->getZExtValue();
      if (RHSC < 0 && RHSC > -0x1000) {
        assert(Ptr->getOpcode() == ISD::ADD);
        isInc = false;
        Offset = DAG.getConstant(-RHSC, SDLoc(Ptr), RHS->getValueType(0));
        Base = Ptr->getOperand(0);
        return true;
      }
    }

    if (Ptr->getOpcode() == ISD::ADD) {
      isInc = true;
      ARM_AM::ShiftOpc ShOpcVal=
        ARM_AM::getShiftOpcForNode(Ptr->getOperand(0).getOpcode());
      if (ShOpcVal != ARM_AM::no_shift) {
        Base = Ptr->getOperand(1);
        Offset = Ptr->getOperand(0);
      } else {
        Base = Ptr->getOperand(0);
        Offset = Ptr->getOperand(1);
      }
      return true;
    }

    isInc = (Ptr->getOpcode() == ISD::ADD);
    Base = Ptr->getOperand(0);
    Offset = Ptr->getOperand(1);
    return true;
  }

  // FIXME: Use VLDM / VSTM to emulate indexed FP load / store.
  return false;
}

static bool getT2IndexedAddressParts(SDNode *Ptr, EVT VT,
                                     bool isSEXTLoad, SDValue &Base,
                                     SDValue &Offset, bool &isInc,
                                     SelectionDAG &DAG) {
  if (Ptr->getOpcode() != ISD::ADD && Ptr->getOpcode() != ISD::SUB)
    return false;

  Base = Ptr->getOperand(0);
  if (ConstantSDNode *RHS = dyn_cast<ConstantSDNode>(Ptr->getOperand(1))) {
    int RHSC = (int)RHS->getZExtValue();
    if (RHSC < 0 && RHSC > -0x100) { // 8 bits.
      assert(Ptr->getOpcode() == ISD::ADD);
      isInc = false;
      Offset = DAG.getConstant(-RHSC, SDLoc(Ptr), RHS->getValueType(0));
      return true;
    } else if (RHSC > 0 && RHSC < 0x100) { // 8 bit, no zero.
      isInc = Ptr->getOpcode() == ISD::ADD;
      Offset = DAG.getConstant(RHSC, SDLoc(Ptr), RHS->getValueType(0));
      return true;
    }
  }

  return false;
}

/// getPreIndexedAddressParts - returns true by value, base pointer and
/// offset pointer and addressing mode by reference if the node's address
/// can be legally represented as pre-indexed load / store address.
bool
ARMTargetLowering::getPreIndexedAddressParts(SDNode *N, SDValue &Base,
                                             SDValue &Offset,
                                             ISD::MemIndexedMode &AM,
                                             SelectionDAG &DAG) const {
  if (Subtarget->isThumb1Only())
    return false;

  EVT VT;
  SDValue Ptr;
  bool isSEXTLoad = false;
  if (LoadSDNode *LD = dyn_cast<LoadSDNode>(N)) {
    Ptr = LD->getBasePtr();
    VT  = LD->getMemoryVT();
    isSEXTLoad = LD->getExtensionType() == ISD::SEXTLOAD;
  } else if (StoreSDNode *ST = dyn_cast<StoreSDNode>(N)) {
    Ptr = ST->getBasePtr();
    VT  = ST->getMemoryVT();
  } else
    return false;

  bool isInc;
  bool isLegal = false;
  if (Subtarget->isThumb2())
    isLegal = getT2IndexedAddressParts(Ptr.getNode(), VT, isSEXTLoad, Base,
                                       Offset, isInc, DAG);
  else
    isLegal = getARMIndexedAddressParts(Ptr.getNode(), VT, isSEXTLoad, Base,
                                        Offset, isInc, DAG);
  if (!isLegal)
    return false;

  AM = isInc ? ISD::PRE_INC : ISD::PRE_DEC;
  return true;
}

/// getPostIndexedAddressParts - returns true by value, base pointer and
/// offset pointer and addressing mode by reference if this node can be
/// combined with a load / store to form a post-indexed load / store.
bool ARMTargetLowering::getPostIndexedAddressParts(SDNode *N, SDNode *Op,
                                                   SDValue &Base,
                                                   SDValue &Offset,
                                                   ISD::MemIndexedMode &AM,
                                                   SelectionDAG &DAG) const {
  if (Subtarget->isThumb1Only())
    return false;

  EVT VT;
  SDValue Ptr;
  bool isSEXTLoad = false;
  if (LoadSDNode *LD = dyn_cast<LoadSDNode>(N)) {
    VT  = LD->getMemoryVT();
    Ptr = LD->getBasePtr();
    isSEXTLoad = LD->getExtensionType() == ISD::SEXTLOAD;
  } else if (StoreSDNode *ST = dyn_cast<StoreSDNode>(N)) {
    VT  = ST->getMemoryVT();
    Ptr = ST->getBasePtr();
  } else
    return false;

  bool isInc;
  bool isLegal = false;
  if (Subtarget->isThumb2())
    isLegal = getT2IndexedAddressParts(Op, VT, isSEXTLoad, Base, Offset,
                                       isInc, DAG);
  else
    isLegal = getARMIndexedAddressParts(Op, VT, isSEXTLoad, Base, Offset,
                                        isInc, DAG);
  if (!isLegal)
    return false;

  if (Ptr != Base) {
    // Swap base ptr and offset to catch more post-index load / store when
    // it's legal. In Thumb2 mode, offset must be an immediate.
    if (Ptr == Offset && Op->getOpcode() == ISD::ADD &&
        !Subtarget->isThumb2())
      std::swap(Base, Offset);

    // Post-indexed load / store update the base pointer.
    if (Ptr != Base)
      return false;
  }

  AM = isInc ? ISD::POST_INC : ISD::POST_DEC;
  return true;
}

void ARMTargetLowering::computeKnownBitsForTargetNode(const SDValue Op,
                                                      APInt &KnownZero,
                                                      APInt &KnownOne,
                                                      const SelectionDAG &DAG,
                                                      unsigned Depth) const {
  unsigned BitWidth = KnownOne.getBitWidth();
  KnownZero = KnownOne = APInt(BitWidth, 0);
  switch (Op.getOpcode()) {
  default: break;
  case ARMISD::ADDC:
  case ARMISD::ADDE:
  case ARMISD::SUBC:
  case ARMISD::SUBE:
    // These nodes' second result is a boolean
    if (Op.getResNo() == 0)
      break;
    KnownZero |= APInt::getHighBitsSet(BitWidth, BitWidth - 1);
    break;
  case ARMISD::CMOV: {
    // Bits are known zero/one if known on the LHS and RHS.
    DAG.computeKnownBits(Op.getOperand(0), KnownZero, KnownOne, Depth+1);
    if (KnownZero == 0 && KnownOne == 0) return;

    APInt KnownZeroRHS, KnownOneRHS;
    DAG.computeKnownBits(Op.getOperand(1), KnownZeroRHS, KnownOneRHS, Depth+1);
    KnownZero &= KnownZeroRHS;
    KnownOne  &= KnownOneRHS;
    return;
  }
  case ISD::INTRINSIC_W_CHAIN: {
    ConstantSDNode *CN = cast<ConstantSDNode>(Op->getOperand(1));
    Intrinsic::ID IntID = static_cast<Intrinsic::ID>(CN->getZExtValue());
    switch (IntID) {
    default: return;
    case Intrinsic::arm_ldaex:
    case Intrinsic::arm_ldrex: {
      EVT VT = cast<MemIntrinsicSDNode>(Op)->getMemoryVT();
      unsigned MemBits = VT.getScalarType().getSizeInBits();
      KnownZero |= APInt::getHighBitsSet(BitWidth, BitWidth - MemBits);
      return;
    }
    }
  }
  }
}

//===----------------------------------------------------------------------===//
//                           ARM Inline Assembly Support
//===----------------------------------------------------------------------===//

bool ARMTargetLowering::ExpandInlineAsm(CallInst *CI) const {
  // Looking for "rev" which is V6+.
  if (!Subtarget->hasV6Ops())
    return false;

  InlineAsm *IA = cast<InlineAsm>(CI->getCalledValue());
  std::string AsmStr = IA->getAsmString();
  SmallVector<StringRef, 4> AsmPieces;
  SplitString(AsmStr, AsmPieces, ";\n");

  switch (AsmPieces.size()) {
  default: return false;
  case 1:
    AsmStr = AsmPieces[0];
    AsmPieces.clear();
    SplitString(AsmStr, AsmPieces, " \t,");

    // rev $0, $1
    if (AsmPieces.size() == 3 &&
        AsmPieces[0] == "rev" && AsmPieces[1] == "$0" && AsmPieces[2] == "$1" &&
        IA->getConstraintString().compare(0, 4, "=l,l") == 0) {
      IntegerType *Ty = dyn_cast<IntegerType>(CI->getType());
      if (Ty && Ty->getBitWidth() == 32)
        return IntrinsicLowering::LowerToByteSwap(CI);
    }
    break;
  }

  return false;
}

/// getConstraintType - Given a constraint letter, return the type of
/// constraint it is for this target.
ARMTargetLowering::ConstraintType
ARMTargetLowering::getConstraintType(StringRef Constraint) const {
  if (Constraint.size() == 1) {
    switch (Constraint[0]) {
    default:  break;
    case 'l': return C_RegisterClass;
    case 'w': return C_RegisterClass;
    case 'h': return C_RegisterClass;
    case 'x': return C_RegisterClass;
    case 't': return C_RegisterClass;
    case 'j': return C_Other; // Constant for movw.
      // An address with a single base register. Due to the way we
      // currently handle addresses it is the same as an 'r' memory constraint.
    case 'Q': return C_Memory;
    }
  } else if (Constraint.size() == 2) {
    switch (Constraint[0]) {
    default: break;
    // All 'U+' constraints are addresses.
    case 'U': return C_Memory;
    }
  }
  return TargetLowering::getConstraintType(Constraint);
}

/// Examine constraint type and operand type and determine a weight value.
/// This object must already have been set up with the operand type
/// and the current alternative constraint selected.
TargetLowering::ConstraintWeight
ARMTargetLowering::getSingleConstraintMatchWeight(
    AsmOperandInfo &info, const char *constraint) const {
  ConstraintWeight weight = CW_Invalid;
  Value *CallOperandVal = info.CallOperandVal;
    // If we don't have a value, we can't do a match,
    // but allow it at the lowest weight.
  if (!CallOperandVal)
    return CW_Default;
  Type *type = CallOperandVal->getType();
  // Look at the constraint type.
  switch (*constraint) {
  default:
    weight = TargetLowering::getSingleConstraintMatchWeight(info, constraint);
    break;
  case 'l':
    if (type->isIntegerTy()) {
      if (Subtarget->isThumb())
        weight = CW_SpecificReg;
      else
        weight = CW_Register;
    }
    break;
  case 'w':
    if (type->isFloatingPointTy())
      weight = CW_Register;
    break;
  }
  return weight;
}

typedef std::pair<unsigned, const TargetRegisterClass*> RCPair;
RCPair ARMTargetLowering::getRegForInlineAsmConstraint(
    const TargetRegisterInfo *TRI, StringRef Constraint, MVT VT) const {
  if (Constraint.size() == 1) {
    // GCC ARM Constraint Letters
    switch (Constraint[0]) {
    case 'l': // Low regs or general regs.
      if (Subtarget->isThumb())
        return RCPair(0U, &ARM::tGPRRegClass);
      return RCPair(0U, &ARM::GPRRegClass);
    case 'h': // High regs or no regs.
      if (Subtarget->isThumb())
        return RCPair(0U, &ARM::hGPRRegClass);
      break;
    case 'r':
      if (Subtarget->isThumb1Only())
        return RCPair(0U, &ARM::tGPRRegClass);
      return RCPair(0U, &ARM::GPRRegClass);
    case 'w':
      if (VT == MVT::Other)
        break;
      if (VT == MVT::f32)
        return RCPair(0U, &ARM::SPRRegClass);
      if (VT.getSizeInBits() == 64)
        return RCPair(0U, &ARM::DPRRegClass);
      if (VT.getSizeInBits() == 128)
        return RCPair(0U, &ARM::QPRRegClass);
      break;
    case 'x':
      if (VT == MVT::Other)
        break;
      if (VT == MVT::f32)
        return RCPair(0U, &ARM::SPR_8RegClass);
      if (VT.getSizeInBits() == 64)
        return RCPair(0U, &ARM::DPR_8RegClass);
      if (VT.getSizeInBits() == 128)
        return RCPair(0U, &ARM::QPR_8RegClass);
      break;
    case 't':
      if (VT == MVT::f32)
        return RCPair(0U, &ARM::SPRRegClass);
      break;
    }
  }
  if (StringRef("{cc}").equals_lower(Constraint))
    return std::make_pair(unsigned(ARM::CPSR), &ARM::CCRRegClass);

  return TargetLowering::getRegForInlineAsmConstraint(TRI, Constraint, VT);
}

/// LowerAsmOperandForConstraint - Lower the specified operand into the Ops
/// vector.  If it is invalid, don't add anything to Ops.
void ARMTargetLowering::LowerAsmOperandForConstraint(SDValue Op,
                                                     std::string &Constraint,
                                                     std::vector<SDValue>&Ops,
                                                     SelectionDAG &DAG) const {
  SDValue Result;

  // Currently only support length 1 constraints.
  if (Constraint.length() != 1) return;

  char ConstraintLetter = Constraint[0];
  switch (ConstraintLetter) {
  default: break;
  case 'j':
  case 'I': case 'J': case 'K': case 'L':
  case 'M': case 'N': case 'O':
    ConstantSDNode *C = dyn_cast<ConstantSDNode>(Op);
    if (!C)
      return;

    int64_t CVal64 = C->getSExtValue();
    int CVal = (int) CVal64;
    // None of these constraints allow values larger than 32 bits.  Check
    // that the value fits in an int.
    if (CVal != CVal64)
      return;

    switch (ConstraintLetter) {
      case 'j':
        // Constant suitable for movw, must be between 0 and
        // 65535.
        if (Subtarget->hasV6T2Ops())
          if (CVal >= 0 && CVal <= 65535)
            break;
        return;
      case 'I':
        if (Subtarget->isThumb1Only()) {
          // This must be a constant between 0 and 255, for ADD
          // immediates.
          if (CVal >= 0 && CVal <= 255)
            break;
        } else if (Subtarget->isThumb2()) {
          // A constant that can be used as an immediate value in a
          // data-processing instruction.
          if (ARM_AM::getT2SOImmVal(CVal) != -1)
            break;
        } else {
          // A constant that can be used as an immediate value in a
          // data-processing instruction.
          if (ARM_AM::getSOImmVal(CVal) != -1)
            break;
        }
        return;

      case 'J':
        if (Subtarget->isThumb()) {  // FIXME thumb2
          // This must be a constant between -255 and -1, for negated ADD
          // immediates. This can be used in GCC with an "n" modifier that
          // prints the negated value, for use with SUB instructions. It is
          // not useful otherwise but is implemented for compatibility.
          if (CVal >= -255 && CVal <= -1)
            break;
        } else {
          // This must be a constant between -4095 and 4095. It is not clear
          // what this constraint is intended for. Implemented for
          // compatibility with GCC.
          if (CVal >= -4095 && CVal <= 4095)
            break;
        }
        return;

      case 'K':
        if (Subtarget->isThumb1Only()) {
          // A 32-bit value where only one byte has a nonzero value. Exclude
          // zero to match GCC. This constraint is used by GCC internally for
          // constants that can be loaded with a move/shift combination.
          // It is not useful otherwise but is implemented for compatibility.
          if (CVal != 0 && ARM_AM::isThumbImmShiftedVal(CVal))
            break;
        } else if (Subtarget->isThumb2()) {
          // A constant whose bitwise inverse can be used as an immediate
          // value in a data-processing instruction. This can be used in GCC
          // with a "B" modifier that prints the inverted value, for use with
          // BIC and MVN instructions. It is not useful otherwise but is
          // implemented for compatibility.
          if (ARM_AM::getT2SOImmVal(~CVal) != -1)
            break;
        } else {
          // A constant whose bitwise inverse can be used as an immediate
          // value in a data-processing instruction. This can be used in GCC
          // with a "B" modifier that prints the inverted value, for use with
          // BIC and MVN instructions. It is not useful otherwise but is
          // implemented for compatibility.
          if (ARM_AM::getSOImmVal(~CVal) != -1)
            break;
        }
        return;

      case 'L':
        if (Subtarget->isThumb1Only()) {
          // This must be a constant between -7 and 7,
          // for 3-operand ADD/SUB immediate instructions.
          if (CVal >= -7 && CVal < 7)
            break;
        } else if (Subtarget->isThumb2()) {
          // A constant whose negation can be used as an immediate value in a
          // data-processing instruction. This can be used in GCC with an "n"
          // modifier that prints the negated value, for use with SUB
          // instructions. It is not useful otherwise but is implemented for
          // compatibility.
          if (ARM_AM::getT2SOImmVal(-CVal) != -1)
            break;
        } else {
          // A constant whose negation can be used as an immediate value in a
          // data-processing instruction. This can be used in GCC with an "n"
          // modifier that prints the negated value, for use with SUB
          // instructions. It is not useful otherwise but is implemented for
          // compatibility.
          if (ARM_AM::getSOImmVal(-CVal) != -1)
            break;
        }
        return;

      case 'M':
        if (Subtarget->isThumb()) { // FIXME thumb2
          // This must be a multiple of 4 between 0 and 1020, for
          // ADD sp + immediate.
          if ((CVal >= 0 && CVal <= 1020) && ((CVal & 3) == 0))
            break;
        } else {
          // A power of two or a constant between 0 and 32.  This is used in
          // GCC for the shift amount on shifted register operands, but it is
          // useful in general for any shift amounts.
          if ((CVal >= 0 && CVal <= 32) || ((CVal & (CVal - 1)) == 0))
            break;
        }
        return;

      case 'N':
        if (Subtarget->isThumb()) {  // FIXME thumb2
          // This must be a constant between 0 and 31, for shift amounts.
          if (CVal >= 0 && CVal <= 31)
            break;
        }
        return;

      case 'O':
        if (Subtarget->isThumb()) {  // FIXME thumb2
          // This must be a multiple of 4 between -508 and 508, for
          // ADD/SUB sp = sp + immediate.
          if ((CVal >= -508 && CVal <= 508) && ((CVal & 3) == 0))
            break;
        }
        return;
    }
    Result = DAG.getTargetConstant(CVal, SDLoc(Op), Op.getValueType());
    break;
  }

  if (Result.getNode()) {
    Ops.push_back(Result);
    return;
  }
  return TargetLowering::LowerAsmOperandForConstraint(Op, Constraint, Ops, DAG);
}

SDValue ARMTargetLowering::LowerDivRem(SDValue Op, SelectionDAG &DAG) const {
  assert((Subtarget->isTargetAEABI() || Subtarget->isTargetAndroid()) &&
         "Register-based DivRem lowering only");
  unsigned Opcode = Op->getOpcode();
  assert((Opcode == ISD::SDIVREM || Opcode == ISD::UDIVREM) &&
         "Invalid opcode for Div/Rem lowering");
  bool isSigned = (Opcode == ISD::SDIVREM);
  EVT VT = Op->getValueType(0);
  Type *Ty = VT.getTypeForEVT(*DAG.getContext());

  RTLIB::Libcall LC;
  switch (VT.getSimpleVT().SimpleTy) {
  default: llvm_unreachable("Unexpected request for libcall!");
  case MVT::i8:  LC = isSigned ? RTLIB::SDIVREM_I8  : RTLIB::UDIVREM_I8;  break;
  case MVT::i16: LC = isSigned ? RTLIB::SDIVREM_I16 : RTLIB::UDIVREM_I16; break;
  case MVT::i32: LC = isSigned ? RTLIB::SDIVREM_I32 : RTLIB::UDIVREM_I32; break;
  case MVT::i64: LC = isSigned ? RTLIB::SDIVREM_I64 : RTLIB::UDIVREM_I64; break;
  }

  SDValue InChain = DAG.getEntryNode();

  TargetLowering::ArgListTy Args;
  TargetLowering::ArgListEntry Entry;
  for (unsigned i = 0, e = Op->getNumOperands(); i != e; ++i) {
    EVT ArgVT = Op->getOperand(i).getValueType();
    Type *ArgTy = ArgVT.getTypeForEVT(*DAG.getContext());
    Entry.Node = Op->getOperand(i);
    Entry.Ty = ArgTy;
    Entry.isSExt = isSigned;
    Entry.isZExt = !isSigned;
    Args.push_back(Entry);
  }

  SDValue Callee = DAG.getExternalSymbol(getLibcallName(LC),
                                         getPointerTy(DAG.getDataLayout()));

  Type *RetTy = (Type*)StructType::get(Ty, Ty, nullptr);

  SDLoc dl(Op);
  TargetLowering::CallLoweringInfo CLI(DAG);
  CLI.setDebugLoc(dl).setChain(InChain)
    .setCallee(getLibcallCallingConv(LC), RetTy, Callee, std::move(Args), 0)
    .setInRegister().setSExtResult(isSigned).setZExtResult(!isSigned);

  std::pair<SDValue, SDValue> CallInfo = LowerCallTo(CLI);
  return CallInfo.first;
}

SDValue
ARMTargetLowering::LowerDYNAMIC_STACKALLOC(SDValue Op, SelectionDAG &DAG) const {
  assert(Subtarget->isTargetWindows() && "unsupported target platform");
  SDLoc DL(Op);

  // Get the inputs.
  SDValue Chain = Op.getOperand(0);
  SDValue Size  = Op.getOperand(1);

  SDValue Words = DAG.getNode(ISD::SRL, DL, MVT::i32, Size,
                              DAG.getConstant(2, DL, MVT::i32));

  SDValue Flag;
  Chain = DAG.getCopyToReg(Chain, DL, ARM::R4, Words, Flag);
  Flag = Chain.getValue(1);

  SDVTList NodeTys = DAG.getVTList(MVT::Other, MVT::Glue);
  Chain = DAG.getNode(ARMISD::WIN__CHKSTK, DL, NodeTys, Chain, Flag);

  SDValue NewSP = DAG.getCopyFromReg(Chain, DL, ARM::SP, MVT::i32);
  Chain = NewSP.getValue(1);

  SDValue Ops[2] = { NewSP, Chain };
  return DAG.getMergeValues(Ops, DL);
}

SDValue ARMTargetLowering::LowerFP_EXTEND(SDValue Op, SelectionDAG &DAG) const {
  assert(Op.getValueType() == MVT::f64 && Subtarget->isFPOnlySP() &&
         "Unexpected type for custom-lowering FP_EXTEND");

  RTLIB::Libcall LC;
  LC = RTLIB::getFPEXT(Op.getOperand(0).getValueType(), Op.getValueType());

  SDValue SrcVal = Op.getOperand(0);
  return makeLibCall(DAG, LC, Op.getValueType(), &SrcVal, 1,
                     /*isSigned*/ false, SDLoc(Op)).first;
}

SDValue ARMTargetLowering::LowerFP_ROUND(SDValue Op, SelectionDAG &DAG) const {
  assert(Op.getOperand(0).getValueType() == MVT::f64 &&
         Subtarget->isFPOnlySP() &&
         "Unexpected type for custom-lowering FP_ROUND");

  RTLIB::Libcall LC;
  LC = RTLIB::getFPROUND(Op.getOperand(0).getValueType(), Op.getValueType());

  SDValue SrcVal = Op.getOperand(0);
  return makeLibCall(DAG, LC, Op.getValueType(), &SrcVal, 1,
                     /*isSigned*/ false, SDLoc(Op)).first;
}

bool
ARMTargetLowering::isOffsetFoldingLegal(const GlobalAddressSDNode *GA) const {
  // The ARM target isn't yet aware of offsets.
  return false;
}

bool ARM::isBitFieldInvertedMask(unsigned v) {
  if (v == 0xffffffff)
    return false;

  // there can be 1's on either or both "outsides", all the "inside"
  // bits must be 0's
  return isShiftedMask_32(~v);
}

/// isFPImmLegal - Returns true if the target can instruction select the
/// specified FP immediate natively. If false, the legalizer will
/// materialize the FP immediate as a load from a constant pool.
bool ARMTargetLowering::isFPImmLegal(const APFloat &Imm, EVT VT) const {
  if (!Subtarget->hasVFP3())
    return false;
  if (VT == MVT::f32)
    return ARM_AM::getFP32Imm(Imm) != -1;
  if (VT == MVT::f64 && !Subtarget->isFPOnlySP())
    return ARM_AM::getFP64Imm(Imm) != -1;
  return false;
}

/// getTgtMemIntrinsic - Represent NEON load and store intrinsics as
/// MemIntrinsicNodes.  The associated MachineMemOperands record the alignment
/// specified in the intrinsic calls.
bool ARMTargetLowering::getTgtMemIntrinsic(IntrinsicInfo &Info,
                                           const CallInst &I,
                                           unsigned Intrinsic) const {
  switch (Intrinsic) {
  case Intrinsic::arm_neon_vld1:
  case Intrinsic::arm_neon_vld2:
  case Intrinsic::arm_neon_vld3:
  case Intrinsic::arm_neon_vld4:
  case Intrinsic::arm_neon_vld2lane:
  case Intrinsic::arm_neon_vld3lane:
  case Intrinsic::arm_neon_vld4lane: {
    Info.opc = ISD::INTRINSIC_W_CHAIN;
    // Conservatively set memVT to the entire set of vectors loaded.
    auto &DL = I.getCalledFunction()->getParent()->getDataLayout();
    uint64_t NumElts = DL.getTypeAllocSize(I.getType()) / 8;
    Info.memVT = EVT::getVectorVT(I.getType()->getContext(), MVT::i64, NumElts);
    Info.ptrVal = I.getArgOperand(0);
    Info.offset = 0;
    Value *AlignArg = I.getArgOperand(I.getNumArgOperands() - 1);
    Info.align = cast<ConstantInt>(AlignArg)->getZExtValue();
    Info.vol = false; // volatile loads with NEON intrinsics not supported
    Info.readMem = true;
    Info.writeMem = false;
    return true;
  }
  case Intrinsic::arm_neon_vst1:
  case Intrinsic::arm_neon_vst2:
  case Intrinsic::arm_neon_vst3:
  case Intrinsic::arm_neon_vst4:
  case Intrinsic::arm_neon_vst2lane:
  case Intrinsic::arm_neon_vst3lane:
  case Intrinsic::arm_neon_vst4lane: {
    Info.opc = ISD::INTRINSIC_VOID;
    // Conservatively set memVT to the entire set of vectors stored.
    auto &DL = I.getCalledFunction()->getParent()->getDataLayout();
    unsigned NumElts = 0;
    for (unsigned ArgI = 1, ArgE = I.getNumArgOperands(); ArgI < ArgE; ++ArgI) {
      Type *ArgTy = I.getArgOperand(ArgI)->getType();
      if (!ArgTy->isVectorTy())
        break;
      NumElts += DL.getTypeAllocSize(ArgTy) / 8;
    }
    Info.memVT = EVT::getVectorVT(I.getType()->getContext(), MVT::i64, NumElts);
    Info.ptrVal = I.getArgOperand(0);
    Info.offset = 0;
    Value *AlignArg = I.getArgOperand(I.getNumArgOperands() - 1);
    Info.align = cast<ConstantInt>(AlignArg)->getZExtValue();
    Info.vol = false; // volatile stores with NEON intrinsics not supported
    Info.readMem = false;
    Info.writeMem = true;
    return true;
  }
  case Intrinsic::arm_ldaex:
  case Intrinsic::arm_ldrex: {
    auto &DL = I.getCalledFunction()->getParent()->getDataLayout();
    PointerType *PtrTy = cast<PointerType>(I.getArgOperand(0)->getType());
    Info.opc = ISD::INTRINSIC_W_CHAIN;
    Info.memVT = MVT::getVT(PtrTy->getElementType());
    Info.ptrVal = I.getArgOperand(0);
    Info.offset = 0;
    Info.align = DL.getABITypeAlignment(PtrTy->getElementType());
    Info.vol = true;
    Info.readMem = true;
    Info.writeMem = false;
    return true;
  }
  case Intrinsic::arm_stlex:
  case Intrinsic::arm_strex: {
    auto &DL = I.getCalledFunction()->getParent()->getDataLayout();
    PointerType *PtrTy = cast<PointerType>(I.getArgOperand(1)->getType());
    Info.opc = ISD::INTRINSIC_W_CHAIN;
    Info.memVT = MVT::getVT(PtrTy->getElementType());
    Info.ptrVal = I.getArgOperand(1);
    Info.offset = 0;
    Info.align = DL.getABITypeAlignment(PtrTy->getElementType());
    Info.vol = true;
    Info.readMem = false;
    Info.writeMem = true;
    return true;
  }
  case Intrinsic::arm_stlexd:
  case Intrinsic::arm_strexd: {
    Info.opc = ISD::INTRINSIC_W_CHAIN;
    Info.memVT = MVT::i64;
    Info.ptrVal = I.getArgOperand(2);
    Info.offset = 0;
    Info.align = 8;
    Info.vol = true;
    Info.readMem = false;
    Info.writeMem = true;
    return true;
  }
  case Intrinsic::arm_ldaexd:
  case Intrinsic::arm_ldrexd: {
    Info.opc = ISD::INTRINSIC_W_CHAIN;
    Info.memVT = MVT::i64;
    Info.ptrVal = I.getArgOperand(0);
    Info.offset = 0;
    Info.align = 8;
    Info.vol = true;
    Info.readMem = true;
    Info.writeMem = false;
    return true;
  }
  default:
    break;
  }

  return false;
}

/// \brief Returns true if it is beneficial to convert a load of a constant
/// to just the constant itself.
bool ARMTargetLowering::shouldConvertConstantLoadToIntImm(const APInt &Imm,
                                                          Type *Ty) const {
  assert(Ty->isIntegerTy());

  unsigned Bits = Ty->getPrimitiveSizeInBits();
  if (Bits == 0 || Bits > 32)
    return false;
  return true;
}

bool ARMTargetLowering::hasLoadLinkedStoreConditional() const { return true; }

Instruction* ARMTargetLowering::makeDMB(IRBuilder<> &Builder,
                                        ARM_MB::MemBOpt Domain) const {
  Module *M = Builder.GetInsertBlock()->getParent()->getParent();

  // First, if the target has no DMB, see what fallback we can use.
  if (!Subtarget->hasDataBarrier()) {
    // Some ARMv6 cpus can support data barriers with an mcr instruction.
    // Thumb1 and pre-v6 ARM mode use a libcall instead and should never get
    // here.
    if (Subtarget->hasV6Ops() && !Subtarget->isThumb()) {
      Function *MCR = llvm::Intrinsic::getDeclaration(M, Intrinsic::arm_mcr);
      Value* args[6] = {Builder.getInt32(15), Builder.getInt32(0),
                        Builder.getInt32(0), Builder.getInt32(7),
                        Builder.getInt32(10), Builder.getInt32(5)};
      return Builder.CreateCall(MCR, args);
    } else {
      // Instead of using barriers, atomic accesses on these subtargets use
      // libcalls.
      llvm_unreachable("makeDMB on a target so old that it has no barriers");
    }
  } else {
    Function *DMB = llvm::Intrinsic::getDeclaration(M, Intrinsic::arm_dmb);
    // Only a full system barrier exists in the M-class architectures.
    Domain = Subtarget->isMClass() ? ARM_MB::SY : Domain;
    Constant *CDomain = Builder.getInt32(Domain);
    return Builder.CreateCall(DMB, CDomain);
  }
}

// Based on http://www.cl.cam.ac.uk/~pes20/cpp/cpp0xmappings.html
Instruction* ARMTargetLowering::emitLeadingFence(IRBuilder<> &Builder,
                                         AtomicOrdering Ord, bool IsStore,
                                         bool IsLoad) const {
  if (!getInsertFencesForAtomic())
    return nullptr;

  switch (Ord) {
  case NotAtomic:
  case Unordered:
    llvm_unreachable("Invalid fence: unordered/non-atomic");
  case Monotonic:
  case Acquire:
    return nullptr; // Nothing to do
  case SequentiallyConsistent:
    if (!IsStore)
      return nullptr; // Nothing to do
    /*FALLTHROUGH*/
  case Release:
  case AcquireRelease:
    if (Subtarget->isSwift())
      return makeDMB(Builder, ARM_MB::ISHST);
    // FIXME: add a comment with a link to documentation justifying this.
    else
      return makeDMB(Builder, ARM_MB::ISH);
  }
  llvm_unreachable("Unknown fence ordering in emitLeadingFence");
}

Instruction* ARMTargetLowering::emitTrailingFence(IRBuilder<> &Builder,
                                          AtomicOrdering Ord, bool IsStore,
                                          bool IsLoad) const {
  if (!getInsertFencesForAtomic())
    return nullptr;

  switch (Ord) {
  case NotAtomic:
  case Unordered:
    llvm_unreachable("Invalid fence: unordered/not-atomic");
  case Monotonic:
  case Release:
    return nullptr; // Nothing to do
  case Acquire:
  case AcquireRelease:
  case SequentiallyConsistent:
    return makeDMB(Builder, ARM_MB::ISH);
  }
  llvm_unreachable("Unknown fence ordering in emitTrailingFence");
}

// Loads and stores less than 64-bits are already atomic; ones above that
// are doomed anyway, so defer to the default libcall and blame the OS when
// things go wrong. Cortex M doesn't have ldrexd/strexd though, so don't emit
// anything for those.
bool ARMTargetLowering::shouldExpandAtomicStoreInIR(StoreInst *SI) const {
  unsigned Size = SI->getValueOperand()->getType()->getPrimitiveSizeInBits();
  return (Size == 64) && !Subtarget->isMClass();
}

// Loads and stores less than 64-bits are already atomic; ones above that
// are doomed anyway, so defer to the default libcall and blame the OS when
// things go wrong. Cortex M doesn't have ldrexd/strexd though, so don't emit
// anything for those.
// FIXME: ldrd and strd are atomic if the CPU has LPAE (e.g. A15 has that
// guarantee, see DDI0406C ARM architecture reference manual,
// sections A8.8.72-74 LDRD)
bool ARMTargetLowering::shouldExpandAtomicLoadInIR(LoadInst *LI) const {
  unsigned Size = LI->getType()->getPrimitiveSizeInBits();
  return (Size == 64) && !Subtarget->isMClass();
}

// For the real atomic operations, we have ldrex/strex up to 32 bits,
// and up to 64 bits on the non-M profiles
TargetLoweringBase::AtomicRMWExpansionKind
ARMTargetLowering::shouldExpandAtomicRMWInIR(AtomicRMWInst *AI) const {
  unsigned Size = AI->getType()->getPrimitiveSizeInBits();
  return (Size <= (Subtarget->isMClass() ? 32U : 64U))
             ? AtomicRMWExpansionKind::LLSC
             : AtomicRMWExpansionKind::None;
}

// This has so far only been implemented for MachO.
bool ARMTargetLowering::useLoadStackGuardNode() const {
  return Subtarget->isTargetMachO();
}

bool ARMTargetLowering::canCombineStoreAndExtract(Type *VectorTy, Value *Idx,
                                                  unsigned &Cost) const {
  // If we do not have NEON, vector types are not natively supported.
  if (!Subtarget->hasNEON())
    return false;

  // Floating point values and vector values map to the same register file.
  // Therefore, although we could do a store extract of a vector type, this is
  // better to leave at float as we have more freedom in the addressing mode for
  // those.
  if (VectorTy->isFPOrFPVectorTy())
    return false;

  // If the index is unknown at compile time, this is very expensive to lower
  // and it is not possible to combine the store with the extract.
  if (!isa<ConstantInt>(Idx))
    return false;

  assert(VectorTy->isVectorTy() && "VectorTy is not a vector type");
  unsigned BitWidth = cast<VectorType>(VectorTy)->getBitWidth();
  // We can do a store + vector extract on any vector that fits perfectly in a D
  // or Q register.
  if (BitWidth == 64 || BitWidth == 128) {
    Cost = 0;
    return true;
  }
  return false;
}

Value *ARMTargetLowering::emitLoadLinked(IRBuilder<> &Builder, Value *Addr,
                                         AtomicOrdering Ord) const {
  Module *M = Builder.GetInsertBlock()->getParent()->getParent();
  Type *ValTy = cast<PointerType>(Addr->getType())->getElementType();
  bool IsAcquire = isAtLeastAcquire(Ord);

  // Since i64 isn't legal and intrinsics don't get type-lowered, the ldrexd
  // intrinsic must return {i32, i32} and we have to recombine them into a
  // single i64 here.
  if (ValTy->getPrimitiveSizeInBits() == 64) {
    Intrinsic::ID Int =
        IsAcquire ? Intrinsic::arm_ldaexd : Intrinsic::arm_ldrexd;
    Function *Ldrex = llvm::Intrinsic::getDeclaration(M, Int);

    Addr = Builder.CreateBitCast(Addr, Type::getInt8PtrTy(M->getContext()));
    Value *LoHi = Builder.CreateCall(Ldrex, Addr, "lohi");

    Value *Lo = Builder.CreateExtractValue(LoHi, 0, "lo");
    Value *Hi = Builder.CreateExtractValue(LoHi, 1, "hi");
    if (!Subtarget->isLittle())
      std::swap (Lo, Hi);
    Lo = Builder.CreateZExt(Lo, ValTy, "lo64");
    Hi = Builder.CreateZExt(Hi, ValTy, "hi64");
    return Builder.CreateOr(
        Lo, Builder.CreateShl(Hi, ConstantInt::get(ValTy, 32)), "val64");
  }

  Type *Tys[] = { Addr->getType() };
  Intrinsic::ID Int = IsAcquire ? Intrinsic::arm_ldaex : Intrinsic::arm_ldrex;
  Function *Ldrex = llvm::Intrinsic::getDeclaration(M, Int, Tys);

  return Builder.CreateTruncOrBitCast(
      Builder.CreateCall(Ldrex, Addr),
      cast<PointerType>(Addr->getType())->getElementType());
}

Value *ARMTargetLowering::emitStoreConditional(IRBuilder<> &Builder, Value *Val,
                                               Value *Addr,
                                               AtomicOrdering Ord) const {
  Module *M = Builder.GetInsertBlock()->getParent()->getParent();
  bool IsRelease = isAtLeastRelease(Ord);

  // Since the intrinsics must have legal type, the i64 intrinsics take two
  // parameters: "i32, i32". We must marshal Val into the appropriate form
  // before the call.
  if (Val->getType()->getPrimitiveSizeInBits() == 64) {
    Intrinsic::ID Int =
        IsRelease ? Intrinsic::arm_stlexd : Intrinsic::arm_strexd;
    Function *Strex = Intrinsic::getDeclaration(M, Int);
    Type *Int32Ty = Type::getInt32Ty(M->getContext());

    Value *Lo = Builder.CreateTrunc(Val, Int32Ty, "lo");
    Value *Hi = Builder.CreateTrunc(Builder.CreateLShr(Val, 32), Int32Ty, "hi");
    if (!Subtarget->isLittle())
      std::swap (Lo, Hi);
    Addr = Builder.CreateBitCast(Addr, Type::getInt8PtrTy(M->getContext()));
    return Builder.CreateCall(Strex, {Lo, Hi, Addr});
  }

  Intrinsic::ID Int = IsRelease ? Intrinsic::arm_stlex : Intrinsic::arm_strex;
  Type *Tys[] = { Addr->getType() };
  Function *Strex = Intrinsic::getDeclaration(M, Int, Tys);

  return Builder.CreateCall(
      Strex, {Builder.CreateZExtOrBitCast(
                  Val, Strex->getFunctionType()->getParamType(0)),
              Addr});
}

/// \brief Lower an interleaved load into a vldN intrinsic.
///
/// E.g. Lower an interleaved load (Factor = 2):
///        %wide.vec = load <8 x i32>, <8 x i32>* %ptr, align 4
///        %v0 = shuffle %wide.vec, undef, <0, 2, 4, 6>  ; Extract even elements
///        %v1 = shuffle %wide.vec, undef, <1, 3, 5, 7>  ; Extract odd elements
///
///      Into:
///        %vld2 = { <4 x i32>, <4 x i32> } call llvm.arm.neon.vld2(%ptr, 4)
///        %vec0 = extractelement { <4 x i32>, <4 x i32> } %vld2, i32 0
///        %vec1 = extractelement { <4 x i32>, <4 x i32> } %vld2, i32 1
bool ARMTargetLowering::lowerInterleavedLoad(
    LoadInst *LI, ArrayRef<ShuffleVectorInst *> Shuffles,
    ArrayRef<unsigned> Indices, unsigned Factor) const {
  assert(Factor >= 2 && Factor <= getMaxSupportedInterleaveFactor() &&
         "Invalid interleave factor");
  assert(!Shuffles.empty() && "Empty shufflevector input");
  assert(Shuffles.size() == Indices.size() &&
         "Unmatched number of shufflevectors and indices");

  VectorType *VecTy = Shuffles[0]->getType();
  Type *EltTy = VecTy->getVectorElementType();

  const DataLayout &DL = LI->getModule()->getDataLayout();
  unsigned VecSize = DL.getTypeAllocSizeInBits(VecTy);
  bool EltIs64Bits = DL.getTypeAllocSizeInBits(EltTy) == 64;

  // Skip illegal vector types and vector types of i64/f64 element (vldN doesn't
  // support i64/f64 element).
  if ((VecSize != 64 && VecSize != 128) || EltIs64Bits)
    return false;

  // A pointer vector can not be the return type of the ldN intrinsics. Need to
  // load integer vectors first and then convert to pointer vectors.
  if (EltTy->isPointerTy())
    VecTy =
        VectorType::get(DL.getIntPtrType(EltTy), VecTy->getVectorNumElements());

  static const Intrinsic::ID LoadInts[3] = {Intrinsic::arm_neon_vld2,
                                            Intrinsic::arm_neon_vld3,
                                            Intrinsic::arm_neon_vld4};

  Function *VldnFunc =
      Intrinsic::getDeclaration(LI->getModule(), LoadInts[Factor - 2], VecTy);

  IRBuilder<> Builder(LI);
  SmallVector<Value *, 2> Ops;

  Type *Int8Ptr = Builder.getInt8PtrTy(LI->getPointerAddressSpace());
  Ops.push_back(Builder.CreateBitCast(LI->getPointerOperand(), Int8Ptr));
  Ops.push_back(Builder.getInt32(LI->getAlignment()));

  CallInst *VldN = Builder.CreateCall(VldnFunc, Ops, "vldN");

  // Replace uses of each shufflevector with the corresponding vector loaded
  // by ldN.
  for (unsigned i = 0; i < Shuffles.size(); i++) {
    ShuffleVectorInst *SV = Shuffles[i];
    unsigned Index = Indices[i];

    Value *SubVec = Builder.CreateExtractValue(VldN, Index);

    // Convert the integer vector to pointer vector if the element is pointer.
    if (EltTy->isPointerTy())
      SubVec = Builder.CreateIntToPtr(SubVec, SV->getType());

    SV->replaceAllUsesWith(SubVec);
  }

  return true;
}

/// \brief Get a mask consisting of sequential integers starting from \p Start.
///
/// I.e. <Start, Start + 1, ..., Start + NumElts - 1>
static Constant *getSequentialMask(IRBuilder<> &Builder, unsigned Start,
                                   unsigned NumElts) {
  SmallVector<Constant *, 16> Mask;
  for (unsigned i = 0; i < NumElts; i++)
    Mask.push_back(Builder.getInt32(Start + i));

  return ConstantVector::get(Mask);
}

/// \brief Lower an interleaved store into a vstN intrinsic.
///
/// E.g. Lower an interleaved store (Factor = 3):
///        %i.vec = shuffle <8 x i32> %v0, <8 x i32> %v1,
///                                  <0, 4, 8, 1, 5, 9, 2, 6, 10, 3, 7, 11>
///        store <12 x i32> %i.vec, <12 x i32>* %ptr, align 4
///
///      Into:
///        %sub.v0 = shuffle <8 x i32> %v0, <8 x i32> v1, <0, 1, 2, 3>
///        %sub.v1 = shuffle <8 x i32> %v0, <8 x i32> v1, <4, 5, 6, 7>
///        %sub.v2 = shuffle <8 x i32> %v0, <8 x i32> v1, <8, 9, 10, 11>
///        call void llvm.arm.neon.vst3(%ptr, %sub.v0, %sub.v1, %sub.v2, 4)
///
/// Note that the new shufflevectors will be removed and we'll only generate one
/// vst3 instruction in CodeGen.
bool ARMTargetLowering::lowerInterleavedStore(StoreInst *SI,
                                              ShuffleVectorInst *SVI,
                                              unsigned Factor) const {
  assert(Factor >= 2 && Factor <= getMaxSupportedInterleaveFactor() &&
         "Invalid interleave factor");

  VectorType *VecTy = SVI->getType();
  assert(VecTy->getVectorNumElements() % Factor == 0 &&
         "Invalid interleaved store");

  unsigned NumSubElts = VecTy->getVectorNumElements() / Factor;
  Type *EltTy = VecTy->getVectorElementType();
  VectorType *SubVecTy = VectorType::get(EltTy, NumSubElts);

  const DataLayout &DL = SI->getModule()->getDataLayout();
  unsigned SubVecSize = DL.getTypeAllocSizeInBits(SubVecTy);
  bool EltIs64Bits = DL.getTypeAllocSizeInBits(EltTy) == 64;

  // Skip illegal sub vector types and vector types of i64/f64 element (vstN
  // doesn't support i64/f64 element).
  if ((SubVecSize != 64 && SubVecSize != 128) || EltIs64Bits)
    return false;

  Value *Op0 = SVI->getOperand(0);
  Value *Op1 = SVI->getOperand(1);
  IRBuilder<> Builder(SI);

  // StN intrinsics don't support pointer vectors as arguments. Convert pointer
  // vectors to integer vectors.
  if (EltTy->isPointerTy()) {
    Type *IntTy = DL.getIntPtrType(EltTy);

    // Convert to the corresponding integer vector.
    Type *IntVecTy =
        VectorType::get(IntTy, Op0->getType()->getVectorNumElements());
    Op0 = Builder.CreatePtrToInt(Op0, IntVecTy);
    Op1 = Builder.CreatePtrToInt(Op1, IntVecTy);

    SubVecTy = VectorType::get(IntTy, NumSubElts);
  }

  static Intrinsic::ID StoreInts[3] = {Intrinsic::arm_neon_vst2,
                                       Intrinsic::arm_neon_vst3,
                                       Intrinsic::arm_neon_vst4};
  Function *VstNFunc = Intrinsic::getDeclaration(
      SI->getModule(), StoreInts[Factor - 2], SubVecTy);

  SmallVector<Value *, 6> Ops;

  Type *Int8Ptr = Builder.getInt8PtrTy(SI->getPointerAddressSpace());
  Ops.push_back(Builder.CreateBitCast(SI->getPointerOperand(), Int8Ptr));

  // Split the shufflevector operands into sub vectors for the new vstN call.
  for (unsigned i = 0; i < Factor; i++)
    Ops.push_back(Builder.CreateShuffleVector(
        Op0, Op1, getSequentialMask(Builder, NumSubElts * i, NumSubElts)));

  Ops.push_back(Builder.getInt32(SI->getAlignment()));
  Builder.CreateCall(VstNFunc, Ops);
  return true;
}

enum HABaseType {
  HA_UNKNOWN = 0,
  HA_FLOAT,
  HA_DOUBLE,
  HA_VECT64,
  HA_VECT128
};

static bool isHomogeneousAggregate(Type *Ty, HABaseType &Base,
                                   uint64_t &Members) {
  if (auto *ST = dyn_cast<StructType>(Ty)) {
    for (unsigned i = 0; i < ST->getNumElements(); ++i) {
      uint64_t SubMembers = 0;
      if (!isHomogeneousAggregate(ST->getElementType(i), Base, SubMembers))
        return false;
      Members += SubMembers;
    }
  } else if (auto *AT = dyn_cast<ArrayType>(Ty)) {
    uint64_t SubMembers = 0;
    if (!isHomogeneousAggregate(AT->getElementType(), Base, SubMembers))
      return false;
    Members += SubMembers * AT->getNumElements();
  } else if (Ty->isFloatTy()) {
    if (Base != HA_UNKNOWN && Base != HA_FLOAT)
      return false;
    Members = 1;
    Base = HA_FLOAT;
  } else if (Ty->isDoubleTy()) {
    if (Base != HA_UNKNOWN && Base != HA_DOUBLE)
      return false;
    Members = 1;
    Base = HA_DOUBLE;
  } else if (auto *VT = dyn_cast<VectorType>(Ty)) {
    Members = 1;
    switch (Base) {
    case HA_FLOAT:
    case HA_DOUBLE:
      return false;
    case HA_VECT64:
      return VT->getBitWidth() == 64;
    case HA_VECT128:
      return VT->getBitWidth() == 128;
    case HA_UNKNOWN:
      switch (VT->getBitWidth()) {
      case 64:
        Base = HA_VECT64;
        return true;
      case 128:
        Base = HA_VECT128;
        return true;
      default:
        return false;
      }
    }
  }

  return (Members > 0 && Members <= 4);
}

/// \brief Return true if a type is an AAPCS-VFP homogeneous aggregate or one of
/// [N x i32] or [N x i64]. This allows front-ends to skip emitting padding when
/// passing according to AAPCS rules.
bool ARMTargetLowering::functionArgumentNeedsConsecutiveRegisters(
    Type *Ty, CallingConv::ID CallConv, bool isVarArg) const {
  if (getEffectiveCallingConv(CallConv, isVarArg) !=
      CallingConv::ARM_AAPCS_VFP)
    return false;

  HABaseType Base = HA_UNKNOWN;
  uint64_t Members = 0;
  bool IsHA = isHomogeneousAggregate(Ty, Base, Members);
  DEBUG(dbgs() << "isHA: " << IsHA << " "; Ty->dump());

  bool IsIntArray = Ty->isArrayTy() && Ty->getArrayElementType()->isIntegerTy();
  return IsHA || IsIntArray;
}<|MERGE_RESOLUTION|>--- conflicted
+++ resolved
@@ -2826,13 +2826,6 @@
     return DAG.getNode(NewOpc, SDLoc(Op), Op.getValueType(),
                        Op.getOperand(1), Op.getOperand(2));
   }
-<<<<<<< HEAD
-  case Intrinsic::arm_neon_vmins:
-  case Intrinsic::arm_neon_vmaxs: {
-    // v{min,max}s is overloaded between signed integers and floats.
-    if (!Op.getValueType().isFloatingPoint())
-      return SDValue();
-=======
   case Intrinsic::arm_neon_vminu:
   case Intrinsic::arm_neon_vmaxu: {
     if (Op.getValueType().isFloatingPoint())
@@ -2851,7 +2844,6 @@
       return DAG.getNode(NewOpc, SDLoc(Op), Op.getValueType(),
                          Op.getOperand(1), Op.getOperand(2));
     }
->>>>>>> d51dd69e
     unsigned NewOpc = (IntNo == Intrinsic::arm_neon_vmins)
       ? ISD::FMINNAN : ISD::FMAXNAN;
     return DAG.getNode(NewOpc, SDLoc(Op), Op.getValueType(),
