--- conflicted
+++ resolved
@@ -286,11 +286,7 @@
 }
 
 bool ARMSubtarget::useStride4VFPs(const MachineFunction &MF) const {
-<<<<<<< HEAD
-  return isSwift() && !MF.getFunction()->hasFnAttribute(Attribute::MinSize);
-=======
   return isSwift() && !MF.getFunction()->optForMinSize();
->>>>>>> d51dd69e
 }
 
 bool ARMSubtarget::useMovt(const MachineFunction &MF) const {
