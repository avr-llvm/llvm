--- conflicted
+++ resolved
@@ -262,8 +262,4 @@
     HiReg = getSubReg(Reg, AVR::sub_hi);
 }
 
-<<<<<<< HEAD
 } // end of namespace llvm
-=======
-} // end of namespace llvm
->>>>>>> fc05fb6f
