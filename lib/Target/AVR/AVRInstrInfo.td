//===-- AVRInstrInfo.td - AVR Instruction defs -------------*- tablegen -*-===//
//
//                     The LLVM Compiler Infrastructure
//
// This file is distributed under the University of Illinois Open Source
// License. See LICENSE.TXT for details.
//
//===----------------------------------------------------------------------===//
//
// This file describes the AVR instructions in TableGen format.
//
//===----------------------------------------------------------------------===//

//===----------------------------------------------------------------------===//
// Instruction format superclass
//===----------------------------------------------------------------------===//

include "AVRInstrFormats.td"

//===----------------------------------------------------------------------===//
// AVR Type Profiles
//===----------------------------------------------------------------------===//

def SDT_AVRCallSeqStart : SDCallSeqStart<[SDTCisVT<0, i16>]>;
def SDT_AVRCallSeqEnd : SDCallSeqEnd<[SDTCisVT<0, i16>, SDTCisVT<1, i16>]>;
def SDT_AVRCall : SDTypeProfile<0, -1, [SDTCisVT<0, iPTR>]>;
def SDT_AVRWrapper : SDTypeProfile<1, 1, [SDTCisSameAs<0, 1>, SDTCisPtrTy<0>]>;
def SDT_AVRBrcond : SDTypeProfile<0, 2,
                                  [SDTCisVT<0, OtherVT>, SDTCisVT<1, i8>]>;
def SDT_AVRCmp : SDTypeProfile<0, 2, [SDTCisSameAs<0, 1>]>;
def SDT_AVRTst : SDTypeProfile<0, 1, [SDTCisInt<0>]>;
def SDT_AVRSelectCC : SDTypeProfile<1, 3, [SDTCisSameAs<0, 1>,
                                    SDTCisSameAs<1, 2>, SDTCisVT<3, i8>]>;

//===----------------------------------------------------------------------===//
// AVR Specific Node Definitions
//===----------------------------------------------------------------------===//

def AVRretflag : SDNode<"AVRISD::RET_FLAG", SDTNone,
                        [SDNPHasChain, SDNPOptInGlue, SDNPVariadic]>;
def AVRretiflag : SDNode<"AVRISD::RETI_FLAG", SDTNone,
                         [SDNPHasChain, SDNPOptInGlue, SDNPVariadic]>;

def AVRcallseq_start : SDNode<"ISD::CALLSEQ_START", SDT_AVRCallSeqStart,
                              [SDNPHasChain, SDNPOutGlue]>;
def AVRcallseq_end : SDNode<"ISD::CALLSEQ_END", SDT_AVRCallSeqEnd,
                            [SDNPHasChain, SDNPOptInGlue, SDNPOutGlue]>;

def AVRcall : SDNode<"AVRISD::CALL", SDT_AVRCall,
                     [SDNPHasChain, SDNPOutGlue, SDNPOptInGlue, SDNPVariadic]>;

def AVRWrapper : SDNode<"AVRISD::Wrapper", SDT_AVRWrapper>;

def AVRbrcond : SDNode<"AVRISD::BRCOND", SDT_AVRBrcond,
                       [SDNPHasChain, SDNPInGlue]>;
def AVRcmp : SDNode<"AVRISD::CMP", SDT_AVRCmp, [SDNPOutGlue]>;
def AVRcmpc : SDNode<"AVRISD::CMPC", SDT_AVRCmp, [SDNPInGlue, SDNPOutGlue]>;
def AVRtst : SDNode<"AVRISD::TST", SDT_AVRTst, [SDNPOutGlue]>;
def AVRselectcc: SDNode<"AVRISD::SELECT_CC", SDT_AVRSelectCC, [SDNPInGlue]>;

// shift nodes
def AVRlsl : SDNode<"AVRISD::LSL", SDTIntUnaryOp>;
def AVRlsr : SDNode<"AVRISD::LSR", SDTIntUnaryOp>;
def AVRrol : SDNode<"AVRISD::ROL", SDTIntUnaryOp>;
def AVRror : SDNode<"AVRISD::ROR", SDTIntUnaryOp>;
def AVRasr : SDNode<"AVRISD::ASR", SDTIntUnaryOp>;

// pseudo shift nodes for non-constant shift amounts
def AVRlslLoop : SDNode<"AVRISD::LSLLOOP", SDTIntShiftOp>;
def AVRlsrLoop : SDNode<"AVRISD::LSRLOOP", SDTIntShiftOp>;
def AVRasrLoop : SDNode<"AVRISD::ASRLOOP", SDTIntShiftOp>;

//===----------------------------------------------------------------------===//
// AVR Operands, Complex Patterns and Transformations Definitions.
//===----------------------------------------------------------------------===//

def imm8_neg_XFORM : SDNodeXForm<imm,
[{
  return CurDAG->getTargetConstant(-N->getAPIntValue(), MVT::i8);
}]>;

def imm16_neg_XFORM : SDNodeXForm<imm,
[{
  return CurDAG->getTargetConstant(-N->getAPIntValue(), MVT::i16);
}]>;

def imm0_63_neg : PatLeaf<(imm),
[{
  int64_t val = -N->getSExtValue();
  return val >= 0 && val < 64;
}], imm16_neg_XFORM>;

def uimm6 : PatLeaf<(imm), [{ return isUInt<6>(N->getZExtValue()); }]>;

def ioaddr_XFORM : SDNodeXForm<imm,
[{
  return CurDAG->getTargetConstant(uint8_t(N->getZExtValue()) - 0x20, MVT::i8);
}]>;

def iobitpos8_XFORM : SDNodeXForm<imm,
[{
  return CurDAG->getTargetConstant(Log2_32(uint8_t(N->getZExtValue())),
                                   MVT::i8);
}]>;

def iobitposn8_XFORM : SDNodeXForm<imm,
[{
  return CurDAG->getTargetConstant(Log2_32(uint8_t(~N->getZExtValue())),
                                   MVT::i8);
}]>;

def ioaddr8 : PatLeaf<(imm),
[{
  uint64_t val = N->getZExtValue();
  return val >= 0x20 && val < 0x60;
}], ioaddr_XFORM>;

def lowioaddr8 : PatLeaf<(imm),
[{
  uint64_t val = N->getZExtValue();
  return val >= 0x20 && val < 0x40;
}], ioaddr_XFORM>;

def ioaddr16 : PatLeaf<(imm),
[{
  uint64_t val = N->getZExtValue();
  return val >= 0x20 && val < 0x5f;
}], ioaddr_XFORM>;

def iobitpos8 : PatLeaf<(imm),
[{
  return isPowerOf2_32(uint8_t(N->getZExtValue()));
}], iobitpos8_XFORM>;

def iobitposn8 : PatLeaf<(imm),
[{
  return isPowerOf2_32(uint8_t(~N->getZExtValue()));
}], iobitposn8_XFORM>;

def AVRMemAsmOperand : AsmOperandClass {
  let Name = "Mem";
  let ParserMethod = "parseMemOperand";
}

// Address operand for reg+imm
def memri : Operand<iPTR>
{
  let PrintMethod = "printMemriOperand";
  let EncoderMethod = "getMemriEncoding";
  let ParserMatchClass = AVRMemAsmOperand;
  
  let MIOperandInfo = (ops PTRDISPREGS, i8imm);
}

// Address operand for SP+imm used by STD{W}SPQRr
def memspi : Operand<iPTR>
{
  let MIOperandInfo = (ops GPRSP, i16imm);
}

// Branch targets have OtherVT type and print as pc-relative values.
def brtarget : Operand<OtherVT>
{
  let PrintMethod = "print_pcrel_imm";
}

def i8imm_com : Operand<i8>
{
  let EncoderMethod = "getI8ImmComEncoding";

  let MIOperandInfo = (ops i8imm);
}

def rel_condbr_7_target : Operand<OtherVT>
{
    let PrintMethod = "print_pcrel_imm";
    let EncoderMethod = "getRelCondBr7TargetEncoding";
}

def rel_condbr_13_target : Operand<OtherVT>
{
    let PrintMethod = "print_pcrel_imm";
    let EncoderMethod = "getRelCondBr13TargetEncoding";
}

// Addressing mode pattern reg+imm6
def addr : ComplexPattern<iPTR, 2, "SelectAddr", [], [SDNPWantRoot]>;

// AsmOperand class for a pointer register.
// Used with the LD/ST family of instructions.
// See FSTLD in AVRInstrFormats.td
def PtrRegAsmOperand : AsmOperandClass
{
   let Name = "Reg";
} 
 
// A special operand type for the LD/ST instructions.
//
// The 12th bit in the instruction follows no pattern. It is 1 in some
// cases of pointer reg and predec/postinc mode, and 0 in others.
// We enumerate all cases in the custom encoder method and set this
// bit appropriately.
//
// See FSTLD in AVRInstrFormats.td for more information.
def LDSTPtrReg : Operand<i16>
{
    let MIOperandInfo = (ops PTRREGS);
    let EncoderMethod = "getLDSTPtrRegEncoding";
    
    let ParserMatchClass = PtrRegAsmOperand;
}

//===----------------------------------------------------------------------===//
// AVR predicates for subtarget features
//===----------------------------------------------------------------------===//

def HasLPM       :     Predicate<"Subtarget->hasLPM()">,
                         AssemblerPredicate<"FeatureILPM">;

def HasLPMX      :     Predicate<"Subtarget->hasLPMX()">,
                         AssemblerPredicate<"FeatureILPMX">;

def HasELPM      :     Predicate<"Subtarget->hasELPM()">,
                         AssemblerPredicate<"FeatureIELPM">;

def HasELPMX     :     Predicate<"Subtarget->hasELPMX()">,
                         AssemblerPredicate<"FeatureIELPMX">;

def HasMUL       :     Predicate<"Subtarget->hasMUL()">,
                         AssemblerPredicate<"FeatureIMUL">;

def HasFMUL      :     Predicate<"Subtarget->hasFMUL()">,
                         AssemblerPredicate<"FeatureIFMUL">;

def HasMOVW      :    Predicate<"Subtarget->hasMOVW()">,
                         AssemblerPredicate<"FeatureIMOVW">;

def HasDES       :    Predicate<"Subtarget->hasDES()">,
                         AssemblerPredicate<"FeatureIDES">;

def HasBREAK     :    Predicate<"Subtarget->hasBREAK()">,
                         AssemblerPredicate<"FeatureIBREAK">;

def SupportsRMW  :    Predicate<"Subtarget->supportsRMW()">,
                         AssemblerPredicate<"FeatureRMW">;

def HasSRAM      :    Predicate<"Subtarget->hasSRAM()">,
                         AssemblerPredicate<"FeatureSRAM">;

def HasEIND      :    Predicate<"Subtarget->hasEIND()">,
                         AssemblerPredicate<"FeatureEIND">;

// AVR specific condition code. These correspond to AVR_*_COND in
// AVRInstrInfo.td. They must be kept in synch.
def AVR_COND_EQ : PatLeaf<(i8 0)>;
def AVR_COND_NE : PatLeaf<(i8 1)>;
def AVR_COND_GE : PatLeaf<(i8 2)>;
def AVR_COND_LT : PatLeaf<(i8 3)>;
def AVR_COND_SH : PatLeaf<(i8 4)>;
def AVR_COND_LO : PatLeaf<(i8 5)>;
def AVR_COND_MI : PatLeaf<(i8 6)>;
def AVR_COND_PL : PatLeaf<(i8 7)>;


//__________________________________________________________________________________________
//__________________________________________________________________________________________
//__________________________________________________________________________________________
//__________________________________________________________________________________________
//__________________________________________________________________________________________
//__________________________________________________________________________________________
//__________________________________________________________________________________________
//__________________________________________________________________________________________

//===----------------------------------------------------------------------===//
// AVR Instruction list
//===----------------------------------------------------------------------===//

// ADJCALLSTACKDOWN/UP implicitly use/def SP because they may be expanded into
// a stack adjustment and the codegen must know that they may modify the stack
// pointer before prolog-epilog rewriting occurs.
// Pessimistically assume ADJCALLSTACKDOWN / ADJCALLSTACKUP will become
// sub / add which can clobber SREG.
let Defs = [SP, SREG],
Uses = [SP] in
{
def ADJCALLSTACKDOWN : Pseudo<(outs),
                              (ins i16imm:$amt),
                              "#ADJCALLSTACKDOWN",
                              [(AVRcallseq_start timm:$amt)]>;

// R31R30 is used to update SP, since it is a scratch reg and this instruction
// is placed after the function call then R31R30 should be always free.
//let Defs = [R31R30],
//Uses = [R31R30] in
//:TODO: if we enable this, the pseudo is killed because it looks dead
def ADJCALLSTACKUP : Pseudo<(outs),
                            (ins i16imm:$amt1, i16imm:$amt2),
                            "#ADJCALLSTACKUP",
                            [(AVRcallseq_end timm:$amt1, timm:$amt2)]>;
}

// Arithmetic instructions

// ADD Rd, Rr
// Adds two 8-bit registers.
let isCommutable = 1,
Constraints = "$src = $rd",
Defs = [SREG] in
def ADDRdRr : FRdRr<0b0000,
                    0b11,
                    (outs GPR8:$rd),
                    (ins GPR8:$src, GPR8:$rr),
                    "add\t$rd, $rr",
                    [(set GPR8:$rd, (add GPR8:$src, GPR8:$rr)),
                     (implicit SREG)]>;

// ADDW Rd, Rr
// Pseudo instruction to add four 8-bit registers as two 16-bit values.
let isCommutable = 1,
Constraints = "$src = $dst",
Defs = [SREG] in
def ADDWRdRr : Pseudo<(outs DREGS:$dst),
                      (ins DREGS:$src, DREGS:$src2),
                      "addw\t$dst, $src2",
                      [(set DREGS:$dst, (add DREGS:$src, DREGS:$src2)),
                       (implicit SREG)]>;

// ADC Rd, Rr
// Adds two 8-bit registers with carry.
let isCommutable = 1,
Constraints = "$src = $rd",
Uses = [SREG],
Defs = [SREG] in
def ADCRdRr : FRdRr<0b0001,
                    0b11,
                    (outs GPR8:$rd),
                    (ins GPR8:$src, GPR8:$rr),
                    "adc\t$rd, $rr",
                    [(set GPR8:$rd, (adde GPR8:$src, GPR8:$rr)),
                     (implicit SREG)]>;

// ADCW Rd, Rr
// Pseudo instruction to add four 8-bit registers as two 16-bit values with carry.
let isCommutable = 1,
Constraints = "$src = $dst",
Uses = [SREG],
Defs = [SREG] in
def ADCWRdRr : Pseudo<(outs DREGS:$dst),
                      (ins DREGS:$src, DREGS:$src2),
                      "adcw\t$dst, $src2",
                      [(set DREGS:$dst, (adde DREGS:$src, DREGS:$src2)),
                       (implicit SREG)]>;

// AIDW Rd, k
// Adds an immediate 6-bit value K to Rd, placing the result in Rd.
let Constraints = "$src = $dst",
Defs = [SREG] in
def ADIWRdK : FWRdK<0b0,
                    (outs IWREGS:$dst),
                    (ins IWREGS:$src, i16imm:$k),
                    "adiw\t$dst, $k",
                    [(set IWREGS:$dst, (add IWREGS:$src, uimm6:$k)),
                     (implicit SREG)]>;

// SUB Rd, Rr
// Subtracts the 8-bit value of Rr from Rd and places the value in Rd.
let Constraints = "$src = $rd",
Defs = [SREG] in
def SUBRdRr : FRdRr<0b0001,
                    0b10,
                    (outs GPR8:$rd),
                    (ins GPR8:$src, GPR8:$rr),
                    "sub\t$rd, $rr",
                    [(set GPR8:$rd, (sub GPR8:$src, GPR8:$rr)),
                     (implicit SREG)]>;

// SUBW Rd, Rr
// Subtracts two 16-bit values and places the result into Rd.
let Constraints = "$src = $dst",
Defs = [SREG] in
def SUBWRdRr : Pseudo<(outs DREGS:$dst),
                      (ins DREGS:$src, DREGS:$src2),
                      "subw\t$dst, $src2",
                      [(set DREGS:$dst, (sub DREGS:$src, DREGS:$src2)),
                       (implicit SREG)]>;

let Constraints = "$src = $rd",
Defs = [SREG] in
def SUBIRdK : FRdK<0b0101,
                   (outs LD8:$rd),
                   (ins LD8:$src, i8imm:$k),
                   "subi\t$rd, $k",
                   [(set LD8:$rd, (sub LD8:$src, imm:$k)),
                    (implicit SREG)]>;

let Constraints = "$src = $dst",
Defs = [SREG] in
def SUBIWRdK : Pseudo<(outs DLDREGS:$dst),
                      (ins DLDREGS:$src, i16imm:$src2),
                      "subiw\t$dst, $src2",
                      [(set DLDREGS:$dst, (sub DLDREGS:$src, imm:$src2)),
                       (implicit SREG)]>;

let Constraints = "$src = $rd",
Uses = [SREG],
Defs = [SREG] in
def SBCRdRr : FRdRr<0b0000,
                    0b10,
                    (outs GPR8:$rd),
                    (ins GPR8:$src, GPR8:$rr),
                    "sbc\t$rd, $rr",
                    [(set GPR8:$rd, (sube GPR8:$src, GPR8:$rr)),
                     (implicit SREG)]>;

let Constraints = "$src = $dst",
Uses = [SREG],
Defs = [SREG] in
def SBCWRdRr : Pseudo<(outs DREGS:$dst),
                      (ins DREGS:$src, DREGS:$src2),
                      "sbcw\t$dst, $src2",
                      [(set DREGS:$dst, (sube DREGS:$src, DREGS:$src2)),
                       (implicit SREG)]>;

let Constraints = "$src = $rd",
Uses = [SREG],
Defs = [SREG] in
def SBCIRdK : FRdK<0b0100,
                   (outs LD8:$rd),
                   (ins LD8:$src, i8imm:$k),
                   "sbci\t$rd, $k",
                   [(set LD8:$rd, (sube LD8:$src, imm:$k)),
                    (implicit SREG)]>;

let Constraints = "$src = $dst",
Uses = [SREG],
Defs = [SREG] in
def SBCIWRdK : Pseudo<(outs DLDREGS:$dst),
                      (ins DLDREGS:$src, i16imm:$src2),
                      "sbciw\t$dst, $src2",
                      [(set DLDREGS:$dst, (sube DLDREGS:$src, imm:$src2)),
                       (implicit SREG)]>;

let Constraints = "$src = $dst",
Defs = [SREG] in
def SBIWRdK : FWRdK<0b1,
                    (outs IWREGS:$dst),
                    (ins IWREGS:$src, i16imm:$k),
                    "sbiw\t$dst, $k",
                    [(set IWREGS:$dst, (sub IWREGS:$src, uimm6:$k)),
                     (implicit SREG)]>;

let Constraints = "$src = $dst",
Defs = [SREG] in
def INCRd : FRd<0b1001,
                0b0100011,
                (outs GPR8:$dst),
                (ins GPR8:$src),
                "inc\t$dst",
                [(set GPR8:$dst, (add GPR8:$src, 1)), (implicit SREG)]>;

let Constraints = "$src = $dst",
Defs = [SREG] in
def DECRd : FRd<0b1001,
                0b0101010,
                (outs GPR8:$dst),
                (ins GPR8:$src),
                "dec\t$dst",
                [(set GPR8:$dst, (add GPR8:$src, -1)), (implicit SREG)]>;

// This pseudo is used as a marker to insert a "clr r1" after the operation.
let isCommutable = 1,
Defs = [R1, R0, SREG] in
def MULRdRrP : Pseudo<(outs GPR8:$dst),
                      (ins GPR8:$src, GPR8:$src2),
                      "mulp\t$dst, $src, $src2",
                      [(set GPR8:$dst, (mul GPR8:$src, GPR8:$src2)),
                       (implicit SREG)]>;

// MUL Rd, Rr
// Multiplies Rd by Rr and places the result into Rd.
let isCommutable = 1,
Defs = [R1, R0, SREG],
hasSideEffects = 0 in
def MULRdRr : Mu1RdRr<(outs GPR8:$dst),
                      (ins GPR8:$src, GPR8:$src2),
                      "mul\t$src, $src2",
                      []>,
              Requires<[HasMUL]>;

// The earlyclobber flag is required because the pseudo expansion needs $dst
// and $src to have different registers.
let isCommutable = 1,
Constraints = "@earlyclobber $dst",
Defs = [R1, R0, SREG] in
def MULWRdRr : Pseudo<(outs DREGS:$dst),
                      (ins DREGS:$src, DREGS:$src2),
                      "mulw\t$dst, $src, $src2",
                      [(set DREGS:$dst, (mul DREGS:$src, DREGS:$src2)),
                       (implicit SREG)]>,
               Requires<[HasMUL]>;

// This instruction produces a 16bit result from two 8bit operands.
let isCommutable = 1,
Defs = [R1R0, SREG],
hasSideEffects = 0 in
def MUL16RdRr : Mu1RdRr<(outs DREGS:$dst),
                        (ins GPR8:$src, GPR8:$src2),
                        "mul\t$src, $src2",
                        []>,
                Requires<[HasMUL]>;

let isCommutable = 1,
Defs = [R1, R0, SREG] in
def MULSRdRr : Mu2RdRr<0,
                       (outs GPR8:$dst),
                       (ins GPR8:$rd, GPR8:$rr),
                       "muls\t$rd, $rr",
                       []>;

let isCommutable = 1,
Defs = [R1, R0, SREG] in
def MULSURdRr : Mu2RdRr<1,
                        (outs GPR8:$dst),
                        (ins GPR8:$rd, GPR8:$rr),
                        "mulsu\t$rd, $rr",
                        []>;

let isCommutable = 1,
Defs = [R1, R0, SREG] in
def FMUL : Mu3RdRr<0b01,
                   (outs GPR8:$dst),
                   (ins GPR8:$rd, GPR8:$rr),
                   "fmul\t$rd, $rr",
                   []>;

let isCommutable = 1,
Defs = [R1, R0, SREG] in
def FMULS : Mu3RdRr<0b10,
                    (outs GPR8:$dst),
                    (ins GPR8:$rd, GPR8:$rr),
                    "fmuls\t$rd, $rr",
                    []>;

let isCommutable = 1,
Defs = [R1, R0, SREG] in
def FMULSU : Mu3RdRr<0b11,
                     (outs GPR8:$dst),
                     (ins GPR8:$rd, GPR8:$rr),
                     "fmulsu\t$rd, $rr",
                     []>;
let Defs = [R15, R14, R13, R12, R11, R10, R9,
            R8, R7, R6, R5, R4, R3, R2, R1, R0] in
def DESK : FDES<(outs),
                (ins i8imm:$k),
                "des\t$k",
                []>;

//_______________________________________
// Logic Instructions
//_______________________________________

/// AND Rd, Rr
let isCommutable = 1,
Constraints = "$src = $rd",
Defs = [SREG] in
def ANDRdRr : FRdRr<0b0010,
                    0b00,
                    (outs GPR8:$rd),
                    (ins GPR8:$src, GPR8:$rr),
                    "and\t$rd, $rr",
                    [(set GPR8:$rd, (and GPR8:$src, GPR8:$rr)),
                     (implicit SREG)]>;

let isCommutable = 1,
Constraints = "$src = $dst",
Defs = [SREG] in
def ANDWRdRr : Pseudo<(outs DREGS:$dst),
                      (ins DREGS:$src, DREGS:$src2),
                      "andw\t$dst, $src2",
                      [(set DREGS:$dst, (and DREGS:$src, DREGS:$src2)),
                       (implicit SREG)]>;

let Constraints = "$src = $rd",
Defs = [SREG] in
def ANDIRdK : FRdK<0b0111,
                   (outs LD8:$rd),
                   (ins LD8:$src, i8imm:$k),
                   "andi\t$rd, $k",
                   [(set LD8:$rd, (and LD8:$src, imm:$k)),
                    (implicit SREG)]>;

let Constraints = "$src = $dst",
Defs = [SREG] in
def ANDIWRdK : Pseudo<(outs DLDREGS:$dst),
                      (ins DLDREGS:$src, i16imm:$src2),
                      "andiw\t$dst, $src2",
                      [(set DLDREGS:$dst, (and DLDREGS:$src, imm:$src2)),
                       (implicit SREG)]>;

let isCommutable = 1,
Constraints = "$src = $rd",
Defs = [SREG] in
def ORRdRr : FRdRr<0b0010,
                   0b10,
                   (outs GPR8:$rd),
                   (ins GPR8:$src, GPR8:$rr),
                   "or\t$rd, $rr",
                   [(set GPR8:$rd, (or GPR8:$src, GPR8:$rr)),
                    (implicit SREG)]>;

let isCommutable = 1,
Constraints = "$src = $dst",
Defs = [SREG] in
def ORWRdRr : Pseudo<(outs DREGS:$dst),
                     (ins DREGS:$src, DREGS:$src2),
                     "orw\t$dst, $src2",
                     [(set DREGS:$dst, (or DREGS:$src, DREGS:$src2)),
                      (implicit SREG)]>;

let Constraints = "$src = $rd",
Defs = [SREG] in
def ORIRdK : FRdK<0b0110,
                  (outs LD8:$rd),
                  (ins LD8:$src, i8imm:$k),
                  "ori\t$rd, $k",
                  [(set LD8:$rd, (or LD8:$src, imm:$k)),
                   (implicit SREG)]>;

let Constraints = "$src = $dst",
Defs = [SREG] in
def ORIWRdK : Pseudo<(outs DLDREGS:$dst),
                     (ins DLDREGS:$src, i16imm:$src2),
                     "oriw\t$dst, $src2",
                     [(set DLDREGS:$dst, (or DLDREGS:$src, imm:$src2)),
                      (implicit SREG)]>;

let isCommutable = 1,
Constraints = "$src = $rd",
Defs = [SREG] in
def EORRdRr : FRdRr<0b0010,
                    0b01,
                    (outs GPR8:$rd),
                    (ins GPR8:$src, GPR8:$rr),
                    "eor\t$rd, $rr",
                    [(set GPR8:$rd, (xor GPR8:$src, GPR8:$rr)),
                     (implicit SREG)]>;

let isCommutable = 1,
Constraints = "$src = $dst",
Defs = [SREG] in
def EORWRdRr : Pseudo<(outs DREGS:$dst),
                      (ins DREGS:$src, DREGS:$src2),
                      "eorw\t$dst, $src2",
                      [(set DREGS:$dst, (xor DREGS:$src, DREGS:$src2)),
                       (implicit SREG)]>;

let Constraints = "$src = $dst",
Defs = [SREG] in
def COMRd : FRd<0b1001,
                0b0100000,
                (outs GPR8:$dst),
                (ins GPR8:$src),
                "com\t$dst",
                [(set GPR8:$dst, (not GPR8:$src)), (implicit SREG)]>;

let Constraints = "$src = $dst",
Defs = [SREG] in
def COMWRd : Pseudo<(outs DREGS:$dst),
                    (ins DREGS:$src),
                    "comw\t$dst",
                    [(set DREGS:$dst, (not DREGS:$src)), (implicit SREG)]>;

//:TODO: optimize NEG for wider types
let Constraints = "$src = $dst",
Defs = [SREG] in
def NEGRd : FRd<0b1001,
                0b0100001,
                (outs GPR8:$dst),
                (ins GPR8:$src),
                "neg\t$dst",
                [(set GPR8:$dst, (ineg GPR8:$src)), (implicit SREG)]>;
/// TST Rd
// TODO: turn into an InstAlias
let Constraints = "$src = $dst",
Defs = [SREG] in
def TSTRd : FRdRr<0b0010,
                  0b00,
                  (outs GPR8:$dst),
                  (ins GPR8:$src, GPR8:$src2),
                  "tst\t$dst",
                  [(set GPR8:$dst, (and GPR8:$src, GPR8:$src2)),
                  (implicit SREG)]>;

// Branch instructions

let isBarrier = 1,
isBranch = 1,
isTerminator = 1 in
def RJMPk : FBRk<0,
                 (outs),
                 (ins rel_condbr_13_target:$target),
                 "rjmp\t$target",
                 [(br bb:$target)]>;

let isBranch = 1,
isTerminator = 1,
isBarrier = 1,
isIndirectBranch = 1,
Uses = [R31R30] in
def IJMP : FBR<0b1001010000001001,
               (outs),
               (ins),
               "ijmp",
               []>;

let isBranch = 1,
isTerminator = 1,
isBarrier = 1,
isIndirectBranch = 1,
Uses = [R31R30] in
def EIJMP : FBR<0b1001010000011001,
                (outs),
                (ins),
                "eijmp",
                []>;

let isBarrier = 1,
isBranch = 1,
isTerminator = 1 in
def JMPk : F32BRk<0b110,
                  (outs),
                  (ins brtarget:$target),
                  "jmp\t$target",
                  []>;
                  
let isCall = 1 in
  // SP is marked as a use to prevent stack-pointer assignments that appear
  // immediately before calls from potentially appearing dead.
  let Uses = [SP, R31R30] in
  {
    def ICALL : FBR<0b1001010100001001,
                    (outs),
                    (ins variable_ops),
                    "icall",
                    []>;
  }

let isCall = 1 in
  // SP is marked as a use to prevent stack-pointer assignments that appear
  // immediately before calls from potentially appearing dead.
  let Uses = [SP, R31R30] in
  {
    def EICALL : FBR<0b1001010000011001,
                     (outs),
                     (ins variable_ops),
                     "eicall",
                     []>;
  }

let isCall = 1 in
  // SP is marked as a use to prevent stack-pointer assignments that appear
  // immediately before calls from potentially appearing dead.
  let Uses = [SP] in
  {
    def RCALL : FBRk<1,
                     (outs),
                     (ins rel_condbr_13_target:$target),
                     "rcall\t$target",
                     []>;
  }


let isCall = 1 in
  // SP is marked as a use to prevent stack-pointer assignments that appear
  // immediately before calls from potentially appearing dead.
  let Uses = [SP] in
  {
    def CALLk : F32BRk<0b111,
                       (outs),
      //:TODO: the imm field can be either 16 or 22 bits in devices with more
      // than 64k of ROM, fix it once we support the largests devices.
                       (ins i16imm:$dst),
                       "call\t$dst",
                       [(AVRcall imm:$dst)]>;
  }

let isTerminator = 1,
isReturn = 1,
isBarrier = 1,
Uses = [SP]  in
def RET : FBR<0b1001010100001000,
              (outs),
              (ins),
              "ret",
              [(AVRretflag)]>;

let isTerminator = 1,
isReturn = 1,
isBarrier = 1,
Uses = [SP] in
def RETI : FBR<0b1001010100011000,
               (outs),
               (ins),
               "reti",
               [(AVRretiflag)]>;


let isBarrier = 1,
isBranch = 1,
isTerminator = 1,
Defs = [SREG] in
def CPSE : FRdRr<0b0001,
                 0b00,
                 (outs),
                 (ins GPR8:$rd, GPR8:$rr),
                 "cpse\t$rd, $rr",
                 []>;

let Defs = [SREG] in
def CPRdRr : FRdRr<0b0001,
                   0b01,
                   (outs),
                   (ins GPR8:$rd, GPR8:$rr),
                   "cp\t$rd, $rr",
                   [(AVRcmp GPR8:$rd, GPR8:$rr), (implicit SREG)]>;

let Defs = [SREG] in
def CPWRdRr : Pseudo<(outs),
                     (ins DREGS:$src, DREGS:$src2),
                     "cpw\t$src, $src2",
                     [(AVRcmp DREGS:$src, DREGS:$src2), (implicit SREG)]>;

let Defs = [SREG],
Uses = [SREG] in
def CPCRdRr : FRdRr<0b0000,
                    0b01,
                    (outs),
                    (ins GPR8:$rd, GPR8:$rr),
                    "cpc\t$rd, $rr",
                    [(AVRcmpc GPR8:$rd, GPR8:$rr), (implicit SREG)]>;

let Defs = [SREG],
Uses = [SREG] in
def CPCWRdRr : Pseudo<(outs),
                      (ins DREGS:$src, DREGS:$src2),
                      "cpcw\t$src, $src2",
                      [(AVRcmpc DREGS:$src, DREGS:$src2), (implicit SREG)]>;

// CPI Rd, K
// -----
// Compares a register with an 8 bit immediate.
let Defs = [SREG],
Uses = [SREG] in
def CPIRdK : FRdK<0b0011,
                  (outs LD8:$k),
                  (ins GPR8:$rd),
                  "cpi\t$rd, $k",
                  []>;

let isBarrier = 1,
isBranch = 1,
isTerminator = 1 in
def SBRCRrB : FRdB<0b10,
                   (outs),
                   (ins GPR8:$rr, i8imm:$b),
                   "sbrc\t$rr, $b",
                   []>;

let isBarrier = 1,
isBranch = 1,
isTerminator = 1 in
def SBRSRrB : FRdB<0b11,
                   (outs),
                   (ins GPR8:$rr, i8imm:$b),
                   "sbrs\t$rr, $b",
                   []>;

let isBranch = 1,
isTerminator = 1,
Uses = [SREG] in
def BREQk : FBRsk<0,
                  0b001,
                  (outs),
                  (ins rel_condbr_7_target:$target),
                  "breq\t$target",
                  [(AVRbrcond bb:$target, AVR_COND_EQ)]>;

let isBranch = 1,
isTerminator = 1,
Uses = [SREG] in
def BRNEk : FBRsk<1,
                  0b001,
                  (outs),
                  (ins rel_condbr_7_target:$target),
                  "brne\t$target",
                  [(AVRbrcond bb:$target, AVR_COND_NE)]>;


let isBranch = 1,
isTerminator = 1,
Uses = [SREG] in
def BRSHk : FBRsk<1,
                  0b000,
                  (outs),
                  (ins rel_condbr_7_target:$target),
                  "brsh\t$target",
                  [(AVRbrcond bb:$target, AVR_COND_SH)]>;

let isBranch = 1,
isTerminator = 1,
Uses = [SREG] in
def BRLOk : FBRsk<0,
                  0b000,
                  (outs),
                  (ins rel_condbr_7_target:$target),
                  "brlo\t$target",
                  [(AVRbrcond bb:$target, AVR_COND_LO)]>;

let isBranch = 1,
isTerminator = 1,
Uses = [SREG] in
def BRMIk : FBRsk<0,
                  0b010,
                  (outs),
                  (ins rel_condbr_7_target:$target),
                  "brmi\t$target",
                  [(AVRbrcond bb:$target, AVR_COND_MI)]>;

let isBranch = 1,
isTerminator = 1,
Uses = [SREG] in
def BRPLk : FBRsk<1,
                  0b101,
                  (outs),
                  (ins rel_condbr_7_target:$target),
                  "brpl\t$target",
                  [(AVRbrcond bb:$target, AVR_COND_PL)]>;

let isBranch = 1,
isTerminator = 1,
Uses = [SREG] in
def BRGEk : FBRsk<1,
                  0b100,
                  (outs),
                  (ins rel_condbr_7_target:$target),
                  "brge\t$target",
                  [(AVRbrcond bb:$target, AVR_COND_GE)]>;

let isBranch = 1,
isTerminator = 1,
Uses = [SREG] in
def BRLTk : FBRsk<0,
                  0b100,
                  (outs),
                  (ins rel_condbr_7_target:$target),
                  "brlt\t$target",
                  [(AVRbrcond bb:$target, AVR_COND_LT)]>;

// BRBS s, k
// Branch if `s` flag in status register is set.
let isBranch = 1,
isTerminator = 1,
Uses = [SREG] in
def BRBSsk : FSK<0,
                 (outs),
                 (ins i8imm:$s, rel_condbr_7_target:$k),
                 "brbs\t$s, $k",
                 []>;

// BRBC s, k
// Branch if `s` flag in status register is clear.
let isBranch = 1,
isTerminator = 1,
Uses = [SREG] in
def BRBCsk : FSK<1,
                 (outs),
                 (ins i8imm:$s, rel_condbr_7_target:$k),
                 "brbc\t$s, $k",
                 []>;


// BRCS k
// Branch if carry flag is set
def : InstAlias<"brcs\t$k", (BRBSsk 0, rel_condbr_7_target:$k)>;

// BRCC k
// Branch if carry flag is clear
def : InstAlias<"brcc\t$k", (BRBCsk 0, rel_condbr_7_target:$k)>;

// BRHS k
// Branch if half carry flag is set
def : InstAlias<"brhs\t$k", (BRBSsk 5, rel_condbr_7_target:$k)>;

// BRHC k
// Branch if half carry flag is clear
def : InstAlias<"brhc\t$k", (BRBCsk 5, rel_condbr_7_target:$k)>;

// BRTS k
// Branch if the T flag is set
def : InstAlias<"brts\t$k", (BRBSsk 6, rel_condbr_7_target:$k)>;

// BRTC k
// Branch if the T flag is clear
def : InstAlias<"brtc\t$k", (BRBCsk 6, rel_condbr_7_target:$k)>;

// BRVS k
// Branch if the overflow flag is set
def : InstAlias<"brvs\t$k", (BRBSsk 3, rel_condbr_7_target:$k)>;

// BRVC k
// Branch if the overflow flag is clear
def : InstAlias<"brvc\t$k", (BRBCsk 3, rel_condbr_7_target:$k)>;

// BRIE k
// Branch if the global interrupt flag is enabled
def : InstAlias<"brie\t$k", (BRBSsk 7, rel_condbr_7_target:$k)>;

// BRID k
// Branch if the global interrupt flag is disabled
def : InstAlias<"brid\t$k", (BRBCsk 7, rel_condbr_7_target:$k)>;

// __________________________
// Data transfer instructions
// __________________________

let hasSideEffects = 0 in
def MOVRdRr : FRdRr<0b0010,
                    0b11,
                    (outs GPR8:$rd),
                    (ins GPR8:$rr),
                    "mov\t$rd, $rr",
                    []>;

let hasSideEffects = 0 in
def MOVWRdRr : FMOVWRdRr<(outs DREGS:$dst),
                         (ins DREGS:$src),
                         "movw\t$dst, $src",
                         []>,
               Requires<[HasMOVW]>;

let isReMaterializable = 1,
isAsCheapAsAMove = 1 in
def LDIRdK : FRdK<0b1110,
                  (outs LD8:$rd),
                  (ins i8imm:$k),
                  "ldi\t$rd, $k",
                  [(set LD8:$rd, imm:$k)]>;

let isReMaterializable = 1,
isAsCheapAsAMove = 1 in
def LDIWRdK : Pseudo<(outs DLDREGS:$dst),
                     (ins i16imm:$src),
                     "ldiw\t$dst, $src",
                     [(set DLDREGS:$dst, imm:$src)]>;

let canFoldAsLoad = 1,
isReMaterializable = 1 in
def LDSRdK : F32DM<0b0,
                   (outs GPR8:$dst),
                   (ins i16imm:$src),
                   "lds\t$dst, $src",
                   [(set GPR8:$dst, (load imm:$src))]>;

let canFoldAsLoad = 1,
isReMaterializable = 1 in
def LDSWRdK : Pseudo<(outs DREGS:$dst),
                     (ins i16imm:$src),
                     "ldsw\t$dst, $src",
                     [(set DREGS:$dst, (load imm:$src))]>;

let canFoldAsLoad = 1,
isReMaterializable = 1 in
def LDRdPtr : FSTLDPtrReg<0b0,
                          (outs GPR8:$reg),
                          (ins LDSTPtrReg:$ptrreg),
                          "ld\t$reg, $ptrreg",
                          [(set GPR8:$reg, (load i16:$ptrreg))]>;

let canFoldAsLoad = 1,
isReMaterializable = 1,
Constraints = "@earlyclobber $ptrreg" in
def LDWRdPtr : Pseudo<(outs DREGS:$reg),
                      (ins PTRDISPREGS:$ptrreg),
                      "ldw\t$reg, $ptrreg",
                      [(set DREGS:$reg, (load PTRDISPREGS:$ptrreg))]>;

let mayLoad = 1,
hasSideEffects = 0,
Constraints = "$ptrreg = $base_wb,@earlyclobber $reg,@earlyclobber $base_wb" in
def LDRdPtrPi : FSTLDPtrPiReg<0b0,
                              (outs GPR8:$reg, PTRREGS:$base_wb),
                              (ins LDSTPtrReg:$ptrreg),
                              "ld\t$reg, $ptrreg +",
                              []>;

let mayLoad = 1,
hasSideEffects = 0,
Constraints = "$ptrreg = $base_wb,@earlyclobber $reg,@earlyclobber $base_wb" in
def LDWRdPtrPi : Pseudo<(outs DREGS:$reg, PTRREGS:$base_wb),
                        (ins PTRREGS:$ptrreg),
                        "ldw\t$reg, $ptrreg +",
                        []>;

let mayLoad = 1,
hasSideEffects = 0,
Constraints = "$ptrreg = $base_wb,@earlyclobber $reg,@earlyclobber $base_wb" in
def LDRdPtrPd : FSTLDPtrPdReg<0b0,
                              (outs GPR8:$reg, PTRREGS:$base_wb),
                              (ins LDSTPtrReg:$ptrreg),
                              "ld\t$reg, -$ptrreg",
                              []>;

let mayLoad = 1,
hasSideEffects = 0,
Constraints = "$ptrreg = $base_wb,@earlyclobber $reg,@earlyclobber $base_wb" in
def LDWRdPtrPd : Pseudo<(outs DREGS:$reg, PTRREGS:$base_wb),
                        (ins PTRREGS:$ptrreg),
                        "ldw\t$reg, -$ptrreg",
                        []>;

let canFoldAsLoad = 1,
isReMaterializable = 1 in
def LDDRdPtrQ : FPqRr<0b0,
                      (outs GPR8:$reg),
                      (ins memri:$ptrreg),
                      "ldd\t$reg, $ptrreg",
                      [(set GPR8:$reg, (load addr:$ptrreg))]>;

let canFoldAsLoad = 1,
isReMaterializable = 1,
Constraints = "@earlyclobber $dst" in
def LDDWRdPtrQ : Pseudo<(outs DREGS:$dst),
                        (ins memri:$src),
                        "lddw\t$dst, $src",
                        [(set DREGS:$dst, (load addr:$src))]>;

//:FIXME: remove this once PR13375 gets fixed
let canFoldAsLoad = 1,
isReMaterializable = 1,
mayLoad = 1,
hasSideEffects = 0 in
def LDDWRdYQ : Pseudo<(outs DREGS:$dst),
                      (ins memri:$src),
                      "lddw\t$dst, $src",
                      []>;

def STSKRr : F32DM<0b0,
                   (outs),
                   (ins i16imm:$dst, GPR8:$src),
                   "sts\t$dst, $src",
                   [(store GPR8:$src, imm:$dst)]>;

def STSWKRr : Pseudo<(outs),
                     (ins i16imm:$dst, DREGS:$src),
                     "stsw\t$dst, $src",
                     [(store DREGS:$src, imm:$dst)]>;

// ST P, Rr
// Stores the value of Rr into the location addressed by pointer P.
def STPtrRr : FSTLDPtrReg<0b1,
                         (outs),
                         (ins LDSTPtrReg:$ptrreg, GPR8:$reg),
                         "st\t$ptrreg, $reg",
                         [(store GPR8:$reg, i16:$ptrreg)]>;

// STW P, Rr
// Stores the value of Rr into the location addressed by pointer P.
def STWPtrRr : Pseudo<(outs),
                      (ins PTRDISPREGS:$ptrreg, DREGS:$reg),
                      "stw\t$ptrreg, $reg",
                      [(store DREGS:$reg, PTRDISPREGS:$ptrreg)]>;

// ST P+, Rr
// Stores the value of Rr into the location addressed by pointer P.
// Post increments P.
let Constraints = "$ptrreg = $base_wb,@earlyclobber $base_wb" in
def STPtrPiRr : FSTLDPtrPiReg<0b1,
                              (outs LDSTPtrReg:$base_wb),
                              (ins LDSTPtrReg:$ptrreg, GPR8:$reg, i8imm:$offs),
                              "st\t$ptrreg +, $reg",
                              [(set i16:$base_wb,
                              (post_store GPR8:$reg, i16:$ptrreg, imm:$offs))]>;

// STW P+, Rr
// Stores the value of Rr into the location addressed by pointer P.
// Post increments P.
let Constraints = "$ptrreg = $base_wb,@earlyclobber $base_wb" in
def STWPtrPiRr : Pseudo<(outs PTRREGS:$base_wb),
                        (ins PTRREGS:$ptrreg, DREGS:$trh, i8imm:$offs),
                        "stw\t$ptrreg +, $trh",
                        [(set PTRREGS:$base_wb,
                         (post_store DREGS:$trh, PTRREGS:$ptrreg, imm:$offs))]>;

// ST -P, Rr
// Stores the value of Rr into the location addressed by pointer P.
// Pre decrements P.
let Constraints = "$ptrreg = $base_wb,@earlyclobber $base_wb" in
def STPtrPdRr : FSTLDPtrPdReg<0b1,
                              (outs LDSTPtrReg:$base_wb),
                              (ins LDSTPtrReg:$ptrreg, GPR8:$reg, i8imm:$offs),
                              "st\t-$ptrreg, $reg",
                              [(set i16:$base_wb,
                              (pre_store GPR8:$reg, i16:$ptrreg, imm:$offs))]>;

// STW -P, Rr
// Stores the value of Rr into the location addressed by pointer P.
// Pre decrements P.
let Constraints = "$ptrreg = $base_wb,@earlyclobber $base_wb" in
def STWPtrPdRr : Pseudo<(outs PTRREGS:$base_wb),
                        (ins PTRREGS:$ptrreg, DREGS:$reg, i8imm:$offs),
                        "stw\t-$ptrreg, $reg",
                        [(set PTRREGS:$base_wb,
                         (pre_store DREGS:$reg, PTRREGS:$ptrreg, imm:$offs))]>;

/// STD P+q, Rr
// Stores the value of Rr into the location addressed by pointer P with a displacement of q.
// Does not modify P.
def STDPtrQRr : FPqRr<0b1,
                      (outs),
                      (ins memri:$dst, GPR8:$src),
                      "std\t$dst, $src",
                      [(store GPR8:$src, addr:$dst)]>;
/// STDW P+q, Rr
// Stores the value of Rr into the location addressed by pointer P with a displacement of q.
// Does not modify P.
def STDWPtrQRr : Pseudo<(outs),
                        (ins memri:$dst, DREGS:$src),
                        "stdw\t$dst, $src",
                        [(store DREGS:$src, addr:$dst)]>;

let canFoldAsLoad = 1,
isReMaterializable = 1,
hasSideEffects = 0,
Uses = [R31R30],
Defs = [R0]  in
def LPM : F16<0b1001010111001000,
              (outs),
              (ins),
              "lpm",
              []>,
          Requires<[HasLPM]>;

let canFoldAsLoad = 1,
isReMaterializable = 1,
hasSideEffects = 0,
Uses = [R31R30] in
def LPMRdZ : FLPMX<0,
                   0,
                   (outs GPR8:$dst),
                   (ins),
                   "lpm\t$dst, Z",
                   []>,
             Requires<[HasLPMX]>;

let canFoldAsLoad = 1,
isReMaterializable = 1,
hasSideEffects = 0,
Uses = [R31R30] in
def LPMWRdZ : Pseudo<(outs DREGS:$dst),
                     (ins),
                     "lpmw\t$dst, Z",
                     []>;

let mayLoad = 1,
hasSideEffects = 0,
Uses = [R31R30],
Defs = [R31R30] in
def LPMRdZPi : FLPMX<0,
                     1,
<<<<<<< HEAD
                     (outs GPR8:$dst, DREGS:$base_wb),
                     (ins DREGS:$src),
                     "lpm\t$dst, Z +",
=======
                     (outs GPR8:$dst),
                     (ins),
                     "lpm\t$dst, Z+",
>>>>>>> c643045a
                     []>;

let mayLoad = 1,
hasSideEffects = 0,
<<<<<<< HEAD
Constraints = "$src = $base_wb,@earlyclobber $dst,@earlyclobber $base_wb" in
def LPMWRdZPi : Pseudo<(outs DREGS:$dst, DREGS:$base_wb),
                       (ins DREGS:$src),
                       "lpmw\t$dst, Z +",
=======
Uses = [R31R30],
Defs = [R31R30] in
def LPMWRdZPi : Pseudo<(outs DREGS:$dst),
                       (ins),
                       "lpmw\t$dst, Z+",
>>>>>>> c643045a
                       []>;

let mayLoad = 1,
hasSideEffects = 0,
Uses = [R31R30],
Defs = [R0] in
def ELPM : F16<0b1001010111011000,
               (outs),
               (ins),
               "elpm",
               []>;

let mayLoad = 1,
hasSideEffects = 0,
Uses = [R31R30] in 
def ELPMRdZ : FLPMX<1,
                    0,
                    (outs GPR8:$dst),
                    (ins),
                    "elpm\t$dst, Z",
                    []>;

let mayLoad = 1,
hasSideEffects = 0,
Uses = [R31R30],
Defs = [R31R30] in
def ELPMRdZPi : FLPMX<1,
                      1,
<<<<<<< HEAD
                      (outs GPR8:$dst, DREGS:$base_wb),
                      (ins DREGS:$src),
                      "elpm\t$dst, Z +",
=======
                      (outs GPR8:$dst),
                      (ins),
                      "elpm\t$dst, Z+",
>>>>>>> c643045a
                      []>;

// TODO: set instruction flags properly (hasSideEffects,etc)
let Uses = [R31R30, R0, R1] in
def SPM : F16<0b1001010111101000,
              (outs),
              (ins),
              "spm",
              []>;

// TODO: set instruction flags properly (hasSideEffects,etc)
let Uses = [R31R30, R0, R1],
Defs = [R31R30] in
def SPMZPi : F16<0b1001010111111000,
                 (outs),
                 (ins),
                 "spm Z +",
                 []>;

let canFoldAsLoad = 1,
isReMaterializable = 1 in
def INRdA : FIORdA<(outs GPR8:$dst),
                   (ins i16imm:$src),
                   "in\t$dst, $src",
                   [(set GPR8:$dst, (load ioaddr8:$src))]>;

let canFoldAsLoad = 1,
isReMaterializable = 1 in
def INWRdA : Pseudo<(outs DREGS:$dst),
                    (ins i16imm:$src),
                    "inw\t$dst, $src",
                    [(set DREGS:$dst, (load ioaddr16:$src))]>;

def OUTARr : FIOARr<(outs),
                    (ins i16imm:$dst, GPR8:$src),
                    "out\t$dst, $src",
                    [(store GPR8:$src, ioaddr8:$dst)]>;

def OUTWARr : Pseudo<(outs),
                     (ins i16imm:$dst, DREGS:$src),
                     "outw\t$dst, $src",
                     [(store DREGS:$src, ioaddr16:$dst)]>;

let Defs = [SP],
Uses = [SP],
hasSideEffects = 0,
mayStore = 1 in
def PUSHRr : FRd<0b1001,
                 0b0011111,
                 (outs),
                 (ins GPR8:$reg),
                 "push\t$reg",
                 []>;

let Defs = [SP],
Uses = [SP],
hasSideEffects = 0,
mayStore = 1 in
def PUSHWRr : Pseudo<(outs),
                     (ins DREGS:$reg),
                     "pushw\t$reg",
                     []>;

let Defs = [SP],
Uses = [SP],
hasSideEffects = 0,
mayLoad = 1 in
def POPRd : FRd<0b1001,
                0b0001111,
                (outs GPR8:$reg),
                (ins),
                "pop\t$reg",
                []>;

let Defs = [SP],
Uses = [SP],
hasSideEffects = 0,
mayLoad = 1 in
def POPWRd : Pseudo<(outs DREGS:$reg),
                    (ins),
                    "popw\t$reg",
                    []>;

let Uses = [R31R30] in
def XCHZRd : FZRd<0b100,
                  (outs GPR8:$rd),
                  (ins),
                  "xch\tZ, $rd",
                  []>;

let Uses = [R31R30] in
def LASZRd : FZRd<0b101,
                  (outs GPR8:$rd),
                  (ins),
                  "las\tZ, $rd",
                  []>;

let Uses = [R31R30] in
def LACZRd : FZRd<0b110,
                  (outs GPR8:$rd),
                  (ins),
                  "lac\tZ, $rd",
                  []>;

let Uses = [R31R30] in
def LATZRd : FZRd<0b111,
                  (outs GPR8:$rd),
                  (ins),
                  "lat\tZ, $rd",
                  []>;

// _______________________________
// Bit and bit-test instructions
// _______________________________

let Constraints = "$src = $rd",
Defs = [SREG] in
def LSLRd : FRdRr<0b0000,
                  0b11,
                  (outs GPR8:$rd),
                  (ins GPR8:$src),
                  "lsl\t$rd",
                  [(set GPR8:$rd, (AVRlsl GPR8:$src)), (implicit SREG)]>;

let Constraints = "$src = $dst",
Defs = [SREG] in
def LSLWRd : Pseudo<(outs DREGS:$dst),
                    (ins DREGS:$src),
                    "lslw\t$dst",
                    [(set DREGS:$dst, (AVRlsl DREGS:$src)), (implicit SREG)]>;

let Constraints = "$src = $dst",
Defs = [SREG] in
def LSRRd : FRd<0b1001,
                0b0100110,
                (outs GPR8:$dst),
                (ins GPR8:$src),
                "lsr\t$dst",
                [(set GPR8:$dst, (AVRlsr GPR8:$src)), (implicit SREG)]>;

let Constraints = "$src = $dst",
Defs = [SREG] in
def LSRWRd : Pseudo<(outs DREGS:$dst),
                    (ins DREGS:$src),
                    "lsrw\t$dst",
                    [(set DREGS:$dst, (AVRlsr DREGS:$src)), (implicit SREG)]>;

let Constraints = "$rr = $rd",
Defs = [SREG],
Uses = [SREG] in
def ROLRd : FRdRr<0b0001,
                  0b11,
                  (outs GPR8:$rd),
                  (ins GPR8:$rr),
                  "rol\t$rd",
                  [(set GPR8:$rd, (AVRrol GPR8:$rr)), (implicit SREG)]>;

let Constraints = "$src = $dst",
Defs = [SREG],
Uses = [SREG] in
def ROLWRd : Pseudo<(outs DREGS:$dst),
                    (ins DREGS:$src),
                    "rolw\t$dst",
                    [(set DREGS:$dst, (AVRrol DREGS:$src)), (implicit SREG)]>;

let Constraints = "$src = $dst",
Defs = [SREG],
Uses = [SREG] in
def RORRd : FRd<0b1001,
                0b0100111,
                (outs GPR8:$dst),
                (ins GPR8:$src),
                "ror\t$dst",
                [(set GPR8:$dst, (AVRror GPR8:$src)), (implicit SREG)]>;

let Constraints = "$src = $dst",
Defs = [SREG],
Uses = [SREG] in
def RORWRd : Pseudo<(outs DREGS:$dst),
                    (ins DREGS:$src),
                    "rorw\t$dst",
                    [(set DREGS:$dst, (AVRror DREGS:$src)), (implicit SREG)]>;

let Constraints = "$src = $dst",
Defs = [SREG] in
def ASRRd : FRd<0b1001,
                0b0100101,
                (outs GPR8:$dst),
                (ins GPR8:$src),
                "asr\t$dst",
                [(set GPR8:$dst, (AVRasr GPR8:$src)), (implicit SREG)]>;

let Constraints = "$src = $dst",
Defs = [SREG] in
def ASRWRd : Pseudo<(outs DREGS:$dst),
                    (ins DREGS:$src),
                    "asrw\t$dst",
                    [(set DREGS:$dst, (AVRasr DREGS:$src)), (implicit SREG)]>;

//:TODO: add 16 bit and wider version of this
let Constraints = "$src = $dst" in
def SWAPRd : FRd<0b1001,
                 0b0100010,
                 (outs GPR8:$dst),
                 (ins GPR8:$src),
                 "swap\t$dst",
                 [(set GPR8:$dst, (bswap GPR8:$src))]>;

//:TODO: add 16 bit versions of cbi/sbi
//:TODO: add patterns when popcount(imm)==2 to be expanded with 2 sbi/cbi
// instead of in+ori+out which requires one more instr.
def SBIAb : FIOBIT<0b10,
                   (outs),
                   (ins i16imm:$addr, i8imm:$bit),
                   "sbi\t$addr, $bit",
                   [(store (or (i8 (load lowioaddr8:$addr)), iobitpos8:$bit),
                     lowioaddr8:$addr)]>;

def CBIAb : FIOBIT<0b00,
                   (outs),
                   (ins i16imm:$addr, i8imm:$bit),
                   "cbi\t$addr, $bit",
                   [(store (and (i8 (load lowioaddr8:$addr)), iobitposn8:$bit),
                     lowioaddr8:$addr)]>;

let isBarrier = 1,
isBranch = 1,
isTerminator = 1 in
def SBICAb : FIOBIT<0b01,
                    (outs),
                    (ins i16imm:$a, i8imm:$b),
                    "sbic\t$a, $b",
                    []>;

let isBarrier = 1,
isBranch = 1,
isTerminator = 1 in
def SBISAb : FIOBIT<0b11,
                    (outs),
                    (ins i16imm:$a, i8imm:$b),
                    "sbis\t$a, $b",
                    []>;

let Defs = [SREG] in
def BST : FRdB<0b01,
               (outs),
               (ins GPR8:$rd, i8imm:$b),
               "bst\t$rd, $b",
               []>;

let Uses = [SREG] in
def BLD : FRdB<0b00,
               (outs),
               (ins GPR8:$rd, i8imm:$b),
               "bld\t$rd, $b",
               []>;

// SBR Rd, K
// Alias for ORI Rd, K
let Constraints = "$src = $rd",
Defs = [SREG] in
def SBRRdK : FRdK<0b0110,
                  (outs LD8:$rd),
                  (ins LD8:$src, i8imm:$k),
                  "sbr\t$rd, $k",
                  [(set LD8:$rd, (or LD8:$src, imm:$k)),
                   (implicit SREG)]>;

let Defs = [SREG] in
def CBRRdK : FRdK<0b0111,
                  (outs LD8:$rd),
                  (ins LD8:$src, i8imm_com:$k),
                  "cbr\t$rd, $k",
                  []>;

// CLR Rd
// Alias for EOR Rd, Rd
// -------------
// Clears all bits in a register.
let Constraints = "$src = $rd, $rd = $src2",
Defs = [SREG] in
def CLRRd : FRdRr<0b0010,
                  0b01,
                  (outs GPR8:$rd),
                  (ins GPR8:$src, GPR8:$src2),
                  "clr\t$rd",
                  []>;

// SER Rd
// ---------
// Sets all bits in a register.
let Constraints = "$src = $dst" in
def SERRd : FRd<0b1110,
                0b1111111,
                (outs GPR8:$dst),
                (ins GPR8:$src),
                "ser\t$dst",
                []>;

//===----------------------------------------------------------------------===//
// Status register instructions
//
// Instructions derive from format FFL (FL as in flag)
// <|1001|0100|bfff|1000>
//
// Where b = 0 if we are setting the flag
//   and b = 1 if we are clearing the flag
//   and f is the flag mask
//
// Flag masks:
// C - 000 (carry)
// Z - 001 (zero)
// N - 010 (negative)
// V - 011 (overflow)
// S - 100 (signed)
// H - 101 (half carry)
// T - 110 (T flag)
// I - 111 (interrupt)
//===----------------------------------------------------------------------===//

let Defs = [SREG] in
def BSET : FS<0,
              (outs),
              (ins i8imm:$s),
              "bset\t$s",
              []>;

let Defs = [SREG] in
def BCLR : FS<1,
              (outs),
              (ins i8imm:$s),
              "bclr\t$s",
              []>;

let Defs = [SREG] in
def SEC : FFL<0,
              0b000,
              (outs),
              (ins),
              "sec",
              []>;

let Defs = [SREG] in
def CLC : FFL<1,
              0b000,
              (outs),
              (ins),
              "clc",
              []>;

let Defs = [SREG] in
def SEZ : FFL<0,
              0b001,
              (outs),
              (ins),
              "sez",
              []>;

let Defs = [SREG] in
def CLZ : FFL<1,
              0b001,
              (outs),
              (ins),
              "clz",
              []>;

let Defs = [SREG] in
def SEN : FFL<0,
              0b010,
              (outs),
              (ins),
              "sen",
              []>;

let Defs = [SREG] in
def CLN : FFL<1,
              0b010,
              (outs),
              (ins),
              "cln",
              []>;

let Defs = [SREG] in
def SEV : FFL<0,
              0b011,
              (outs),
              (ins),
              "sev",
              []>;

let Defs = [SREG] in
def CLV : FFL<1,
              0b011,
              (outs),
              (ins),
              "clv",
              []>;

let Defs = [SREG] in
def SES : FFL<0,
              0b100,
              (outs),
              (ins),
              "ses",
              []>;

let Defs = [SREG] in
def CLS : FFL<1,
              0b100,
              (outs),
              (ins),
              "cls",
              []>;

let Defs = [SREG] in
def SEH : FFL<0,
              0b101,
              (outs),
              (ins),
              "seh",
              []>;

let Defs = [SREG] in
def CLH : FFL<1,
              0b101,
              (outs),
              (ins),
              "clh",
              []>;

let Defs = [SREG] in
def SET : FFL<0,
              0b110,
              (outs),
              (ins),
              "set",
              []>;

let Defs = [SREG] in
def CLT : FFL<1,
              0b110,
              (outs),
              (ins),
              "clt",
              []>;

let Defs = [SREG] in
def SEI : FFL<0,
              0b111,
              (outs),
              (ins),
              "sei",
              []>;

let Defs = [SREG] in
def CLI : FFL<1,
              0b111,
              (outs),
              (ins),
              "cli",
              []>;

//===----------------------------------------------------------------------===//
// Special/Control instructions
//===----------------------------------------------------------------------===//

// BREAK
// Breakpoint instruction
// ---------
// <|1001|0101|1001|1000>
def BREAK : F16<0b1001010110011000,
                (outs),
                (ins),
                "break",
                []>;

// NOP
// No-operation instruction
// ---------
// <|0000|0000|0000|0000>
def NOP : F16<0b0000000000000000,
              (outs),
              (ins),
              "nop",
              []>;

// SLEEP
// Sleep instruction
// ---------
// <|1001|0101|1000|1000>
def SLEEP : F16<0b1001010110001000,
                (outs),
                (ins),
                "sleep",
                []>;

// WDR
// Watchdog reset
// ---------
// <|1001|0101|1010|1000>
def WDR : F16<0b1001010110101000,
              (outs),
              (ins),
              "wdr",
              []>;


//===----------------------------------------------------------------------===//
// Pseudo instructions for later expansion
//===----------------------------------------------------------------------===//

//:TODO: optimize this for wider types AND optimize the following code
//   compile int foo(char a, char b, char c, char d) {return d+b;}
//   looks like a missed sext_inreg opportunity
let Defs = [SREG] in
def SEXT : Pseudo<(outs DREGS:$dst),
                  (ins GPR8:$src),
                  "sext\t$dst, $src",
                  [(set DREGS:$dst, (sext GPR8:$src)), (implicit SREG)]>;

let Defs = [SREG] in
def ZEXT : Pseudo<(outs DREGS:$dst),
                  (ins GPR8:$src),
                  "zext\t$dst, $src",
                  [(set DREGS:$dst, (zext GPR8:$src)), (implicit SREG)]>;

// This pseudo gets expanded into a movw+adiw thus it clobbers SREG.
let Defs = [SREG],
hasSideEffects = 0 in
def FRMIDX : Pseudo<(outs DLDREGS:$dst),
                    (ins DLDREGS:$src, i16imm:$src2),
                    "frmidx\t$dst, $src, $src2",
                    []>;

// This pseudo is either converted to a regular store or a push which clobbers
// SP.
let Defs = [SP] in
def STDSPQRr : Pseudo<(outs),
                      (ins memspi:$dst, GPR8:$src),
                      "stdstk\t$dst, $src",
                      [(store GPR8:$src, addr:$dst)]>;

// This pseudo is either converted to a regular store or a push which clobbers
// SP.
let Defs = [SP] in
def STDWSPQRr : Pseudo<(outs),
                       (ins memspi:$dst, DREGS:$src),
                       "stdwstk\t$dst, $src",
                       [(store DREGS:$src, addr:$dst)]>;

let Uses = [SP],
hasSideEffects = 0 in
def SPREAD : Pseudo<(outs DREGS:$dst),
                    (ins GPRSP:$src),
                    "spread\t$dst, $src",
                    []>;

let Defs = [SP],
hasSideEffects = 0 in
def SPWRITE : Pseudo<(outs GPRSP:$dst),
                     (ins DREGS:$src),
                     "spwrite\t$dst, $src",
                     []>;

let usesCustomInserter = 1 in
{
  let Uses = [SREG] in
  def Select8 : Pseudo<(outs GPR8:$dst),
                       (ins GPR8:$src, GPR8:$src2, i8imm:$cc),
                       "# Select8 PSEUDO",
                       [(set GPR8:$dst,
                        (AVRselectcc GPR8:$src, GPR8:$src2, imm:$cc))]>;
  let Uses = [SREG] in
  def Select16 : Pseudo<(outs DREGS:$dst),
                        (ins DREGS:$src, DREGS:$src2, i8imm:$cc),
                        "# Select16 PSEUDO",
                        [(set DREGS:$dst,
                         (AVRselectcc DREGS:$src, DREGS:$src2, imm:$cc))]>;

  let Defs = [SREG] in
  def Lsl8 : Pseudo<(outs GPR8:$dst),
                    (ins GPR8:$src, GPR8:$cnt),
                    "# Lsl8 PSEUDO",
                    [(set GPR8:$dst, (AVRlslLoop GPR8:$src, GPR8:$cnt))]>;
  let Defs = [SREG] in
  def Lsl16 : Pseudo<(outs DREGS:$dst),
                     (ins DREGS:$src, GPR8:$cnt),
                     "# Lsl16 PSEUDO",
                     [(set DREGS:$dst, (AVRlslLoop DREGS:$src, GPR8:$cnt))]>;

  let Defs = [SREG] in
  def Lsr8 : Pseudo<(outs GPR8:$dst),
                    (ins GPR8:$src, GPR8:$cnt),
                    "# Lsr8 PSEUDO",
                    [(set GPR8:$dst, (AVRlsrLoop GPR8:$src, GPR8:$cnt))]>;
  let Defs = [SREG] in
  def Lsr16 : Pseudo<(outs DREGS:$dst),
                     (ins DREGS:$src, GPR8:$cnt),
                     "# Lsr16 PSEUDO",
                     [(set DREGS:$dst, (AVRlsrLoop DREGS:$src, GPR8:$cnt))]>;

  let Defs = [SREG] in
  def Asr8 : Pseudo<(outs GPR8:$dst),
                    (ins GPR8:$src, GPR8:$cnt),
                    "# Asr8 PSEUDO",
                    [(set GPR8:$dst, (AVRasrLoop GPR8:$src, GPR8:$cnt))]>;
  let Defs = [SREG] in
  def Asr16 : Pseudo<(outs DREGS:$dst),
                     (ins DREGS:$src, GPR8:$cnt),
                     "# Asr16 PSEUDO",
                     [(set DREGS:$dst, (AVRasrLoop DREGS:$src, GPR8:$cnt))]>;
}

//===----------------------------------------------------------------------===//
// Non-Instruction Patterns
//===----------------------------------------------------------------------===//

//:TODO: look in x86InstrCompiler.td for odd encoding trick related to
// add x, 128 -> sub x, -128. Clang is emitting an eor for this (ldi+eor)

// the add instruction always writes the carry flag
def : Pat<(addc GPR8:$src, GPR8:$src2),
          (ADDRdRr GPR8:$src, GPR8:$src2)>;
def : Pat<(addc DREGS:$src, DREGS:$src2),
          (ADDWRdRr DREGS:$src, DREGS:$src2)>;

// all sub instruction variants always writes the carry flag
def : Pat<(subc GPR8:$src, GPR8:$src2),
          (SUBRdRr GPR8:$src, GPR8:$src2)>;
def : Pat<(subc DREGS:$src, DREGS:$src2),
          (SUBWRdRr DREGS:$src, DREGS:$src2)>;
def : Pat<(subc LD8:$src, imm:$src2),
          (SUBIRdK LD8:$src, imm:$src2)>;
def : Pat<(subc DLDREGS:$src, imm:$src2),
          (SUBIWRdK DLDREGS:$src, imm:$src2)>;

// these patterns convert add (x, -imm) to sub (x, imm) since we dont have
// any add with imm instructions. Also take care of the adiw/sbiw instructions
//:TODO: Use adiw/sbiw in 32/64 ops if the lower part is < 64 like
// int32var + 3 -> adiw R25:R24, 3; adc R26, 0; adc r27, 0
def : Pat<(add IWREGS:$src1, imm0_63_neg:$src2),
          (SBIWRdK IWREGS:$src1, (imm0_63_neg:$src2))>;
def : Pat<(add DLDREGS:$src1, imm:$src2),
          (SUBIWRdK DLDREGS:$src1, (imm16_neg_XFORM imm:$src2))>;
def : Pat<(addc DLDREGS:$src1, imm:$src2),
          (SUBIWRdK DLDREGS:$src1, (imm16_neg_XFORM imm:$src2))>;
def : Pat<(adde DLDREGS:$src1, imm:$src2),
          (SBCIWRdK DLDREGS:$src1, (imm16_neg_XFORM imm:$src2))>;

def : Pat<(add LD8:$src1, imm:$src2),
          (SUBIRdK LD8:$src1, (imm8_neg_XFORM imm:$src2))>;
def : Pat<(addc LD8:$src1, imm:$src2),
          (SUBIRdK LD8:$src1, (imm8_neg_XFORM imm:$src2))>;
def : Pat<(adde LD8:$src1, imm:$src2),
          (SBCIRdK LD8:$src1, (imm8_neg_XFORM imm:$src2))>;

// calls
def : Pat<(AVRcall (i16 tglobaladdr:$dst)),
          (CALLk tglobaladdr:$dst)>;
def : Pat<(AVRcall (i16 texternalsym:$dst)),
          (CALLk texternalsym:$dst)>;

// anyext
def : Pat<(i16 (anyext GPR8:$src)),
          (INSERT_SUBREG (i16 (IMPLICIT_DEF)), GPR8:$src, sub_lo)>;

// trunc
def : Pat<(i8 (trunc DREGS:$src)),
          (EXTRACT_SUBREG DREGS:$src, sub_lo)>;

// sext_inreg
def : Pat<(sext_inreg DREGS:$src, i8),
          (SEXT (i8 (EXTRACT_SUBREG DREGS:$src, sub_lo)))>;

// GlobalAddress
def : Pat<(i16 (AVRWrapper tglobaladdr:$dst)),
          (LDIWRdK tglobaladdr:$dst)>;
def : Pat<(add DREGS:$src, (AVRWrapper tglobaladdr:$src2)),
          (SUBIWRdK DREGS:$src, tglobaladdr:$src2)>;
def : Pat<(i8 (load (AVRWrapper tglobaladdr:$dst))),
          (LDSRdK tglobaladdr:$dst)>;
def : Pat<(i16 (load (AVRWrapper tglobaladdr:$dst))),
          (LDSWRdK tglobaladdr:$dst)>;
def : Pat<(store GPR8:$src, (i16 (AVRWrapper tglobaladdr:$dst))),
          (STSKRr tglobaladdr:$dst, GPR8:$src)>;
def : Pat<(store DREGS:$src, (i16 (AVRWrapper tglobaladdr:$dst))),
          (STSWKRr tglobaladdr:$dst, DREGS:$src)>;

// BlockAddress
def : Pat<(i16 (AVRWrapper tblockaddress:$dst)),
          (LDIWRdK tblockaddress:$dst)>;

// hi-reg truncation : trunc(int16 >> 8)
//:FIXME: i think it's better to emit an extract subreg node in the DAG than
// all this mess once we get optimal shift code
def : Pat<(i8 (trunc (AVRlsr (AVRlsr (AVRlsr (AVRlsr (AVRlsr (AVRlsr (AVRlsr
                     (AVRlsr DREGS:$src)))))))))),
          (EXTRACT_SUBREG DREGS:$src, sub_hi)>;

// :FIXME: DAGCombiner produces an shl node after legalization from these seq:
// BR_JT -> (mul x, 2) -> (shl x, 1)
def : Pat<(shl DREGS:$src1, (i8 1)),
          (LSLWRd DREGS:$src1)>;<|MERGE_RESOLUTION|>--- conflicted
+++ resolved
@@ -786,8 +786,7 @@
 
 let isTerminator = 1,
 isReturn = 1,
-isBarrier = 1,
-Uses = [SP]  in
+isBarrier = 1 in
 def RET : FBR<0b1001010100001000,
               (outs),
               (ins),
@@ -796,8 +795,7 @@
 
 let isTerminator = 1,
 isReturn = 1,
-isBarrier = 1,
-Uses = [SP] in
+isBarrier = 1 in
 def RETI : FBR<0b1001010100011000,
                (outs),
                (ins),
@@ -1267,31 +1265,18 @@
 Defs = [R31R30] in
 def LPMRdZPi : FLPMX<0,
                      1,
-<<<<<<< HEAD
-                     (outs GPR8:$dst, DREGS:$base_wb),
-                     (ins DREGS:$src),
-                     "lpm\t$dst, Z +",
-=======
                      (outs GPR8:$dst),
                      (ins),
                      "lpm\t$dst, Z+",
->>>>>>> c643045a
                      []>;
 
 let mayLoad = 1,
 hasSideEffects = 0,
-<<<<<<< HEAD
-Constraints = "$src = $base_wb,@earlyclobber $dst,@earlyclobber $base_wb" in
-def LPMWRdZPi : Pseudo<(outs DREGS:$dst, DREGS:$base_wb),
-                       (ins DREGS:$src),
-                       "lpmw\t$dst, Z +",
-=======
 Uses = [R31R30],
 Defs = [R31R30] in
 def LPMWRdZPi : Pseudo<(outs DREGS:$dst),
                        (ins),
                        "lpmw\t$dst, Z+",
->>>>>>> c643045a
                        []>;
 
 let mayLoad = 1,
@@ -1320,15 +1305,9 @@
 Defs = [R31R30] in
 def ELPMRdZPi : FLPMX<1,
                       1,
-<<<<<<< HEAD
-                      (outs GPR8:$dst, DREGS:$base_wb),
-                      (ins DREGS:$src),
-                      "elpm\t$dst, Z +",
-=======
                       (outs GPR8:$dst),
                       (ins),
                       "elpm\t$dst, Z+",
->>>>>>> c643045a
                       []>;
 
 // TODO: set instruction flags properly (hasSideEffects,etc)
@@ -1345,7 +1324,7 @@
 def SPMZPi : F16<0b1001010111111000,
                  (outs),
                  (ins),
-                 "spm Z +",
+                 "spm Z+",
                  []>;
 
 let canFoldAsLoad = 1,
