set(LLVM_TARGET_DEFINITIONS AVR.td)

tablegen(LLVM AVRGenRegisterInfo.inc -gen-register-info)
tablegen(LLVM AVRGenInstrInfo.inc -gen-instr-info)
tablegen(LLVM AVRGenMCCodeEmitter.inc -gen-emitter)
tablegen(LLVM AVRGenAsmWriter.inc -gen-asm-writer)
tablegen(LLVM AVRGenAsmMatcher.inc -gen-asm-matcher)
tablegen(LLVM AVRGenDAGISel.inc -gen-dag-isel)
tablegen(LLVM AVRGenCallingConv.inc -gen-callingconv)
tablegen(LLVM AVRGenSubtargetInfo.inc -gen-subtarget)
add_public_tablegen_target(AVRCommonTableGen)

add_llvm_target(AVRCodeGen
<<<<<<< HEAD
  AVRAsmPrinter.cpp
  AVRBranchSelector.cpp
  AVRExpandPseudoInsts.cpp
  AVRFrameLowering.cpp
  AVRInstrInfo.cpp
  AVRISelDAGToDAG.cpp
  AVRISelLowering.cpp
  AVRMCInstLower.cpp
  AVRRegisterInfo.cpp
  AVRSubtarget.cpp
  AVRTargetMachine.cpp
  AVRTargetObjectFile.cpp
=======
    AVRTargetMachine.cpp
    AVRTargetObjectFile.cpp
    AVRSubtarget.cpp
    AVRInstrInfo.cpp
    AVRRegisterInfo.cpp
>>>>>>> f05d4a75
  )

add_dependencies(LLVMAVRCodeGen intrinsics_gen)

add_subdirectory(AsmParser)
add_subdirectory(InstPrinter)
add_subdirectory(TargetInfo)
add_subdirectory(MCTargetDesc)
<|MERGE_RESOLUTION|>--- conflicted
+++ resolved
@@ -11,7 +11,6 @@
 add_public_tablegen_target(AVRCommonTableGen)
 
 add_llvm_target(AVRCodeGen
-<<<<<<< HEAD
   AVRAsmPrinter.cpp
   AVRBranchSelector.cpp
   AVRExpandPseudoInsts.cpp
@@ -24,14 +23,7 @@
   AVRSubtarget.cpp
   AVRTargetMachine.cpp
   AVRTargetObjectFile.cpp
-=======
-    AVRTargetMachine.cpp
-    AVRTargetObjectFile.cpp
-    AVRSubtarget.cpp
-    AVRInstrInfo.cpp
-    AVRRegisterInfo.cpp
->>>>>>> f05d4a75
-  )
+)
 
 add_dependencies(LLVMAVRCodeGen intrinsics_gen)
 
