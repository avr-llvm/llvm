add_llvm_library(LLVMAVRDesc
<<<<<<< HEAD
  AVRMCAsmInfo.cpp
  AVRMCExpr.cpp
  AVRMCTargetDesc.cpp
  AVRAsmBackend.cpp
  AVRELFObjectWriter.cpp
  AVRELFStreamer.cpp
  AVRMCCodeEmitter.cpp
=======
  AVRAsmBackend.cpp
  AVRELFObjectWriter.cpp
  AVRELFStreamer.cpp
  AVRMCAsmInfo.cpp
  AVRMCExpr.cpp
  AVRMCTargetDesc.cpp
>>>>>>> f9bb6bcf
  AVRTargetStreamer.cpp
)

add_dependencies(LLVMAVRDesc AVRCommonTableGen)
<|MERGE_RESOLUTION|>--- conflicted
+++ resolved
@@ -1,20 +1,11 @@
 add_llvm_library(LLVMAVRDesc
-<<<<<<< HEAD
+  AVRAsmBackend.cpp
   AVRMCAsmInfo.cpp
   AVRMCExpr.cpp
-  AVRMCTargetDesc.cpp
-  AVRAsmBackend.cpp
   AVRELFObjectWriter.cpp
   AVRELFStreamer.cpp
   AVRMCCodeEmitter.cpp
-=======
-  AVRAsmBackend.cpp
-  AVRELFObjectWriter.cpp
-  AVRELFStreamer.cpp
-  AVRMCAsmInfo.cpp
-  AVRMCExpr.cpp
   AVRMCTargetDesc.cpp
->>>>>>> f9bb6bcf
   AVRTargetStreamer.cpp
 )
 
