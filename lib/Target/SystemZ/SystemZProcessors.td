--- conflicted
+++ resolved
@@ -30,28 +30,5 @@
 def : ProcessorModel<"arch10", ZEC12Model, Arch10SupportedFeatures.List>;
 def : ProcessorModel<"zEC12", ZEC12Model, Arch10SupportedFeatures.List>;
 
-<<<<<<< HEAD
-def : Processor<"generic", NoItineraries, []>;
-def : Processor<"z10", NoItineraries, []>;
-def : ProcessorModel<"z196", Z196Model,
-                [FeatureDistinctOps, FeatureLoadStoreOnCond, FeatureHighWord,
-                 FeatureFPExtension, FeaturePopulationCount,
-                 FeatureFastSerialization, FeatureInterlockedAccess1]>;
-def : ProcessorModel<"zEC12", ZEC12Model,
-                [FeatureDistinctOps, FeatureLoadStoreOnCond, FeatureHighWord,
-                 FeatureFPExtension, FeaturePopulationCount,
-                 FeatureFastSerialization, FeatureInterlockedAccess1,
-                 FeatureMiscellaneousExtensions,
-                 FeatureTransactionalExecution, FeatureProcessorAssist]>;
-
-def : ProcessorModel<"z13", Z13Model,
-                [FeatureDistinctOps, FeatureLoadStoreOnCond, FeatureHighWord,
-                 FeatureFPExtension, FeaturePopulationCount,
-                 FeatureFastSerialization, FeatureInterlockedAccess1,
-                 FeatureMiscellaneousExtensions,
-                 FeatureTransactionalExecution, FeatureProcessorAssist,
-                 FeatureVector, FeatureLoadStoreOnCond2]>;
-=======
 def : ProcessorModel<"arch11", Z13Model, Arch11SupportedFeatures.List>;
 def : ProcessorModel<"z13", Z13Model, Arch11SupportedFeatures.List>;
->>>>>>> 069db88a
