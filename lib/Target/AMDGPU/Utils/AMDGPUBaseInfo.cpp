--- conflicted
+++ resolved
@@ -352,13 +352,8 @@
 
 // Avoid using MCRegisterClass::getSize, since that function will go away
 // (move from MC* level to Target* level). Return size in bits.
-<<<<<<< HEAD
-unsigned getRegBitWidth(const MCRegisterClass &RC) {
-  switch (RC.getID()) {
-=======
 unsigned getRegBitWidth(unsigned RCID) {
   switch (RCID) {
->>>>>>> 069db88a
   case AMDGPU::SGPR_32RegClassID:
   case AMDGPU::VGPR_32RegClassID:
   case AMDGPU::VS_32RegClassID:
@@ -387,13 +382,10 @@
   }
 }
 
-<<<<<<< HEAD
-=======
 unsigned getRegBitWidth(const MCRegisterClass &RC) {
   return getRegBitWidth(RC.getID());
 }
 
->>>>>>> 069db88a
 unsigned getRegOperandSize(const MCRegisterInfo *MRI, const MCInstrDesc &Desc,
                            unsigned OpNo) {
   unsigned RCID = Desc.OpInfo[OpNo].RegClass;
