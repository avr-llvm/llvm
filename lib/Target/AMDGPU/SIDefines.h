--- conflicted
+++ resolved
@@ -40,16 +40,10 @@
   FLAT = 1 << 21,
   WQM = 1 << 22,
   VGPRSpill = 1 << 23,
-<<<<<<< HEAD
-  VOPAsmPrefer32Bit = 1 << 24,
-  Gather4 = 1 << 25,
-  DisableWQM = 1 << 26
-=======
   SGPRSpill = 1 << 24,
   VOPAsmPrefer32Bit = 1 << 25,
   Gather4 = 1 << 26,
   DisableWQM = 1 << 27
->>>>>>> 4cb35092
 };
 }
 
