--- conflicted
+++ resolved
@@ -1250,313 +1250,6 @@
 >;
 
 //===----------------------------------------------------------------------===//
-<<<<<<< HEAD
-// buffer_load/store_format patterns
-//===----------------------------------------------------------------------===//
-
-multiclass MUBUF_LoadIntrinsicPat<SDPatternOperator name, ValueType vt,
-                                  string opcode> {
-  def : Pat<
-    (vt (name v4i32:$rsrc, 0,
-              (MUBUFIntrinsicOffset i32:$soffset, i16:$offset),
-              imm:$glc, imm:$slc)),
-    (!cast<MUBUF>(opcode # _OFFSET) $rsrc, $soffset, (as_i16imm $offset),
-      (as_i1imm $glc), (as_i1imm $slc), 0)
-  >;
-
-  def : Pat<
-    (vt (name v4i32:$rsrc, i32:$vindex,
-              (MUBUFIntrinsicOffset i32:$soffset, i16:$offset),
-              imm:$glc, imm:$slc)),
-    (!cast<MUBUF>(opcode # _IDXEN) $vindex, $rsrc, $soffset, (as_i16imm $offset),
-      (as_i1imm $glc), (as_i1imm $slc), 0)
-  >;
-
-  def : Pat<
-    (vt (name v4i32:$rsrc, 0,
-              (MUBUFIntrinsicVOffset i32:$soffset, i16:$offset, i32:$voffset),
-              imm:$glc, imm:$slc)),
-    (!cast<MUBUF>(opcode # _OFFEN) $voffset, $rsrc, $soffset, (as_i16imm $offset),
-      (as_i1imm $glc), (as_i1imm $slc), 0)
-  >;
-
-  def : Pat<
-    (vt (name v4i32:$rsrc, i32:$vindex,
-              (MUBUFIntrinsicVOffset i32:$soffset, i16:$offset, i32:$voffset),
-              imm:$glc, imm:$slc)),
-    (!cast<MUBUF>(opcode # _BOTHEN)
-      (REG_SEQUENCE VReg_64, $vindex, sub0, $voffset, sub1),
-      $rsrc, $soffset, (as_i16imm $offset),
-      (as_i1imm $glc), (as_i1imm $slc), 0)
-  >;
-}
-
-defm : MUBUF_LoadIntrinsicPat<int_amdgcn_buffer_load_format, f32, "BUFFER_LOAD_FORMAT_X">;
-defm : MUBUF_LoadIntrinsicPat<int_amdgcn_buffer_load_format, v2f32, "BUFFER_LOAD_FORMAT_XY">;
-defm : MUBUF_LoadIntrinsicPat<int_amdgcn_buffer_load_format, v4f32, "BUFFER_LOAD_FORMAT_XYZW">;
-defm : MUBUF_LoadIntrinsicPat<int_amdgcn_buffer_load, f32, "BUFFER_LOAD_DWORD">;
-defm : MUBUF_LoadIntrinsicPat<int_amdgcn_buffer_load, v2f32, "BUFFER_LOAD_DWORDX2">;
-defm : MUBUF_LoadIntrinsicPat<int_amdgcn_buffer_load, v4f32, "BUFFER_LOAD_DWORDX4">;
-
-multiclass MUBUF_StoreIntrinsicPat<SDPatternOperator name, ValueType vt,
-                                   string opcode> {
-  def : Pat<
-    (name vt:$vdata, v4i32:$rsrc, 0,
-          (MUBUFIntrinsicOffset i32:$soffset, i16:$offset),
-          imm:$glc, imm:$slc),
-    (!cast<MUBUF>(opcode # _OFFSET_exact) $vdata, $rsrc, $soffset, (as_i16imm $offset),
-                                    (as_i1imm $glc), (as_i1imm $slc), 0)
-  >;
-
-  def : Pat<
-    (name vt:$vdata, v4i32:$rsrc, i32:$vindex,
-          (MUBUFIntrinsicOffset i32:$soffset, i16:$offset),
-          imm:$glc, imm:$slc),
-    (!cast<MUBUF>(opcode # _IDXEN_exact) $vdata, $vindex, $rsrc, $soffset,
-                                   (as_i16imm $offset), (as_i1imm $glc),
-                                   (as_i1imm $slc), 0)
-  >;
-
-  def : Pat<
-    (name vt:$vdata, v4i32:$rsrc, 0,
-          (MUBUFIntrinsicVOffset i32:$soffset, i16:$offset, i32:$voffset),
-          imm:$glc, imm:$slc),
-    (!cast<MUBUF>(opcode # _OFFEN_exact) $vdata, $voffset, $rsrc, $soffset,
-                                   (as_i16imm $offset), (as_i1imm $glc),
-                                   (as_i1imm $slc), 0)
-  >;
-
-  def : Pat<
-    (name vt:$vdata, v4i32:$rsrc, i32:$vindex,
-          (MUBUFIntrinsicVOffset i32:$soffset, i16:$offset, i32:$voffset),
-          imm:$glc, imm:$slc),
-    (!cast<MUBUF>(opcode # _BOTHEN_exact)
-      $vdata,
-      (REG_SEQUENCE VReg_64, $vindex, sub0, $voffset, sub1),
-      $rsrc, $soffset, (as_i16imm $offset),
-      (as_i1imm $glc), (as_i1imm $slc), 0)
-  >;
-}
-
-defm : MUBUF_StoreIntrinsicPat<int_amdgcn_buffer_store_format, f32, "BUFFER_STORE_FORMAT_X">;
-defm : MUBUF_StoreIntrinsicPat<int_amdgcn_buffer_store_format, v2f32, "BUFFER_STORE_FORMAT_XY">;
-defm : MUBUF_StoreIntrinsicPat<int_amdgcn_buffer_store_format, v4f32, "BUFFER_STORE_FORMAT_XYZW">;
-defm : MUBUF_StoreIntrinsicPat<int_amdgcn_buffer_store, f32, "BUFFER_STORE_DWORD">;
-defm : MUBUF_StoreIntrinsicPat<int_amdgcn_buffer_store, v2f32, "BUFFER_STORE_DWORDX2">;
-defm : MUBUF_StoreIntrinsicPat<int_amdgcn_buffer_store, v4f32, "BUFFER_STORE_DWORDX4">;
-
-//===----------------------------------------------------------------------===//
-// buffer_atomic patterns
-//===----------------------------------------------------------------------===//
-multiclass BufferAtomicPatterns<SDPatternOperator name, string opcode> {
-  def : Pat<
-    (name i32:$vdata_in, v4i32:$rsrc, 0,
-          (MUBUFIntrinsicOffset i32:$soffset, i16:$offset),
-          imm:$slc),
-    (!cast<MUBUF>(opcode # _RTN_OFFSET) $vdata_in, $rsrc, $soffset,
-                                        (as_i16imm $offset), (as_i1imm $slc))
-  >;
-
-  def : Pat<
-    (name i32:$vdata_in, v4i32:$rsrc, i32:$vindex,
-          (MUBUFIntrinsicOffset i32:$soffset, i16:$offset),
-          imm:$slc),
-    (!cast<MUBUF>(opcode # _RTN_IDXEN) $vdata_in, $vindex, $rsrc, $soffset,
-                                       (as_i16imm $offset), (as_i1imm $slc))
-  >;
-
-  def : Pat<
-    (name i32:$vdata_in, v4i32:$rsrc, 0,
-          (MUBUFIntrinsicVOffset i32:$soffset, i16:$offset, i32:$voffset),
-          imm:$slc),
-    (!cast<MUBUF>(opcode # _RTN_OFFEN) $vdata_in, $voffset, $rsrc, $soffset,
-                                       (as_i16imm $offset), (as_i1imm $slc))
-  >;
-
-  def : Pat<
-    (name i32:$vdata_in, v4i32:$rsrc, i32:$vindex,
-          (MUBUFIntrinsicVOffset i32:$soffset, i16:$offset, i32:$voffset),
-          imm:$slc),
-    (!cast<MUBUF>(opcode # _RTN_BOTHEN)
-      $vdata_in,
-      (REG_SEQUENCE VReg_64, $vindex, sub0, $voffset, sub1),
-      $rsrc, $soffset, (as_i16imm $offset), (as_i1imm $slc))
-  >;
-}
-
-defm : BufferAtomicPatterns<int_amdgcn_buffer_atomic_swap, "BUFFER_ATOMIC_SWAP">;
-defm : BufferAtomicPatterns<int_amdgcn_buffer_atomic_add, "BUFFER_ATOMIC_ADD">;
-defm : BufferAtomicPatterns<int_amdgcn_buffer_atomic_sub, "BUFFER_ATOMIC_SUB">;
-defm : BufferAtomicPatterns<int_amdgcn_buffer_atomic_smin, "BUFFER_ATOMIC_SMIN">;
-defm : BufferAtomicPatterns<int_amdgcn_buffer_atomic_umin, "BUFFER_ATOMIC_UMIN">;
-defm : BufferAtomicPatterns<int_amdgcn_buffer_atomic_smax, "BUFFER_ATOMIC_SMAX">;
-defm : BufferAtomicPatterns<int_amdgcn_buffer_atomic_umax, "BUFFER_ATOMIC_UMAX">;
-defm : BufferAtomicPatterns<int_amdgcn_buffer_atomic_and, "BUFFER_ATOMIC_AND">;
-defm : BufferAtomicPatterns<int_amdgcn_buffer_atomic_or, "BUFFER_ATOMIC_OR">;
-defm : BufferAtomicPatterns<int_amdgcn_buffer_atomic_xor, "BUFFER_ATOMIC_XOR">;
-
-def : Pat<
-  (int_amdgcn_buffer_atomic_cmpswap
-      i32:$data, i32:$cmp, v4i32:$rsrc, 0,
-      (MUBUFIntrinsicOffset i32:$soffset, i16:$offset),
-      imm:$slc),
-  (EXTRACT_SUBREG
-    (BUFFER_ATOMIC_CMPSWAP_RTN_OFFSET
-      (REG_SEQUENCE VReg_64, $data, sub0, $cmp, sub1),
-      $rsrc, $soffset, (as_i16imm $offset), (as_i1imm $slc)),
-    sub0)
->;
-
-def : Pat<
-  (int_amdgcn_buffer_atomic_cmpswap
-      i32:$data, i32:$cmp, v4i32:$rsrc, i32:$vindex,
-      (MUBUFIntrinsicOffset i32:$soffset, i16:$offset),
-      imm:$slc),
-  (EXTRACT_SUBREG
-    (BUFFER_ATOMIC_CMPSWAP_RTN_IDXEN
-      (REG_SEQUENCE VReg_64, $data, sub0, $cmp, sub1),
-      $vindex, $rsrc, $soffset, (as_i16imm $offset), (as_i1imm $slc)),
-    sub0)
->;
-
-def : Pat<
-  (int_amdgcn_buffer_atomic_cmpswap
-      i32:$data, i32:$cmp, v4i32:$rsrc, 0,
-      (MUBUFIntrinsicVOffset i32:$soffset, i16:$offset, i32:$voffset),
-      imm:$slc),
-  (EXTRACT_SUBREG
-    (BUFFER_ATOMIC_CMPSWAP_RTN_OFFEN
-      (REG_SEQUENCE VReg_64, $data, sub0, $cmp, sub1),
-      $voffset, $rsrc, $soffset, (as_i16imm $offset), (as_i1imm $slc)),
-    sub0)
->;
-
-def : Pat<
-  (int_amdgcn_buffer_atomic_cmpswap
-      i32:$data, i32:$cmp, v4i32:$rsrc, i32:$vindex,
-      (MUBUFIntrinsicVOffset i32:$soffset, i16:$offset, i32:$voffset),
-      imm:$slc),
-  (EXTRACT_SUBREG
-    (BUFFER_ATOMIC_CMPSWAP_RTN_BOTHEN
-      (REG_SEQUENCE VReg_64, $data, sub0, $cmp, sub1),
-      (REG_SEQUENCE VReg_64, $vindex, sub0, $voffset, sub1),
-      $rsrc, $soffset, (as_i16imm $offset), (as_i1imm $slc)),
-    sub0)
->;
-
-
-//===----------------------------------------------------------------------===//
-// S_GETREG_B32 Intrinsic Pattern.
-//===----------------------------------------------------------------------===//
-def : Pat <
-  (int_amdgcn_s_getreg imm:$simm16),
-  (S_GETREG_B32 (as_i16imm $simm16))
->;
-
-//===----------------------------------------------------------------------===//
-// DS_SWIZZLE Intrinsic Pattern.
-//===----------------------------------------------------------------------===//
-def : Pat <
-  (int_amdgcn_ds_swizzle i32:$src, imm:$offset16),
-  (DS_SWIZZLE_B32 $src, (as_i16imm $offset16), (i1 0))
->;
-
-//===----------------------------------------------------------------------===//
-// SMRD Patterns
-//===----------------------------------------------------------------------===//
-
-multiclass SMRD_Pattern <string Instr, ValueType vt> {
-
-  // 1. IMM offset
-  def : Pat <
-    (smrd_load (SMRDImm i64:$sbase, i32:$offset)),
-    (vt (!cast<SMRD>(Instr#"_IMM") $sbase, $offset))
-  >;
-
-  // 2. SGPR offset
-  def : Pat <
-    (smrd_load (SMRDSgpr i64:$sbase, i32:$offset)),
-    (vt (!cast<SMRD>(Instr#"_SGPR") $sbase, $offset))
-  >;
-
-  def : Pat <
-    (smrd_load (SMRDImm32 i64:$sbase, i32:$offset)),
-    (vt (!cast<SMRD>(Instr#"_IMM_ci") $sbase, $offset))
-  > {
-    let Predicates = [isCIOnly];
-  }
-}
-
-// Global and constant loads can be selected to either MUBUF or SMRD
-// instructions, but SMRD instructions are faster so we want the instruction
-// selector to prefer those.
-let AddedComplexity = 100 in {
-
-defm : SMRD_Pattern <"S_LOAD_DWORD", i32>;
-defm : SMRD_Pattern <"S_LOAD_DWORDX2", v2i32>;
-defm : SMRD_Pattern <"S_LOAD_DWORDX4", v4i32>;
-defm : SMRD_Pattern <"S_LOAD_DWORDX8", v8i32>;
-defm : SMRD_Pattern <"S_LOAD_DWORDX16", v16i32>;
-
-// 1. Offset as an immediate
-def : Pat <
-  (SIload_constant v4i32:$sbase, (SMRDBufferImm i32:$offset)),
-  (S_BUFFER_LOAD_DWORD_IMM $sbase, $offset)
->;
-
-// 2. Offset loaded in an 32bit SGPR
-def : Pat <
-  (SIload_constant v4i32:$sbase, (SMRDBufferSgpr i32:$offset)),
-  (S_BUFFER_LOAD_DWORD_SGPR $sbase, $offset)
->;
-
-let Predicates = [isCI] in {
-
-def : Pat <
-  (SIload_constant v4i32:$sbase, (SMRDBufferImm32 i32:$offset)),
-  (S_BUFFER_LOAD_DWORD_IMM_ci $sbase, $offset)
->;
-
-} // End Predicates = [isCI]
-
-} // End let AddedComplexity = 10000
-
-//===----------------------------------------------------------------------===//
-// SOP1 Patterns
-//===----------------------------------------------------------------------===//
-
-def : Pat <
-  (i64 (ctpop i64:$src)),
-    (i64 (REG_SEQUENCE SReg_64,
-     (i32 (COPY_TO_REGCLASS (S_BCNT1_I32_B64 $src), SReg_32)), sub0,
-     (S_MOV_B32 0), sub1))
->;
-
-def : Pat <
-  (i32 (smax i32:$x, (i32 (ineg i32:$x)))),
-  (S_ABS_I32 $x)
->;
-
-//===----------------------------------------------------------------------===//
-// SOP2 Patterns
-//===----------------------------------------------------------------------===//
-
-// V_ADD_I32_e32/S_ADD_U32 produces carry in VCC/SCC. For the vector
-// case, the sgpr-copies pass will fix this to use the vector version.
-def : Pat <
-  (i32 (addc i32:$src0, i32:$src1)),
-  (S_ADD_U32 $src0, $src1)
->;
-
-//===----------------------------------------------------------------------===//
-// SOPP Patterns
-//===----------------------------------------------------------------------===//
-
-def : Pat <
-  (int_amdgcn_s_waitcnt i32:$simm16),
-  (S_WAITCNT (as_i16imm $simm16))
->;
-=======
 // V_ICMPIntrinsic Pattern.
 //===----------------------------------------------------------------------===//
 class ICMP_Pattern <PatLeaf cond, Instruction inst, ValueType vt> : Pat <
@@ -1620,7 +1313,6 @@
 def : FCMP_Pattern <COND_UGE, V_CMP_NLT_F64_e64, f64>;
 def : FCMP_Pattern <COND_ULT, V_CMP_NGE_F64_e64, f64>;
 def : FCMP_Pattern <COND_ULE, V_CMP_NGT_F64_e64, f64>;
->>>>>>> 4cb35092
 
 //===----------------------------------------------------------------------===//
 // VOP1 Patterns
