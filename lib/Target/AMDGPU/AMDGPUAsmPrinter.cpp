//===-- AMDGPUAsmPrinter.cpp - AMDGPU Assebly printer  --------------------===//
//
//                     The LLVM Compiler Infrastructure
//
// This file is distributed under the University of Illinois Open Source
// License. See LICENSE.TXT for details.
//
//===----------------------------------------------------------------------===//
//
/// \file
///
/// The AMDGPUAsmPrinter is used to print both assembly string and also binary
/// code.  When passed an MCAsmStreamer it prints assembly and when passed
/// an MCObjectStreamer it outputs binary code.
//
//===----------------------------------------------------------------------===//
//

#include "AMDGPUAsmPrinter.h"
#include "MCTargetDesc/AMDGPUTargetStreamer.h"
#include "InstPrinter/AMDGPUInstPrinter.h"
#include "Utils/AMDGPUBaseInfo.h"
#include "AMDGPU.h"
#include "AMDKernelCodeT.h"
#include "AMDGPUSubtarget.h"
#include "R600Defines.h"
#include "R600MachineFunctionInfo.h"
#include "R600RegisterInfo.h"
#include "SIDefines.h"
#include "SIMachineFunctionInfo.h"
#include "SIInstrInfo.h"
#include "SIRegisterInfo.h"
#include "llvm/CodeGen/MachineFrameInfo.h"
#include "llvm/IR/DiagnosticInfo.h"
#include "llvm/MC/MCContext.h"
#include "llvm/MC/MCSectionELF.h"
#include "llvm/MC/MCStreamer.h"
#include "llvm/Support/ELF.h"
#include "llvm/Support/MathExtras.h"
#include "llvm/Support/TargetRegistry.h"
#include "llvm/Target/TargetLoweringObjectFile.h"
#include "AMDGPURuntimeMetadata.h"

using namespace ::AMDGPU;
using namespace llvm;

// TODO: This should get the default rounding mode from the kernel. We just set
// the default here, but this could change if the OpenCL rounding mode pragmas
// are used.
//
// The denormal mode here should match what is reported by the OpenCL runtime
// for the CL_FP_DENORM bit from CL_DEVICE_{HALF|SINGLE|DOUBLE}_FP_CONFIG, but
// can also be override to flush with the -cl-denorms-are-zero compiler flag.
//
// AMD OpenCL only sets flush none and reports CL_FP_DENORM for double
// precision, and leaves single precision to flush all and does not report
// CL_FP_DENORM for CL_DEVICE_SINGLE_FP_CONFIG. Mesa's OpenCL currently reports
// CL_FP_DENORM for both.
//
// FIXME: It seems some instructions do not support single precision denormals
// regardless of the mode (exp_*_f32, rcp_*_f32, rsq_*_f32, rsq_*f32, sqrt_f32,
// and sin_f32, cos_f32 on most parts).

// We want to use these instructions, and using fp32 denormals also causes
// instructions to run at the double precision rate for the device so it's
// probably best to just report no single precision denormals.
static uint32_t getFPMode(const MachineFunction &F) {
  const SISubtarget& ST = F.getSubtarget<SISubtarget>();
  // TODO: Is there any real use for the flush in only / flush out only modes?

  uint32_t FP32Denormals =
    ST.hasFP32Denormals() ? FP_DENORM_FLUSH_NONE : FP_DENORM_FLUSH_IN_FLUSH_OUT;

  uint32_t FP64Denormals =
    ST.hasFP64Denormals() ? FP_DENORM_FLUSH_NONE : FP_DENORM_FLUSH_IN_FLUSH_OUT;

  return FP_ROUND_MODE_SP(FP_ROUND_ROUND_TO_NEAREST) |
         FP_ROUND_MODE_DP(FP_ROUND_ROUND_TO_NEAREST) |
         FP_DENORM_MODE_SP(FP32Denormals) |
         FP_DENORM_MODE_DP(FP64Denormals);
}

static AsmPrinter *
createAMDGPUAsmPrinterPass(TargetMachine &tm,
                           std::unique_ptr<MCStreamer> &&Streamer) {
  return new AMDGPUAsmPrinter(tm, std::move(Streamer));
}

extern "C" void LLVMInitializeAMDGPUAsmPrinter() {
  TargetRegistry::RegisterAsmPrinter(TheAMDGPUTarget, createAMDGPUAsmPrinterPass);
  TargetRegistry::RegisterAsmPrinter(TheGCNTarget, createAMDGPUAsmPrinterPass);
}

AMDGPUAsmPrinter::AMDGPUAsmPrinter(TargetMachine &TM,
                                   std::unique_ptr<MCStreamer> Streamer)
    : AsmPrinter(TM, std::move(Streamer)) {}

const char *AMDGPUAsmPrinter::getPassName() const  {
  return "AMDGPU Assembly Printer";
}

void AMDGPUAsmPrinter::EmitStartOfAsmFile(Module &M) {
  if (TM.getTargetTriple().getOS() != Triple::AMDHSA)
    return;

  // Need to construct an MCSubtargetInfo here in case we have no functions
  // in the module.
  std::unique_ptr<MCSubtargetInfo> STI(TM.getTarget().createMCSubtargetInfo(
        TM.getTargetTriple().str(), TM.getTargetCPU(),
        TM.getTargetFeatureString()));

  AMDGPUTargetStreamer *TS =
      static_cast<AMDGPUTargetStreamer *>(OutStreamer->getTargetStreamer());

  TS->EmitDirectiveHSACodeObjectVersion(2, 1);

  AMDGPU::IsaVersion ISA = AMDGPU::getIsaVersion(STI->getFeatureBits());
  TS->EmitDirectiveHSACodeObjectISA(ISA.Major, ISA.Minor, ISA.Stepping,
                                    "AMD", "AMDGPU");
  emitStartOfRuntimeMetadata(M);
}

void AMDGPUAsmPrinter::EmitFunctionBodyStart() {
  const AMDGPUSubtarget &STM = MF->getSubtarget<AMDGPUSubtarget>();
  SIProgramInfo KernelInfo;
  if (STM.isAmdHsaOS()) {
    getSIProgramInfo(KernelInfo, *MF);
    EmitAmdKernelCodeT(*MF, KernelInfo);
  }
}

void AMDGPUAsmPrinter::EmitFunctionEntryLabel() {
  const SIMachineFunctionInfo *MFI = MF->getInfo<SIMachineFunctionInfo>();
  const AMDGPUSubtarget &STM = MF->getSubtarget<AMDGPUSubtarget>();
  if (MFI->isKernel() && STM.isAmdHsaOS()) {
    AMDGPUTargetStreamer *TS =
        static_cast<AMDGPUTargetStreamer *>(OutStreamer->getTargetStreamer());
    TS->EmitAMDGPUSymbolType(CurrentFnSym->getName(),
                             ELF::STT_AMDGPU_HSA_KERNEL);
  }

  AsmPrinter::EmitFunctionEntryLabel();
}

void AMDGPUAsmPrinter::EmitGlobalVariable(const GlobalVariable *GV) {

  // Group segment variables aren't emitted in HSA.
  if (AMDGPU::isGroupSegment(GV))
    return;

  AsmPrinter::EmitGlobalVariable(GV);
}

bool AMDGPUAsmPrinter::runOnMachineFunction(MachineFunction &MF) {

  // The starting address of all shader programs must be 256 bytes aligned.
  MF.setAlignment(8);

  SetupMachineFunction(MF);

  MCContext &Context = getObjFileLowering().getContext();
  MCSectionELF *ConfigSection =
      Context.getELFSection(".AMDGPU.config", ELF::SHT_PROGBITS, 0);
  OutStreamer->SwitchSection(ConfigSection);

  const AMDGPUSubtarget &STM = MF.getSubtarget<AMDGPUSubtarget>();
  SIProgramInfo KernelInfo;
  if (STM.getGeneration() >= AMDGPUSubtarget::SOUTHERN_ISLANDS) {
    getSIProgramInfo(KernelInfo, MF);
    if (!STM.isAmdHsaOS()) {
      EmitProgramInfoSI(MF, KernelInfo);
    }
  } else {
    EmitProgramInfoR600(MF);
  }

  DisasmLines.clear();
  HexLines.clear();
  DisasmLineMaxLen = 0;

  EmitFunctionBody();

  if (isVerbose()) {
    MCSectionELF *CommentSection =
        Context.getELFSection(".AMDGPU.csdata", ELF::SHT_PROGBITS, 0);
    OutStreamer->SwitchSection(CommentSection);

    if (STM.getGeneration() >= AMDGPUSubtarget::SOUTHERN_ISLANDS) {
      OutStreamer->emitRawComment(" Kernel info:", false);
      OutStreamer->emitRawComment(" codeLenInByte = " + Twine(KernelInfo.CodeLen),
                                  false);
      OutStreamer->emitRawComment(" NumSgprs: " + Twine(KernelInfo.NumSGPR),
                                  false);
      OutStreamer->emitRawComment(" NumVgprs: " + Twine(KernelInfo.NumVGPR),
                                  false);
      OutStreamer->emitRawComment(" FloatMode: " + Twine(KernelInfo.FloatMode),
                                  false);
      OutStreamer->emitRawComment(" IeeeMode: " + Twine(KernelInfo.IEEEMode),
                                  false);
      OutStreamer->emitRawComment(" ScratchSize: " + Twine(KernelInfo.ScratchSize),
                                  false);
      OutStreamer->emitRawComment(" LDSByteSize: " + Twine(KernelInfo.LDSSize) +
                                  " bytes/workgroup (compile time only)", false);

      OutStreamer->emitRawComment(" SGPRBlocks: " +
                                  Twine(KernelInfo.SGPRBlocks), false);
      OutStreamer->emitRawComment(" VGPRBlocks: " +
                                  Twine(KernelInfo.VGPRBlocks), false);

      OutStreamer->emitRawComment(" NumSGPRsForWavesPerEU: " +
                                  Twine(KernelInfo.NumSGPRsForWavesPerEU), false);
      OutStreamer->emitRawComment(" NumVGPRsForWavesPerEU: " +
                                  Twine(KernelInfo.NumVGPRsForWavesPerEU), false);

      OutStreamer->emitRawComment(" ReservedVGPRFirst: " + Twine(KernelInfo.ReservedVGPRFirst),
                                  false);
      OutStreamer->emitRawComment(" ReservedVGPRCount: " + Twine(KernelInfo.ReservedVGPRCount),
                                  false);

      if (MF.getSubtarget<SISubtarget>().debuggerEmitPrologue()) {
        OutStreamer->emitRawComment(" DebuggerWavefrontPrivateSegmentOffsetSGPR: s" +
                                    Twine(KernelInfo.DebuggerWavefrontPrivateSegmentOffsetSGPR), false);
        OutStreamer->emitRawComment(" DebuggerPrivateSegmentBufferSGPR: s" +
                                    Twine(KernelInfo.DebuggerPrivateSegmentBufferSGPR), false);
      }

      OutStreamer->emitRawComment(" COMPUTE_PGM_RSRC2:USER_SGPR: " +
                                  Twine(G_00B84C_USER_SGPR(KernelInfo.ComputePGMRSrc2)),
                                  false);
      OutStreamer->emitRawComment(" COMPUTE_PGM_RSRC2:TGID_X_EN: " +
                                  Twine(G_00B84C_TGID_X_EN(KernelInfo.ComputePGMRSrc2)),
                                  false);
      OutStreamer->emitRawComment(" COMPUTE_PGM_RSRC2:TGID_Y_EN: " +
                                  Twine(G_00B84C_TGID_Y_EN(KernelInfo.ComputePGMRSrc2)),
                                  false);
      OutStreamer->emitRawComment(" COMPUTE_PGM_RSRC2:TGID_Z_EN: " +
                                  Twine(G_00B84C_TGID_Z_EN(KernelInfo.ComputePGMRSrc2)),
                                  false);
      OutStreamer->emitRawComment(" COMPUTE_PGM_RSRC2:TIDIG_COMP_CNT: " +
                                  Twine(G_00B84C_TIDIG_COMP_CNT(KernelInfo.ComputePGMRSrc2)),
                                  false);

    } else {
      R600MachineFunctionInfo *MFI = MF.getInfo<R600MachineFunctionInfo>();
      OutStreamer->emitRawComment(
        Twine("SQ_PGM_RESOURCES:STACK_SIZE = " + Twine(MFI->CFStackSize)));
    }
  }

  if (STM.dumpCode()) {

    OutStreamer->SwitchSection(
        Context.getELFSection(".AMDGPU.disasm", ELF::SHT_NOTE, 0));

    for (size_t i = 0; i < DisasmLines.size(); ++i) {
      std::string Comment(DisasmLineMaxLen - DisasmLines[i].size(), ' ');
      Comment += " ; " + HexLines[i] + "\n";

      OutStreamer->EmitBytes(StringRef(DisasmLines[i]));
      OutStreamer->EmitBytes(StringRef(Comment));
    }
  }

  emitRuntimeMetadata(*MF.getFunction());

  return false;
}

void AMDGPUAsmPrinter::EmitProgramInfoR600(const MachineFunction &MF) {
  unsigned MaxGPR = 0;
  bool killPixel = false;
  const R600Subtarget &STM = MF.getSubtarget<R600Subtarget>();
  const R600RegisterInfo *RI = STM.getRegisterInfo();
  const R600MachineFunctionInfo *MFI = MF.getInfo<R600MachineFunctionInfo>();

  for (const MachineBasicBlock &MBB : MF) {
    for (const MachineInstr &MI : MBB) {
      if (MI.getOpcode() == AMDGPU::KILLGT)
        killPixel = true;
      unsigned numOperands = MI.getNumOperands();
      for (unsigned op_idx = 0; op_idx < numOperands; op_idx++) {
        const MachineOperand &MO = MI.getOperand(op_idx);
        if (!MO.isReg())
          continue;
        unsigned HWReg = RI->getEncodingValue(MO.getReg()) & 0xff;

        // Register with value > 127 aren't GPR
        if (HWReg > 127)
          continue;
        MaxGPR = std::max(MaxGPR, HWReg);
      }
    }
  }

  unsigned RsrcReg;
  if (STM.getGeneration() >= R600Subtarget::EVERGREEN) {
    // Evergreen / Northern Islands
    switch (MF.getFunction()->getCallingConv()) {
    default: LLVM_FALLTHROUGH;
    case CallingConv::AMDGPU_CS: RsrcReg = R_0288D4_SQ_PGM_RESOURCES_LS; break;
    case CallingConv::AMDGPU_GS: RsrcReg = R_028878_SQ_PGM_RESOURCES_GS; break;
    case CallingConv::AMDGPU_PS: RsrcReg = R_028844_SQ_PGM_RESOURCES_PS; break;
    case CallingConv::AMDGPU_VS: RsrcReg = R_028860_SQ_PGM_RESOURCES_VS; break;
    }
  } else {
    // R600 / R700
    switch (MF.getFunction()->getCallingConv()) {
    default: LLVM_FALLTHROUGH;
    case CallingConv::AMDGPU_GS: LLVM_FALLTHROUGH;
    case CallingConv::AMDGPU_CS: LLVM_FALLTHROUGH;
    case CallingConv::AMDGPU_VS: RsrcReg = R_028868_SQ_PGM_RESOURCES_VS; break;
    case CallingConv::AMDGPU_PS: RsrcReg = R_028850_SQ_PGM_RESOURCES_PS; break;
    }
  }

  OutStreamer->EmitIntValue(RsrcReg, 4);
  OutStreamer->EmitIntValue(S_NUM_GPRS(MaxGPR + 1) |
                           S_STACK_SIZE(MFI->CFStackSize), 4);
  OutStreamer->EmitIntValue(R_02880C_DB_SHADER_CONTROL, 4);
  OutStreamer->EmitIntValue(S_02880C_KILL_ENABLE(killPixel), 4);

  if (AMDGPU::isCompute(MF.getFunction()->getCallingConv())) {
    OutStreamer->EmitIntValue(R_0288E8_SQ_LDS_ALLOC, 4);
    OutStreamer->EmitIntValue(alignTo(MFI->getLDSSize(), 4) >> 2, 4);
  }
}

void AMDGPUAsmPrinter::getSIProgramInfo(SIProgramInfo &ProgInfo,
                                        const MachineFunction &MF) const {
  const SISubtarget &STM = MF.getSubtarget<SISubtarget>();
  const SIMachineFunctionInfo *MFI = MF.getInfo<SIMachineFunctionInfo>();
  uint64_t CodeSize = 0;
  unsigned MaxSGPR = 0;
  unsigned MaxVGPR = 0;
  bool VCCUsed = false;
  bool FlatUsed = false;
  const SIRegisterInfo *RI = STM.getRegisterInfo();
  const SIInstrInfo *TII = STM.getInstrInfo();

  for (const MachineBasicBlock &MBB : MF) {
    for (const MachineInstr &MI : MBB) {
      // TODO: CodeSize should account for multiple functions.

      // TODO: Should we count size of debug info?
      if (MI.isDebugValue())
        continue;

      CodeSize += TII->getInstSizeInBytes(MI);

      unsigned numOperands = MI.getNumOperands();
      for (unsigned op_idx = 0; op_idx < numOperands; op_idx++) {
        const MachineOperand &MO = MI.getOperand(op_idx);
        unsigned width = 0;
        bool isSGPR = false;

        if (!MO.isReg())
          continue;

        unsigned reg = MO.getReg();
        switch (reg) {
        case AMDGPU::EXEC:
        case AMDGPU::EXEC_LO:
        case AMDGPU::EXEC_HI:
        case AMDGPU::SCC:
        case AMDGPU::M0:
          continue;

        case AMDGPU::VCC:
        case AMDGPU::VCC_LO:
        case AMDGPU::VCC_HI:
          VCCUsed = true;
          continue;

        case AMDGPU::FLAT_SCR:
        case AMDGPU::FLAT_SCR_LO:
        case AMDGPU::FLAT_SCR_HI:
          FlatUsed = true;
          continue;

        case AMDGPU::TBA:
        case AMDGPU::TBA_LO:
        case AMDGPU::TBA_HI:
        case AMDGPU::TMA:
        case AMDGPU::TMA_LO:
        case AMDGPU::TMA_HI:
          llvm_unreachable("trap handler registers should not be used");

        default:
          break;
        }

        if (AMDGPU::SReg_32RegClass.contains(reg)) {
          assert(!AMDGPU::TTMP_32RegClass.contains(reg) &&
                 "trap handler registers should not be used");
          isSGPR = true;
          width = 1;
        } else if (AMDGPU::VGPR_32RegClass.contains(reg)) {
          isSGPR = false;
          width = 1;
        } else if (AMDGPU::SReg_64RegClass.contains(reg)) {
          assert(!AMDGPU::TTMP_64RegClass.contains(reg) &&
                 "trap handler registers should not be used");
          isSGPR = true;
          width = 2;
        } else if (AMDGPU::VReg_64RegClass.contains(reg)) {
          isSGPR = false;
          width = 2;
        } else if (AMDGPU::VReg_96RegClass.contains(reg)) {
          isSGPR = false;
          width = 3;
        } else if (AMDGPU::SReg_128RegClass.contains(reg)) {
          isSGPR = true;
          width = 4;
        } else if (AMDGPU::VReg_128RegClass.contains(reg)) {
          isSGPR = false;
          width = 4;
        } else if (AMDGPU::SReg_256RegClass.contains(reg)) {
          isSGPR = true;
          width = 8;
        } else if (AMDGPU::VReg_256RegClass.contains(reg)) {
          isSGPR = false;
          width = 8;
        } else if (AMDGPU::SReg_512RegClass.contains(reg)) {
          isSGPR = true;
          width = 16;
        } else if (AMDGPU::VReg_512RegClass.contains(reg)) {
          isSGPR = false;
          width = 16;
        } else {
          llvm_unreachable("Unknown register class");
        }
        unsigned hwReg = RI->getEncodingValue(reg) & 0xff;
        unsigned maxUsed = hwReg + width - 1;
        if (isSGPR) {
          MaxSGPR = maxUsed > MaxSGPR ? maxUsed : MaxSGPR;
        } else {
          MaxVGPR = maxUsed > MaxVGPR ? maxUsed : MaxVGPR;
        }
      }
    }
  }

  unsigned ExtraSGPRs = 0;

  if (VCCUsed)
    ExtraSGPRs = 2;

  if (STM.getGeneration() < SISubtarget::VOLCANIC_ISLANDS) {
    if (FlatUsed)
      ExtraSGPRs = 4;
  } else {
    if (STM.isXNACKEnabled())
      ExtraSGPRs = 4;

    if (FlatUsed)
      ExtraSGPRs = 6;
  }

  // Record first reserved register and reserved register count fields, and
  // update max register counts if "amdgpu-debugger-reserve-regs" attribute was
  // requested.
  ProgInfo.ReservedVGPRFirst = STM.debuggerReserveRegs() ? MaxVGPR + 1 : 0;
  ProgInfo.ReservedVGPRCount = RI->getNumDebuggerReservedVGPRs(STM);

  // Update DebuggerWavefrontPrivateSegmentOffsetSGPR and
  // DebuggerPrivateSegmentBufferSGPR fields if "amdgpu-debugger-emit-prologue"
  // attribute was requested.
  if (STM.debuggerEmitPrologue()) {
    ProgInfo.DebuggerWavefrontPrivateSegmentOffsetSGPR =
      RI->getHWRegIndex(MFI->getScratchWaveOffsetReg());
    ProgInfo.DebuggerPrivateSegmentBufferSGPR =
      RI->getHWRegIndex(MFI->getScratchRSrcReg());
  }

  // Account for extra SGPRs and VGPRs reserved for debugger use.
  MaxSGPR += ExtraSGPRs;
  MaxVGPR += RI->getNumDebuggerReservedVGPRs(STM);

  // We found the maximum register index. They start at 0, so add one to get the
  // number of registers.
  ProgInfo.NumVGPR = MaxVGPR + 1;
  ProgInfo.NumSGPR = MaxSGPR + 1;

  // Adjust number of registers used to meet default/requested minimum/maximum
  // number of waves per execution unit request.
  ProgInfo.NumSGPRsForWavesPerEU = std::max(
    ProgInfo.NumSGPR, RI->getMinNumSGPRs(STM, MFI->getMaxWavesPerEU()));
  ProgInfo.NumVGPRsForWavesPerEU = std::max(
    ProgInfo.NumVGPR, RI->getMinNumVGPRs(MFI->getMaxWavesPerEU()));

  if (STM.hasSGPRInitBug()) {
    if (ProgInfo.NumSGPR > SISubtarget::FIXED_SGPR_COUNT_FOR_INIT_BUG) {
      LLVMContext &Ctx = MF.getFunction()->getContext();
      DiagnosticInfoResourceLimit Diag(*MF.getFunction(),
                                       "SGPRs with SGPR init bug",
                                       ProgInfo.NumSGPR, DS_Error);
      Ctx.diagnose(Diag);
    }

    ProgInfo.NumSGPR = SISubtarget::FIXED_SGPR_COUNT_FOR_INIT_BUG;
    ProgInfo.NumSGPRsForWavesPerEU = SISubtarget::FIXED_SGPR_COUNT_FOR_INIT_BUG;
  }

  if (MFI->NumUserSGPRs > STM.getMaxNumUserSGPRs()) {
    LLVMContext &Ctx = MF.getFunction()->getContext();
    DiagnosticInfoResourceLimit Diag(*MF.getFunction(), "user SGPRs",
                                     MFI->NumUserSGPRs, DS_Error);
    Ctx.diagnose(Diag);
  }

  if (MFI->getLDSSize() > static_cast<unsigned>(STM.getLocalMemorySize())) {
    LLVMContext &Ctx = MF.getFunction()->getContext();
    DiagnosticInfoResourceLimit Diag(*MF.getFunction(), "local memory",
                                     MFI->getLDSSize(), DS_Error);
    Ctx.diagnose(Diag);
  }

  // SGPRBlocks is actual number of SGPR blocks minus 1.
  ProgInfo.SGPRBlocks = alignTo(ProgInfo.NumSGPRsForWavesPerEU,
                                RI->getSGPRAllocGranule());
  ProgInfo.SGPRBlocks = ProgInfo.SGPRBlocks / RI->getSGPRAllocGranule() - 1;

  // VGPRBlocks is actual number of VGPR blocks minus 1.
  ProgInfo.VGPRBlocks = alignTo(ProgInfo.NumVGPRsForWavesPerEU,
                                RI->getVGPRAllocGranule());
  ProgInfo.VGPRBlocks = ProgInfo.VGPRBlocks / RI->getVGPRAllocGranule() - 1;

  // Set the value to initialize FP_ROUND and FP_DENORM parts of the mode
  // register.
  ProgInfo.FloatMode = getFPMode(MF);

  ProgInfo.IEEEMode = 0;

  // Make clamp modifier on NaN input returns 0.
  ProgInfo.DX10Clamp = 1;

  const MachineFrameInfo &FrameInfo = MF.getFrameInfo();
  ProgInfo.ScratchSize = FrameInfo.getStackSize();

  ProgInfo.FlatUsed = FlatUsed;
  ProgInfo.VCCUsed = VCCUsed;
  ProgInfo.CodeLen = CodeSize;

  unsigned LDSAlignShift;
  if (STM.getGeneration() < SISubtarget::SEA_ISLANDS) {
    // LDS is allocated in 64 dword blocks.
    LDSAlignShift = 8;
  } else {
    // LDS is allocated in 128 dword blocks.
    LDSAlignShift = 9;
  }

  unsigned LDSSpillSize =
    MFI->LDSWaveSpillSize * MFI->getMaxFlatWorkGroupSize();

  ProgInfo.LDSSize = MFI->getLDSSize() + LDSSpillSize;
  ProgInfo.LDSBlocks =
      alignTo(ProgInfo.LDSSize, 1ULL << LDSAlignShift) >> LDSAlignShift;

  // Scratch is allocated in 256 dword blocks.
  unsigned ScratchAlignShift = 10;
  // We need to program the hardware with the amount of scratch memory that
  // is used by the entire wave.  ProgInfo.ScratchSize is the amount of
  // scratch memory used per thread.
  ProgInfo.ScratchBlocks =
      alignTo(ProgInfo.ScratchSize * STM.getWavefrontSize(),
              1ULL << ScratchAlignShift) >>
      ScratchAlignShift;

  ProgInfo.ComputePGMRSrc1 =
      S_00B848_VGPRS(ProgInfo.VGPRBlocks) |
      S_00B848_SGPRS(ProgInfo.SGPRBlocks) |
      S_00B848_PRIORITY(ProgInfo.Priority) |
      S_00B848_FLOAT_MODE(ProgInfo.FloatMode) |
      S_00B848_PRIV(ProgInfo.Priv) |
      S_00B848_DX10_CLAMP(ProgInfo.DX10Clamp) |
      S_00B848_DEBUG_MODE(ProgInfo.DebugMode) |
      S_00B848_IEEE_MODE(ProgInfo.IEEEMode);

  // 0 = X, 1 = XY, 2 = XYZ
  unsigned TIDIGCompCnt = 0;
  if (MFI->hasWorkItemIDZ())
    TIDIGCompCnt = 2;
  else if (MFI->hasWorkItemIDY())
    TIDIGCompCnt = 1;

  ProgInfo.ComputePGMRSrc2 =
      S_00B84C_SCRATCH_EN(ProgInfo.ScratchBlocks > 0) |
      S_00B84C_USER_SGPR(MFI->getNumUserSGPRs()) |
      S_00B84C_TGID_X_EN(MFI->hasWorkGroupIDX()) |
      S_00B84C_TGID_Y_EN(MFI->hasWorkGroupIDY()) |
      S_00B84C_TGID_Z_EN(MFI->hasWorkGroupIDZ()) |
      S_00B84C_TG_SIZE_EN(MFI->hasWorkGroupInfo()) |
      S_00B84C_TIDIG_COMP_CNT(TIDIGCompCnt) |
      S_00B84C_EXCP_EN_MSB(0) |
      S_00B84C_LDS_SIZE(ProgInfo.LDSBlocks) |
      S_00B84C_EXCP_EN(0);
}

static unsigned getRsrcReg(CallingConv::ID CallConv) {
  switch (CallConv) {
  default: LLVM_FALLTHROUGH;
  case CallingConv::AMDGPU_CS: return R_00B848_COMPUTE_PGM_RSRC1;
  case CallingConv::AMDGPU_GS: return R_00B228_SPI_SHADER_PGM_RSRC1_GS;
  case CallingConv::AMDGPU_PS: return R_00B028_SPI_SHADER_PGM_RSRC1_PS;
  case CallingConv::AMDGPU_VS: return R_00B128_SPI_SHADER_PGM_RSRC1_VS;
  }
}

void AMDGPUAsmPrinter::EmitProgramInfoSI(const MachineFunction &MF,
                                         const SIProgramInfo &KernelInfo) {
  const SISubtarget &STM = MF.getSubtarget<SISubtarget>();
  const SIMachineFunctionInfo *MFI = MF.getInfo<SIMachineFunctionInfo>();
  unsigned RsrcReg = getRsrcReg(MF.getFunction()->getCallingConv());

  if (AMDGPU::isCompute(MF.getFunction()->getCallingConv())) {
    OutStreamer->EmitIntValue(R_00B848_COMPUTE_PGM_RSRC1, 4);

    OutStreamer->EmitIntValue(KernelInfo.ComputePGMRSrc1, 4);

    OutStreamer->EmitIntValue(R_00B84C_COMPUTE_PGM_RSRC2, 4);
    OutStreamer->EmitIntValue(KernelInfo.ComputePGMRSrc2, 4);

    OutStreamer->EmitIntValue(R_00B860_COMPUTE_TMPRING_SIZE, 4);
    OutStreamer->EmitIntValue(S_00B860_WAVESIZE(KernelInfo.ScratchBlocks), 4);

    // TODO: Should probably note flat usage somewhere. SC emits a "FlatPtr32 =
    // 0" comment but I don't see a corresponding field in the register spec.
  } else {
    OutStreamer->EmitIntValue(RsrcReg, 4);
    OutStreamer->EmitIntValue(S_00B028_VGPRS(KernelInfo.VGPRBlocks) |
                              S_00B028_SGPRS(KernelInfo.SGPRBlocks), 4);
    if (STM.isVGPRSpillingEnabled(*MF.getFunction())) {
      OutStreamer->EmitIntValue(R_0286E8_SPI_TMPRING_SIZE, 4);
      OutStreamer->EmitIntValue(S_0286E8_WAVESIZE(KernelInfo.ScratchBlocks), 4);
    }
  }

  if (MF.getFunction()->getCallingConv() == CallingConv::AMDGPU_PS) {
    OutStreamer->EmitIntValue(R_00B02C_SPI_SHADER_PGM_RSRC2_PS, 4);
    OutStreamer->EmitIntValue(S_00B02C_EXTRA_LDS_SIZE(KernelInfo.LDSBlocks), 4);
    OutStreamer->EmitIntValue(R_0286CC_SPI_PS_INPUT_ENA, 4);
    OutStreamer->EmitIntValue(MFI->PSInputEna, 4);
    OutStreamer->EmitIntValue(R_0286D0_SPI_PS_INPUT_ADDR, 4);
    OutStreamer->EmitIntValue(MFI->getPSInputAddr(), 4);
  }

  OutStreamer->EmitIntValue(R_SPILLED_SGPRS, 4);
  OutStreamer->EmitIntValue(MFI->getNumSpilledSGPRs(), 4);
  OutStreamer->EmitIntValue(R_SPILLED_VGPRS, 4);
  OutStreamer->EmitIntValue(MFI->getNumSpilledVGPRs(), 4);
}

// This is supposed to be log2(Size)
static amd_element_byte_size_t getElementByteSizeValue(unsigned Size) {
  switch (Size) {
  case 4:
    return AMD_ELEMENT_4_BYTES;
  case 8:
    return AMD_ELEMENT_8_BYTES;
  case 16:
    return AMD_ELEMENT_16_BYTES;
  default:
    llvm_unreachable("invalid private_element_size");
  }
}

void AMDGPUAsmPrinter::EmitAmdKernelCodeT(const MachineFunction &MF,
                                         const SIProgramInfo &KernelInfo) const {
  const SIMachineFunctionInfo *MFI = MF.getInfo<SIMachineFunctionInfo>();
  const SISubtarget &STM = MF.getSubtarget<SISubtarget>();
  amd_kernel_code_t header;

  AMDGPU::initDefaultAMDKernelCodeT(header, STM.getFeatureBits());

  header.compute_pgm_resource_registers =
      KernelInfo.ComputePGMRSrc1 |
      (KernelInfo.ComputePGMRSrc2 << 32);
  header.code_properties = AMD_CODE_PROPERTY_IS_PTR64;


  AMD_HSA_BITS_SET(header.code_properties,
                   AMD_CODE_PROPERTY_PRIVATE_ELEMENT_SIZE,
                   getElementByteSizeValue(STM.getMaxPrivateElementSize()));

  if (MFI->hasPrivateSegmentBuffer()) {
    header.code_properties |=
      AMD_CODE_PROPERTY_ENABLE_SGPR_PRIVATE_SEGMENT_BUFFER;
  }

  if (MFI->hasDispatchPtr())
    header.code_properties |= AMD_CODE_PROPERTY_ENABLE_SGPR_DISPATCH_PTR;

  if (MFI->hasQueuePtr())
    header.code_properties |= AMD_CODE_PROPERTY_ENABLE_SGPR_QUEUE_PTR;

  if (MFI->hasKernargSegmentPtr())
    header.code_properties |= AMD_CODE_PROPERTY_ENABLE_SGPR_KERNARG_SEGMENT_PTR;

  if (MFI->hasDispatchID())
    header.code_properties |= AMD_CODE_PROPERTY_ENABLE_SGPR_DISPATCH_ID;

  if (MFI->hasFlatScratchInit())
    header.code_properties |= AMD_CODE_PROPERTY_ENABLE_SGPR_FLAT_SCRATCH_INIT;

  // TODO: Private segment size

  if (MFI->hasGridWorkgroupCountX()) {
    header.code_properties |=
      AMD_CODE_PROPERTY_ENABLE_SGPR_GRID_WORKGROUP_COUNT_X;
  }

  if (MFI->hasGridWorkgroupCountY()) {
    header.code_properties |=
      AMD_CODE_PROPERTY_ENABLE_SGPR_GRID_WORKGROUP_COUNT_Y;
  }

  if (MFI->hasGridWorkgroupCountZ()) {
    header.code_properties |=
      AMD_CODE_PROPERTY_ENABLE_SGPR_GRID_WORKGROUP_COUNT_Z;
  }

  if (MFI->hasDispatchPtr())
    header.code_properties |= AMD_CODE_PROPERTY_ENABLE_SGPR_DISPATCH_PTR;

  if (STM.debuggerSupported())
    header.code_properties |= AMD_CODE_PROPERTY_IS_DEBUG_SUPPORTED;

  if (STM.isXNACKEnabled())
    header.code_properties |= AMD_CODE_PROPERTY_IS_XNACK_SUPPORTED;

  // FIXME: Should use getKernArgSize
  header.kernarg_segment_byte_size = MFI->getABIArgOffset();
  header.wavefront_sgpr_count = KernelInfo.NumSGPR;
  header.workitem_vgpr_count = KernelInfo.NumVGPR;
  header.workitem_private_segment_byte_size = KernelInfo.ScratchSize;
  header.workgroup_group_segment_byte_size = KernelInfo.LDSSize;
  header.reserved_vgpr_first = KernelInfo.ReservedVGPRFirst;
  header.reserved_vgpr_count = KernelInfo.ReservedVGPRCount;

  if (STM.debuggerEmitPrologue()) {
    header.debug_wavefront_private_segment_offset_sgpr =
      KernelInfo.DebuggerWavefrontPrivateSegmentOffsetSGPR;
    header.debug_private_segment_buffer_sgpr =
      KernelInfo.DebuggerPrivateSegmentBufferSGPR;
  }

  AMDGPUTargetStreamer *TS =
      static_cast<AMDGPUTargetStreamer *>(OutStreamer->getTargetStreamer());

  OutStreamer->SwitchSection(getObjFileLowering().getTextSection());
  TS->EmitAMDKernelCodeT(header);
}

bool AMDGPUAsmPrinter::PrintAsmOperand(const MachineInstr *MI, unsigned OpNo,
                                       unsigned AsmVariant,
                                       const char *ExtraCode, raw_ostream &O) {
  if (ExtraCode && ExtraCode[0]) {
    if (ExtraCode[1] != 0)
      return true; // Unknown modifier.

    switch (ExtraCode[0]) {
    default:
      // See if this is a generic print operand
      return AsmPrinter::PrintAsmOperand(MI, OpNo, AsmVariant, ExtraCode, O);
    case 'r':
      break;
    }
  }

  AMDGPUInstPrinter::printRegOperand(MI->getOperand(OpNo).getReg(), O,
                   *TM.getSubtargetImpl(*MF->getFunction())->getRegisterInfo());
  return false;
}

// Emit a key and an integer value for runtime metadata.
static void emitRuntimeMDIntValue(MCStreamer &Streamer,
                                  RuntimeMD::Key K, uint64_t V,
                                  unsigned Size) {
  Streamer.EmitIntValue(K, 1);
  Streamer.EmitIntValue(V, Size);
}

// Emit a key and a string value for runtime metadata.
static void emitRuntimeMDStringValue(MCStreamer &Streamer,
                                     RuntimeMD::Key K, StringRef S) {
  Streamer.EmitIntValue(K, 1);
  Streamer.EmitIntValue(S.size(), 4);
  Streamer.EmitBytes(S);
}

// Emit a key and three integer values for runtime metadata.
// The three integer values are obtained from MDNode \p Node;
static void emitRuntimeMDThreeIntValues(MCStreamer &Streamer,
                                        RuntimeMD::Key K, MDNode *Node,
                                        unsigned Size) {
  assert(Node->getNumOperands() == 3);

  Streamer.EmitIntValue(K, 1);
  for (const MDOperand &Op : Node->operands()) {
    const ConstantInt *CI = mdconst::extract<ConstantInt>(Op);
    Streamer.EmitIntValue(CI->getZExtValue(), Size);
  }
}

void AMDGPUAsmPrinter::emitStartOfRuntimeMetadata(const Module &M) {
  OutStreamer->SwitchSection(getObjFileLowering().getContext()
    .getELFSection(RuntimeMD::SectionName, ELF::SHT_PROGBITS, 0));

  emitRuntimeMDIntValue(*OutStreamer, RuntimeMD::KeyMDVersion,
                        RuntimeMD::MDVersion << 8 | RuntimeMD::MDRevision, 2);
  if (auto MD = M.getNamedMetadata("opencl.ocl.version")) {
<<<<<<< HEAD
    if (MD->getNumOperands()) {
      auto Node = MD->getOperand(0);
      if (Node->getNumOperands() > 1) {
        emitRuntimeMDIntValue(OutStreamer, RuntimeMD::KeyLanguage,
=======
    if (MD->getNumOperands() != 0) {
      auto Node = MD->getOperand(0);
      if (Node->getNumOperands() > 1) {
        emitRuntimeMDIntValue(*OutStreamer, RuntimeMD::KeyLanguage,
>>>>>>> 4cb35092
                              RuntimeMD::OpenCL_C, 1);
        uint16_t Major = mdconst::extract<ConstantInt>(Node->getOperand(0))
                         ->getZExtValue();
        uint16_t Minor = mdconst::extract<ConstantInt>(Node->getOperand(1))
                         ->getZExtValue();
<<<<<<< HEAD
        emitRuntimeMDIntValue(OutStreamer, RuntimeMD::KeyLanguageVersion,
=======
        emitRuntimeMDIntValue(*OutStreamer, RuntimeMD::KeyLanguageVersion,
>>>>>>> 4cb35092
                              Major * 100 + Minor * 10, 2);
      }
    }
  }

  if (auto MD = M.getNamedMetadata("llvm.printf.fmts")) {
    for (unsigned I = 0; I < MD->getNumOperands(); ++I) {
      auto Node = MD->getOperand(I);
      if (Node->getNumOperands() > 0)
        emitRuntimeMDStringValue(*OutStreamer, RuntimeMD::KeyPrintfInfo,
            cast<MDString>(Node->getOperand(0))->getString());
    }
  }
}

static std::string getOCLTypeName(Type *Ty, bool Signed) {
  switch (Ty->getTypeID()) {
  case Type::HalfTyID:
    return "half";
  case Type::FloatTyID:
    return "float";
  case Type::DoubleTyID:
    return "double";
  case Type::IntegerTyID: {
    if (!Signed)
      return (Twine('u') + getOCLTypeName(Ty, true)).str();
    unsigned BW = Ty->getIntegerBitWidth();
    switch (BW) {
    case 8:
      return "char";
    case 16:
      return "short";
    case 32:
      return "int";
    case 64:
      return "long";
    default:
      return (Twine('i') + Twine(BW)).str();
    }
  }
  case Type::VectorTyID: {
    VectorType *VecTy = cast<VectorType>(Ty);
    Type *EleTy = VecTy->getElementType();
    unsigned Size = VecTy->getVectorNumElements();
    return (Twine(getOCLTypeName(EleTy, Signed)) + Twine(Size)).str();
  }
  default:
    return "unknown";
  }
}

static RuntimeMD::KernelArg::ValueType getRuntimeMDValueType(
  Type *Ty, StringRef TypeName) {
  switch (Ty->getTypeID()) {
  case Type::HalfTyID:
    return RuntimeMD::KernelArg::F16;
  case Type::FloatTyID:
    return RuntimeMD::KernelArg::F32;
  case Type::DoubleTyID:
    return RuntimeMD::KernelArg::F64;
  case Type::IntegerTyID: {
    bool Signed = !TypeName.startswith("u");
    switch (Ty->getIntegerBitWidth()) {
    case 8:
      return Signed ? RuntimeMD::KernelArg::I8 : RuntimeMD::KernelArg::U8;
    case 16:
      return Signed ? RuntimeMD::KernelArg::I16 : RuntimeMD::KernelArg::U16;
    case 32:
      return Signed ? RuntimeMD::KernelArg::I32 : RuntimeMD::KernelArg::U32;
    case 64:
      return Signed ? RuntimeMD::KernelArg::I64 : RuntimeMD::KernelArg::U64;
    default:
      // Runtime does not recognize other integer types. Report as struct type.
      return RuntimeMD::KernelArg::Struct;
    }
  }
  case Type::VectorTyID:
    return getRuntimeMDValueType(Ty->getVectorElementType(), TypeName);
  case Type::PointerTyID:
    return getRuntimeMDValueType(Ty->getPointerElementType(), TypeName);
  default:
    return RuntimeMD::KernelArg::Struct;
  }
}

static RuntimeMD::KernelArg::AddressSpaceQualifer getRuntimeAddrSpace(
    AMDGPUAS::AddressSpaces A) {
  switch (A) {
  case AMDGPUAS::GLOBAL_ADDRESS:
    return RuntimeMD::KernelArg::Global;
  case AMDGPUAS::CONSTANT_ADDRESS:
    return RuntimeMD::KernelArg::Constant;
  case AMDGPUAS::LOCAL_ADDRESS:
    return RuntimeMD::KernelArg::Local;
  case AMDGPUAS::FLAT_ADDRESS:
    return RuntimeMD::KernelArg::Generic;
  case AMDGPUAS::REGION_ADDRESS:
    return RuntimeMD::KernelArg::Region;
  default:
    return RuntimeMD::KernelArg::Private;
  }
}

static void emitRuntimeMetadataForKernelArg(const DataLayout &DL,
    MCStreamer &OutStreamer, Type *T,
    RuntimeMD::KernelArg::Kind Kind,
    StringRef BaseTypeName = "", StringRef TypeName = "",
    StringRef ArgName = "", StringRef TypeQual = "", StringRef AccQual = "") {
  // Emit KeyArgBegin.
  OutStreamer.EmitIntValue(RuntimeMD::KeyArgBegin, 1);

  // Emit KeyArgSize and KeyArgAlign.
  emitRuntimeMDIntValue(OutStreamer, RuntimeMD::KeyArgSize,
                        DL.getTypeAllocSize(T), 4);
  emitRuntimeMDIntValue(OutStreamer, RuntimeMD::KeyArgAlign,
                        DL.getABITypeAlignment(T), 4);
  if (auto PT = dyn_cast<PointerType>(T)) {
    auto ET = PT->getElementType();
    if (PT->getAddressSpace() == AMDGPUAS::LOCAL_ADDRESS && ET->isSized())
      emitRuntimeMDIntValue(OutStreamer, RuntimeMD::KeyArgPointeeAlign,
                        DL.getABITypeAlignment(ET), 4);
  }

  // Emit KeyArgTypeName.
  if (!TypeName.empty())
    emitRuntimeMDStringValue(OutStreamer, RuntimeMD::KeyArgTypeName, TypeName);

  // Emit KeyArgName.
  if (!ArgName.empty())
    emitRuntimeMDStringValue(OutStreamer, RuntimeMD::KeyArgName, ArgName);

  // Emit KeyArgIsVolatile, KeyArgIsRestrict, KeyArgIsConst and KeyArgIsPipe.
  SmallVector<StringRef, 1> SplitQ;
  TypeQual.split(SplitQ, " ", -1, false /* Drop empty entry */);

  for (StringRef KeyName : SplitQ) {
    auto Key = StringSwitch<RuntimeMD::Key>(KeyName)
      .Case("volatile", RuntimeMD::KeyArgIsVolatile)
      .Case("restrict", RuntimeMD::KeyArgIsRestrict)
      .Case("const",    RuntimeMD::KeyArgIsConst)
      .Case("pipe",     RuntimeMD::KeyArgIsPipe)
      .Default(RuntimeMD::KeyNull);
    OutStreamer.EmitIntValue(Key, 1);
  }

  // Emit KeyArgKind.
  emitRuntimeMDIntValue(OutStreamer, RuntimeMD::KeyArgKind, Kind, 1);

  // Emit KeyArgValueType.
  emitRuntimeMDIntValue(OutStreamer, RuntimeMD::KeyArgValueType,
                        getRuntimeMDValueType(T, BaseTypeName), 2);

  // Emit KeyArgAccQual.
  if (!AccQual.empty()) {
    auto AQ = StringSwitch<RuntimeMD::KernelArg::AccessQualifer>(AccQual)
      .Case("read_only",  RuntimeMD::KernelArg::ReadOnly)
      .Case("write_only", RuntimeMD::KernelArg::WriteOnly)
      .Case("read_write", RuntimeMD::KernelArg::ReadWrite)
      .Default(RuntimeMD::KernelArg::None);
    emitRuntimeMDIntValue(OutStreamer, RuntimeMD::KeyArgAccQual, AQ, 1);
  }

  // Emit KeyArgAddrQual.
  if (auto *PT = dyn_cast<PointerType>(T))
    emitRuntimeMDIntValue(OutStreamer, RuntimeMD::KeyArgAddrQual,
        getRuntimeAddrSpace(static_cast<AMDGPUAS::AddressSpaces>(
            PT->getAddressSpace())), 1);

  // Emit KeyArgEnd
  OutStreamer.EmitIntValue(RuntimeMD::KeyArgEnd, 1);
}

void AMDGPUAsmPrinter::emitRuntimeMetadata(const Function &F) {
  if (!F.getMetadata("kernel_arg_type"))
    return;

  MCContext &Context = getObjFileLowering().getContext();
  OutStreamer->SwitchSection(
      Context.getELFSection(RuntimeMD::SectionName, ELF::SHT_PROGBITS, 0));
  OutStreamer->EmitIntValue(RuntimeMD::KeyKernelBegin, 1);
  emitRuntimeMDStringValue(*OutStreamer, RuntimeMD::KeyKernelName, F.getName());

  const DataLayout &DL = F.getParent()->getDataLayout();
  for (auto &Arg : F.args()) {
    unsigned I = Arg.getArgNo();
    Type *T = Arg.getType();
    auto TypeName = dyn_cast<MDString>(F.getMetadata(
        "kernel_arg_type")->getOperand(I))->getString();
    auto BaseTypeName = cast<MDString>(F.getMetadata(
        "kernel_arg_base_type")->getOperand(I))->getString();
    StringRef ArgName;
    if (auto ArgNameMD = F.getMetadata("kernel_arg_name"))
      ArgName = cast<MDString>(ArgNameMD->getOperand(I))->getString();
    auto TypeQual = cast<MDString>(F.getMetadata(
        "kernel_arg_type_qual")->getOperand(I))->getString();
    auto AccQual = cast<MDString>(F.getMetadata(
        "kernel_arg_access_qual")->getOperand(I))->getString();
    RuntimeMD::KernelArg::Kind Kind;
    if (TypeQual.find("pipe") != StringRef::npos)
      Kind = RuntimeMD::KernelArg::Pipe;
    else Kind = StringSwitch<RuntimeMD::KernelArg::Kind>(BaseTypeName)
      .Case("sampler_t", RuntimeMD::KernelArg::Sampler)
      .Case("queue_t",   RuntimeMD::KernelArg::Queue)
      .Cases("image1d_t", "image1d_array_t", "image1d_buffer_t",
             "image2d_t" , "image2d_array_t",  RuntimeMD::KernelArg::Image)
      .Cases("image2d_depth_t", "image2d_array_depth_t",
             "image2d_msaa_t", "image2d_array_msaa_t",
             "image2d_msaa_depth_t",  RuntimeMD::KernelArg::Image)
      .Cases("image2d_array_msaa_depth_t", "image3d_t",
             RuntimeMD::KernelArg::Image)
      .Default(isa<PointerType>(T) ?
                   (T->getPointerAddressSpace() == AMDGPUAS::LOCAL_ADDRESS ?
                   RuntimeMD::KernelArg::DynamicSharedPointer :
                   RuntimeMD::KernelArg::GlobalBuffer) :
                   RuntimeMD::KernelArg::ByValue);
    emitRuntimeMetadataForKernelArg(DL, *OutStreamer, T,
        Kind, BaseTypeName, TypeName, ArgName, TypeQual, AccQual);
  }

  // Emit hidden kernel arguments for OpenCL kernels.
  if (F.getParent()->getNamedMetadata("opencl.ocl.version")) {
    auto Int64T = Type::getInt64Ty(F.getContext());
    emitRuntimeMetadataForKernelArg(DL, *OutStreamer, Int64T,
                                    RuntimeMD::KernelArg::HiddenGlobalOffsetX);
    emitRuntimeMetadataForKernelArg(DL, *OutStreamer, Int64T,
                                    RuntimeMD::KernelArg::HiddenGlobalOffsetY);
    emitRuntimeMetadataForKernelArg(DL, *OutStreamer, Int64T,
                                    RuntimeMD::KernelArg::HiddenGlobalOffsetZ);
    if (F.getParent()->getNamedMetadata("llvm.printf.fmts")) {
      auto Int8PtrT = Type::getInt8PtrTy(F.getContext(),
          RuntimeMD::KernelArg::Global);
      emitRuntimeMetadataForKernelArg(DL, *OutStreamer, Int8PtrT,
                                      RuntimeMD::KernelArg::HiddenPrintfBuffer);
    }
  }

  // Emit KeyReqdWorkGroupSize, KeyWorkGroupSizeHint, and KeyVecTypeHint.
  if (auto RWGS = F.getMetadata("reqd_work_group_size")) {
    emitRuntimeMDThreeIntValues(*OutStreamer, RuntimeMD::KeyReqdWorkGroupSize,
                                RWGS, 4);
  }

  if (auto WGSH = F.getMetadata("work_group_size_hint")) {
    emitRuntimeMDThreeIntValues(*OutStreamer, RuntimeMD::KeyWorkGroupSizeHint,
                                WGSH, 4);
  }

  if (auto VTH = F.getMetadata("vec_type_hint")) {
    auto TypeName = getOCLTypeName(cast<ValueAsMetadata>(
      VTH->getOperand(0))->getType(), mdconst::extract<ConstantInt>(
      VTH->getOperand(1))->getZExtValue());
    emitRuntimeMDStringValue(*OutStreamer, RuntimeMD::KeyVecTypeHint, TypeName);
  }

  // Emit KeyKernelEnd
  OutStreamer->EmitIntValue(RuntimeMD::KeyKernelEnd, 1);
}<|MERGE_RESOLUTION|>--- conflicted
+++ resolved
@@ -810,27 +810,16 @@
   emitRuntimeMDIntValue(*OutStreamer, RuntimeMD::KeyMDVersion,
                         RuntimeMD::MDVersion << 8 | RuntimeMD::MDRevision, 2);
   if (auto MD = M.getNamedMetadata("opencl.ocl.version")) {
-<<<<<<< HEAD
-    if (MD->getNumOperands()) {
-      auto Node = MD->getOperand(0);
-      if (Node->getNumOperands() > 1) {
-        emitRuntimeMDIntValue(OutStreamer, RuntimeMD::KeyLanguage,
-=======
     if (MD->getNumOperands() != 0) {
       auto Node = MD->getOperand(0);
       if (Node->getNumOperands() > 1) {
         emitRuntimeMDIntValue(*OutStreamer, RuntimeMD::KeyLanguage,
->>>>>>> 4cb35092
                               RuntimeMD::OpenCL_C, 1);
         uint16_t Major = mdconst::extract<ConstantInt>(Node->getOperand(0))
                          ->getZExtValue();
         uint16_t Minor = mdconst::extract<ConstantInt>(Node->getOperand(1))
                          ->getZExtValue();
-<<<<<<< HEAD
-        emitRuntimeMDIntValue(OutStreamer, RuntimeMD::KeyLanguageVersion,
-=======
         emitRuntimeMDIntValue(*OutStreamer, RuntimeMD::KeyLanguageVersion,
->>>>>>> 4cb35092
                               Major * 100 + Minor * 10, 2);
       }
     }
