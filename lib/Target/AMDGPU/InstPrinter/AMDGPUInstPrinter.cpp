//===-- AMDGPUInstPrinter.cpp - AMDGPU MC Inst -> ASM ---------------------===//
//
//                     The LLVM Compiler Infrastructure
//
// This file is distributed under the University of Illinois Open Source
// License. See LICENSE.TXT for details.
//
// \file
//===----------------------------------------------------------------------===//

#include "AMDGPUInstPrinter.h"
#include "SIDefines.h"
#include "MCTargetDesc/AMDGPUMCTargetDesc.h"
#include "Utils/AMDGPUAsmUtils.h"
#include "Utils/AMDGPUBaseInfo.h"
#include "llvm/MC/MCExpr.h"
#include "llvm/MC/MCInst.h"
#include "llvm/MC/MCInstrInfo.h"
#include "llvm/MC/MCRegisterInfo.h"
#include "llvm/MC/MCSubtargetInfo.h"
#include "llvm/Support/MathExtras.h"
#include "llvm/Support/raw_ostream.h"

#include <string>

using namespace llvm;
using namespace llvm::AMDGPU;

void AMDGPUInstPrinter::printInst(const MCInst *MI, raw_ostream &OS,
                                  StringRef Annot, const MCSubtargetInfo &STI) {
  OS.flush();
  printInstruction(MI, STI, OS);
  printAnnotation(OS, Annot);
}

void AMDGPUInstPrinter::printU4ImmOperand(const MCInst *MI, unsigned OpNo,
                                          const MCSubtargetInfo &STI,
                                          raw_ostream &O) {
  O << formatHex(MI->getOperand(OpNo).getImm() & 0xf);
}

void AMDGPUInstPrinter::printU8ImmOperand(const MCInst *MI, unsigned OpNo,
                                          raw_ostream &O) {
  O << formatHex(MI->getOperand(OpNo).getImm() & 0xff);
}

void AMDGPUInstPrinter::printU16ImmOperand(const MCInst *MI, unsigned OpNo,
                                           const MCSubtargetInfo &STI,
                                           raw_ostream &O) {
  O << formatHex(MI->getOperand(OpNo).getImm() & 0xffff);
}

void AMDGPUInstPrinter::printU4ImmDecOperand(const MCInst *MI, unsigned OpNo,
                                             raw_ostream &O) {
  O << formatDec(MI->getOperand(OpNo).getImm() & 0xf);
}

void AMDGPUInstPrinter::printU8ImmDecOperand(const MCInst *MI, unsigned OpNo,
                                             raw_ostream &O) {
  O << formatDec(MI->getOperand(OpNo).getImm() & 0xff);
}

void AMDGPUInstPrinter::printU16ImmDecOperand(const MCInst *MI, unsigned OpNo,
                                              raw_ostream &O) {
  O << formatDec(MI->getOperand(OpNo).getImm() & 0xffff);
}

void AMDGPUInstPrinter::printU32ImmOperand(const MCInst *MI, unsigned OpNo,
                                           const MCSubtargetInfo &STI,
                                           raw_ostream &O) {
  O << formatHex(MI->getOperand(OpNo).getImm() & 0xffffffff);
}

void AMDGPUInstPrinter::printNamedBit(const MCInst *MI, unsigned OpNo,
                                      raw_ostream &O, StringRef BitName) {
  if (MI->getOperand(OpNo).getImm()) {
    O << ' ' << BitName;
  }
}

void AMDGPUInstPrinter::printOffen(const MCInst *MI, unsigned OpNo,
                                   raw_ostream &O) {
  printNamedBit(MI, OpNo, O, "offen");
}

void AMDGPUInstPrinter::printIdxen(const MCInst *MI, unsigned OpNo,
                                   raw_ostream &O) {
  printNamedBit(MI, OpNo, O, "idxen");
}

void AMDGPUInstPrinter::printAddr64(const MCInst *MI, unsigned OpNo,
                                    raw_ostream &O) {
  printNamedBit(MI, OpNo, O, "addr64");
}

void AMDGPUInstPrinter::printMBUFOffset(const MCInst *MI, unsigned OpNo,
                                        raw_ostream &O) {
  if (MI->getOperand(OpNo).getImm()) {
    O << " offset:";
    printU16ImmDecOperand(MI, OpNo, O);
  }
}

void AMDGPUInstPrinter::printOffset(const MCInst *MI, unsigned OpNo,
                                    const MCSubtargetInfo &STI,
                                    raw_ostream &O) {
  uint16_t Imm = MI->getOperand(OpNo).getImm();
  if (Imm != 0) {
    O << " offset:";
    printU16ImmDecOperand(MI, OpNo, O);
  }
}

void AMDGPUInstPrinter::printOffset0(const MCInst *MI, unsigned OpNo,
                                     const MCSubtargetInfo &STI,
                                     raw_ostream &O) {
  if (MI->getOperand(OpNo).getImm()) {
    O << " offset0:";
    printU8ImmDecOperand(MI, OpNo, O);
  }
}

void AMDGPUInstPrinter::printOffset1(const MCInst *MI, unsigned OpNo,
                                     const MCSubtargetInfo &STI,
                                     raw_ostream &O) {
  if (MI->getOperand(OpNo).getImm()) {
    O << " offset1:";
    printU8ImmDecOperand(MI, OpNo, O);
  }
}

void AMDGPUInstPrinter::printSMRDOffset8(const MCInst *MI, unsigned OpNo,
                                        const MCSubtargetInfo &STI,
                                        raw_ostream &O) {
  printU32ImmOperand(MI, OpNo, STI, O);
}

void AMDGPUInstPrinter::printSMRDOffset20(const MCInst *MI, unsigned OpNo,
                                        const MCSubtargetInfo &STI,
                                        raw_ostream &O) {
  printU32ImmOperand(MI, OpNo, STI, O);
}

void AMDGPUInstPrinter::printSMRDLiteralOffset(const MCInst *MI, unsigned OpNo,
                                               const MCSubtargetInfo &STI,
                                               raw_ostream &O) {
  printU32ImmOperand(MI, OpNo, STI, O);
}

void AMDGPUInstPrinter::printGDS(const MCInst *MI, unsigned OpNo,
                                 const MCSubtargetInfo &STI, raw_ostream &O) {
  printNamedBit(MI, OpNo, O, "gds");
}

void AMDGPUInstPrinter::printGLC(const MCInst *MI, unsigned OpNo,
                                 const MCSubtargetInfo &STI, raw_ostream &O) {
  printNamedBit(MI, OpNo, O, "glc");
}

void AMDGPUInstPrinter::printSLC(const MCInst *MI, unsigned OpNo,
                                 const MCSubtargetInfo &STI, raw_ostream &O) {
  printNamedBit(MI, OpNo, O, "slc");
}

void AMDGPUInstPrinter::printTFE(const MCInst *MI, unsigned OpNo,
                                 const MCSubtargetInfo &STI, raw_ostream &O) {
  printNamedBit(MI, OpNo, O, "tfe");
}

void AMDGPUInstPrinter::printDMask(const MCInst *MI, unsigned OpNo,
                                   const MCSubtargetInfo &STI, raw_ostream &O) {
  if (MI->getOperand(OpNo).getImm()) {
    O << " dmask:";
    printU16ImmOperand(MI, OpNo, STI, O);
  }
}

void AMDGPUInstPrinter::printUNorm(const MCInst *MI, unsigned OpNo,
                                   const MCSubtargetInfo &STI, raw_ostream &O) {
  printNamedBit(MI, OpNo, O, "unorm");
}

void AMDGPUInstPrinter::printDA(const MCInst *MI, unsigned OpNo,
                                const MCSubtargetInfo &STI, raw_ostream &O) {
  printNamedBit(MI, OpNo, O, "da");
}

void AMDGPUInstPrinter::printR128(const MCInst *MI, unsigned OpNo,
                                  const MCSubtargetInfo &STI, raw_ostream &O) {
  printNamedBit(MI, OpNo, O, "r128");
}

void AMDGPUInstPrinter::printLWE(const MCInst *MI, unsigned OpNo,
                                 const MCSubtargetInfo &STI, raw_ostream &O) {
  printNamedBit(MI, OpNo, O, "lwe");
}

void AMDGPUInstPrinter::printRegOperand(unsigned RegNo, raw_ostream &O,
                                        const MCRegisterInfo &MRI) {
  switch (RegNo) {
  case AMDGPU::VCC:
    O << "vcc";
    return;
  case AMDGPU::SCC:
    O << "scc";
    return;
  case AMDGPU::EXEC:
    O << "exec";
    return;
  case AMDGPU::M0:
    O << "m0";
    return;
  case AMDGPU::FLAT_SCR:
    O << "flat_scratch";
    return;
  case AMDGPU::VCC_LO:
    O << "vcc_lo";
    return;
  case AMDGPU::VCC_HI:
    O << "vcc_hi";
    return;
  case AMDGPU::TBA_LO:
    O << "tba_lo";
    return;
  case AMDGPU::TBA_HI:
    O << "tba_hi";
    return;
  case AMDGPU::TMA_LO:
    O << "tma_lo";
    return;
  case AMDGPU::TMA_HI:
    O << "tma_hi";
    return;
  case AMDGPU::EXEC_LO:
    O << "exec_lo";
    return;
  case AMDGPU::EXEC_HI:
    O << "exec_hi";
    return;
  case AMDGPU::FLAT_SCR_LO:
    O << "flat_scratch_lo";
    return;
  case AMDGPU::FLAT_SCR_HI:
    O << "flat_scratch_hi";
    return;
  default:
    break;
  }

  // The low 8 bits of the encoding value is the register index, for both VGPRs
  // and SGPRs.
  unsigned RegIdx = MRI.getEncodingValue(RegNo) & ((1 << 8) - 1);

  unsigned NumRegs;
  if (MRI.getRegClass(AMDGPU::VGPR_32RegClassID).contains(RegNo)) {
    O << 'v';
    NumRegs = 1;
  } else  if (MRI.getRegClass(AMDGPU::SGPR_32RegClassID).contains(RegNo)) {
    O << 's';
    NumRegs = 1;
  } else if (MRI.getRegClass(AMDGPU::VReg_64RegClassID).contains(RegNo)) {
    O <<'v';
    NumRegs = 2;
  } else  if (MRI.getRegClass(AMDGPU::SGPR_64RegClassID).contains(RegNo)) {
    O << 's';
    NumRegs = 2;
  } else if (MRI.getRegClass(AMDGPU::VReg_128RegClassID).contains(RegNo)) {
    O << 'v';
    NumRegs = 4;
  } else  if (MRI.getRegClass(AMDGPU::SGPR_128RegClassID).contains(RegNo)) {
    O << 's';
    NumRegs = 4;
  } else if (MRI.getRegClass(AMDGPU::VReg_96RegClassID).contains(RegNo)) {
    O << 'v';
    NumRegs = 3;
  } else if (MRI.getRegClass(AMDGPU::VReg_256RegClassID).contains(RegNo)) {
    O << 'v';
    NumRegs = 8;
  } else if (MRI.getRegClass(AMDGPU::SReg_256RegClassID).contains(RegNo)) {
    O << 's';
    NumRegs = 8;
  } else if (MRI.getRegClass(AMDGPU::VReg_512RegClassID).contains(RegNo)) {
    O << 'v';
    NumRegs = 16;
  } else if (MRI.getRegClass(AMDGPU::SReg_512RegClassID).contains(RegNo)) {
    O << 's';
    NumRegs = 16;
  } else if (MRI.getRegClass(AMDGPU::TTMP_64RegClassID).contains(RegNo)) {
    O << "ttmp";
    NumRegs = 2;
    // Trap temps start at offset 112. TODO: Get this from tablegen.
    RegIdx -= 112;
  } else if (MRI.getRegClass(AMDGPU::TTMP_128RegClassID).contains(RegNo)) {
    O << "ttmp";
    NumRegs = 4;
    // Trap temps start at offset 112. TODO: Get this from tablegen.
    RegIdx -= 112;
  } else {
    O << getRegisterName(RegNo);
    return;
  }

  if (NumRegs == 1) {
    O << RegIdx;
    return;
  }

  O << '[' << RegIdx << ':' << (RegIdx + NumRegs - 1) << ']';
}

void AMDGPUInstPrinter::printVOPDst(const MCInst *MI, unsigned OpNo,
                                    const MCSubtargetInfo &STI, raw_ostream &O) {
  if (MII.get(MI->getOpcode()).TSFlags & SIInstrFlags::VOP3)
    O << "_e64 ";
  else if (MII.get(MI->getOpcode()).TSFlags & SIInstrFlags::DPP)
    O << "_dpp ";
  else if (MII.get(MI->getOpcode()).TSFlags & SIInstrFlags::SDWA)
    O << "_sdwa ";
  else
    O << "_e32 ";

  printOperand(MI, OpNo, STI, O);
}

void AMDGPUInstPrinter::printImmediate32(uint32_t Imm,
                                         const MCSubtargetInfo &STI,
                                         raw_ostream &O) {
  int32_t SImm = static_cast<int32_t>(Imm);
  if (SImm >= -16 && SImm <= 64) {
    O << SImm;
    return;
  }

  if (Imm == FloatToBits(0.0f))
    O << "0.0";
  else if (Imm == FloatToBits(1.0f))
    O << "1.0";
  else if (Imm == FloatToBits(-1.0f))
    O << "-1.0";
  else if (Imm == FloatToBits(0.5f))
    O << "0.5";
  else if (Imm == FloatToBits(-0.5f))
    O << "-0.5";
  else if (Imm == FloatToBits(2.0f))
    O << "2.0";
  else if (Imm == FloatToBits(-2.0f))
    O << "-2.0";
  else if (Imm == FloatToBits(4.0f))
    O << "4.0";
  else if (Imm == FloatToBits(-4.0f))
    O << "-4.0";
  else if (Imm == 0x3e22f983 &&
           STI.getFeatureBits()[AMDGPU::FeatureInv2PiInlineImm])
    O << "1/2pi";
  else
    O << formatHex(static_cast<uint64_t>(Imm));
}

void AMDGPUInstPrinter::printImmediate64(uint64_t Imm,
                                         const MCSubtargetInfo &STI,
                                         raw_ostream &O) {
  int64_t SImm = static_cast<int64_t>(Imm);
  if (SImm >= -16 && SImm <= 64) {
    O << SImm;
    return;
  }

  if (Imm == DoubleToBits(0.0))
    O << "0.0";
  else if (Imm == DoubleToBits(1.0))
    O << "1.0";
  else if (Imm == DoubleToBits(-1.0))
    O << "-1.0";
  else if (Imm == DoubleToBits(0.5))
    O << "0.5";
  else if (Imm == DoubleToBits(-0.5))
    O << "-0.5";
  else if (Imm == DoubleToBits(2.0))
    O << "2.0";
  else if (Imm == DoubleToBits(-2.0))
    O << "-2.0";
  else if (Imm == DoubleToBits(4.0))
    O << "4.0";
  else if (Imm == DoubleToBits(-4.0))
    O << "-4.0";
  else if (Imm == 0x3fc45f306dc9c882 &&
           STI.getFeatureBits()[AMDGPU::FeatureInv2PiInlineImm])
    O << "1/2pi";
  else {
    assert(isUInt<32>(Imm) || Imm == 0x3fc45f306dc9c882);

    // In rare situations, we will have a 32-bit literal in a 64-bit
    // operand. This is technically allowed for the encoding of s_mov_b64.
    O << formatHex(static_cast<uint64_t>(Imm));
  }
}

void AMDGPUInstPrinter::printOperand(const MCInst *MI, unsigned OpNo,
                                     const MCSubtargetInfo &STI,
                                     raw_ostream &O) {

  if (OpNo >= MI->getNumOperands()) {
    O << "/*Missing OP" << OpNo << "*/";
    return;
  }

  const MCOperand &Op = MI->getOperand(OpNo);
  if (Op.isReg()) {
    switch (Op.getReg()) {
    // This is the default predicate state, so we don't need to print it.
    case AMDGPU::PRED_SEL_OFF:
      break;

    default:
      printRegOperand(Op.getReg(), O, MRI);
      break;
    }
  } else if (Op.isImm()) {
    const MCInstrDesc &Desc = MII.get(MI->getOpcode());
    int RCID = Desc.OpInfo[OpNo].RegClass;
    if (RCID != -1) {
      unsigned RCBits = AMDGPU::getRegBitWidth(MRI.getRegClass(RCID));
      if (RCBits == 32)
<<<<<<< HEAD
        printImmediate32(Op.getImm(), O);
      else if (RCBits == 64)
        printImmediate64(Op.getImm(), O);
=======
        printImmediate32(Op.getImm(), STI, O);
      else if (RCBits == 64)
        printImmediate64(Op.getImm(), STI, O);
>>>>>>> 069db88a
      else
        llvm_unreachable("Invalid register class size");
    } else if (Desc.OpInfo[OpNo].OperandType == MCOI::OPERAND_IMMEDIATE) {
      printImmediate32(Op.getImm(), STI, O);
    } else {
      // We hit this for the immediate instruction bits that don't yet have a
      // custom printer.
      // TODO: Eventually this should be unnecessary.
      O << formatDec(Op.getImm());
    }
  } else if (Op.isFPImm()) {
    // We special case 0.0 because otherwise it will be printed as an integer.
    if (Op.getFPImm() == 0.0)
      O << "0.0";
    else {
      const MCInstrDesc &Desc = MII.get(MI->getOpcode());
      int RCID = Desc.OpInfo[OpNo].RegClass;
      unsigned RCBits = AMDGPU::getRegBitWidth(MRI.getRegClass(RCID));
      if (RCBits == 32)
<<<<<<< HEAD
        printImmediate32(FloatToBits(Op.getFPImm()), O);
      else if (RCBits == 64)
        printImmediate64(DoubleToBits(Op.getFPImm()), O);
=======
        printImmediate32(FloatToBits(Op.getFPImm()), STI, O);
      else if (RCBits == 64)
        printImmediate64(DoubleToBits(Op.getFPImm()), STI, O);
>>>>>>> 069db88a
      else
        llvm_unreachable("Invalid register class size");
    }
  } else if (Op.isExpr()) {
    const MCExpr *Exp = Op.getExpr();
    Exp->print(O, &MAI);
  } else {
    O << "/*INV_OP*/";
  }
}

void AMDGPUInstPrinter::printOperandAndFPInputMods(const MCInst *MI,
                                                   unsigned OpNo,
                                                   const MCSubtargetInfo &STI,
                                                   raw_ostream &O) {
  unsigned InputModifiers = MI->getOperand(OpNo).getImm();
  if (InputModifiers & SISrcMods::NEG)
    O << '-';
  if (InputModifiers & SISrcMods::ABS)
    O << '|';
  printOperand(MI, OpNo + 1, STI, O);
  if (InputModifiers & SISrcMods::ABS)
    O << '|';
}

void AMDGPUInstPrinter::printOperandAndIntInputMods(const MCInst *MI,
                                                    unsigned OpNo,
                                                    const MCSubtargetInfo &STI,
                                                    raw_ostream &O) {
  unsigned InputModifiers = MI->getOperand(OpNo).getImm();
  if (InputModifiers & SISrcMods::SEXT)
    O << "sext(";
  printOperand(MI, OpNo + 1, STI, O);
  if (InputModifiers & SISrcMods::SEXT)
    O << ')';
}

void AMDGPUInstPrinter::printDPPCtrl(const MCInst *MI, unsigned OpNo,
                                     const MCSubtargetInfo &STI,
                                     raw_ostream &O) {
  unsigned Imm = MI->getOperand(OpNo).getImm();
  if (Imm <= 0x0ff) {
    O << " quad_perm:[";
    O << formatDec(Imm & 0x3)         << ',';
    O << formatDec((Imm & 0xc)  >> 2) << ',';
    O << formatDec((Imm & 0x30) >> 4) << ',';
    O << formatDec((Imm & 0xc0) >> 6) << ']';
  } else if ((Imm >= 0x101) && (Imm <= 0x10f)) {
    O << " row_shl:";
    printU4ImmDecOperand(MI, OpNo, O);
  } else if ((Imm >= 0x111) && (Imm <= 0x11f)) {
    O << " row_shr:";
    printU4ImmDecOperand(MI, OpNo, O);
  } else if ((Imm >= 0x121) && (Imm <= 0x12f)) {
    O << " row_ror:";
    printU4ImmDecOperand(MI, OpNo, O);
  } else if (Imm == 0x130) {
    O << " wave_shl:1";
  } else if (Imm == 0x134) {
    O << " wave_rol:1";
  } else if (Imm == 0x138) {
    O << " wave_shr:1";
  } else if (Imm == 0x13c) {
    O << " wave_ror:1";
  } else if (Imm == 0x140) {
    O << " row_mirror";
  } else if (Imm == 0x141) {
    O << " row_half_mirror";
  } else if (Imm == 0x142) {
    O << " row_bcast:15";
  } else if (Imm == 0x143) {
    O << " row_bcast:31";
  } else {
    llvm_unreachable("Invalid dpp_ctrl value");
  }
}

void AMDGPUInstPrinter::printRowMask(const MCInst *MI, unsigned OpNo,
                                     const MCSubtargetInfo &STI,
                                     raw_ostream &O) {
  O << " row_mask:";
  printU4ImmOperand(MI, OpNo, STI, O);
}

void AMDGPUInstPrinter::printBankMask(const MCInst *MI, unsigned OpNo,
                                      const MCSubtargetInfo &STI,
                                      raw_ostream &O) {
  O << " bank_mask:";
  printU4ImmOperand(MI, OpNo, STI, O);
}

void AMDGPUInstPrinter::printBoundCtrl(const MCInst *MI, unsigned OpNo,
                                       const MCSubtargetInfo &STI,
                                       raw_ostream &O) {
  unsigned Imm = MI->getOperand(OpNo).getImm();
  if (Imm) {
    O << " bound_ctrl:0"; // XXX - this syntax is used in sp3
  }
}

void AMDGPUInstPrinter::printSDWASel(const MCInst *MI, unsigned OpNo,
                                     raw_ostream &O) {
  using namespace llvm::AMDGPU::SDWA;

  unsigned Imm = MI->getOperand(OpNo).getImm();
  switch (Imm) {
  case SdwaSel::BYTE_0: O << "BYTE_0"; break;
  case SdwaSel::BYTE_1: O << "BYTE_1"; break;
  case SdwaSel::BYTE_2: O << "BYTE_2"; break;
  case SdwaSel::BYTE_3: O << "BYTE_3"; break;
  case SdwaSel::WORD_0: O << "WORD_0"; break;
  case SdwaSel::WORD_1: O << "WORD_1"; break;
  case SdwaSel::DWORD: O << "DWORD"; break;
  default: llvm_unreachable("Invalid SDWA data select operand");
  }
}

void AMDGPUInstPrinter::printSDWADstSel(const MCInst *MI, unsigned OpNo,
                                        const MCSubtargetInfo &STI,
                                        raw_ostream &O) {
  O << "dst_sel:";
  printSDWASel(MI, OpNo, O);
}

void AMDGPUInstPrinter::printSDWASrc0Sel(const MCInst *MI, unsigned OpNo,
                                         const MCSubtargetInfo &STI,
                                         raw_ostream &O) {
  O << "src0_sel:";
  printSDWASel(MI, OpNo, O);
}

void AMDGPUInstPrinter::printSDWASrc1Sel(const MCInst *MI, unsigned OpNo,
                                         const MCSubtargetInfo &STI,
                                         raw_ostream &O) {
  O << "src1_sel:";
  printSDWASel(MI, OpNo, O);
}

void AMDGPUInstPrinter::printSDWADstUnused(const MCInst *MI, unsigned OpNo,
                                           const MCSubtargetInfo &STI,
                                           raw_ostream &O) {
  using namespace llvm::AMDGPU::SDWA;

  O << "dst_unused:";
  unsigned Imm = MI->getOperand(OpNo).getImm();
  switch (Imm) {
  case DstUnused::UNUSED_PAD: O << "UNUSED_PAD"; break;
  case DstUnused::UNUSED_SEXT: O << "UNUSED_SEXT"; break;
  case DstUnused::UNUSED_PRESERVE: O << "UNUSED_PRESERVE"; break;
  default: llvm_unreachable("Invalid SDWA dest_unused operand");
  }
}

void AMDGPUInstPrinter::printInterpSlot(const MCInst *MI, unsigned OpNo,
                                        const MCSubtargetInfo &STI,
                                        raw_ostream &O) {
  unsigned Imm = MI->getOperand(OpNo).getImm();

  if (Imm == 2) {
    O << "P0";
  } else if (Imm == 1) {
    O << "P20";
  } else if (Imm == 0) {
    O << "P10";
  } else {
    llvm_unreachable("Invalid interpolation parameter slot");
  }
}

void AMDGPUInstPrinter::printVGPRIndexMode(const MCInst *MI, unsigned OpNo,
                                           const MCSubtargetInfo &STI,
                                           raw_ostream &O) {
  unsigned Val = MI->getOperand(OpNo).getImm();
  if (Val == 0) {
    O << " 0";
    return;
  }

  if (Val & VGPRIndexMode::DST_ENABLE)
    O << " dst";

  if (Val & VGPRIndexMode::SRC0_ENABLE)
    O << " src0";

  if (Val & VGPRIndexMode::SRC1_ENABLE)
    O << " src1";

  if (Val & VGPRIndexMode::SRC2_ENABLE)
    O << " src2";
}

void AMDGPUInstPrinter::printMemOperand(const MCInst *MI, unsigned OpNo,
                                        const MCSubtargetInfo &STI,
                                        raw_ostream &O) {
  printOperand(MI, OpNo, STI, O);
  O  << ", ";
  printOperand(MI, OpNo + 1, STI, O);
}

void AMDGPUInstPrinter::printIfSet(const MCInst *MI, unsigned OpNo,
                                   raw_ostream &O, StringRef Asm,
                                   StringRef Default) {
  const MCOperand &Op = MI->getOperand(OpNo);
  assert(Op.isImm());
  if (Op.getImm() == 1) {
    O << Asm;
  } else {
    O << Default;
  }
}

void AMDGPUInstPrinter::printIfSet(const MCInst *MI, unsigned OpNo,
                                   raw_ostream &O, char Asm) {
  const MCOperand &Op = MI->getOperand(OpNo);
  assert(Op.isImm());
  if (Op.getImm() == 1)
    O << Asm;
}

void AMDGPUInstPrinter::printAbs(const MCInst *MI, unsigned OpNo,
                                 const MCSubtargetInfo &STI, raw_ostream &O) {
  printIfSet(MI, OpNo, O, '|');
}

void AMDGPUInstPrinter::printClamp(const MCInst *MI, unsigned OpNo,
                                   const MCSubtargetInfo &STI, raw_ostream &O) {
  printIfSet(MI, OpNo, O, "_SAT");
}

void AMDGPUInstPrinter::printClampSI(const MCInst *MI, unsigned OpNo,
                                     const MCSubtargetInfo &STI,
                                     raw_ostream &O) {
  if (MI->getOperand(OpNo).getImm())
    O << " clamp";
}

void AMDGPUInstPrinter::printOModSI(const MCInst *MI, unsigned OpNo,
                                    const MCSubtargetInfo &STI,
                                    raw_ostream &O) {
  int Imm = MI->getOperand(OpNo).getImm();
  if (Imm == SIOutMods::MUL2)
    O << " mul:2";
  else if (Imm == SIOutMods::MUL4)
    O << " mul:4";
  else if (Imm == SIOutMods::DIV2)
    O << " div:2";
}

void AMDGPUInstPrinter::printLiteral(const MCInst *MI, unsigned OpNo,
                                     const MCSubtargetInfo &STI,
                                     raw_ostream &O) {
  const MCOperand &Op = MI->getOperand(OpNo);
  assert(Op.isImm() || Op.isExpr());
  if (Op.isImm()) {
    int64_t Imm = Op.getImm();
    O << Imm << '(' << BitsToFloat(Imm) << ')';
  }
  if (Op.isExpr()) {
    Op.getExpr()->print(O << '@', &MAI);
  }
}

void AMDGPUInstPrinter::printLast(const MCInst *MI, unsigned OpNo,
                                  const MCSubtargetInfo &STI, raw_ostream &O) {
  printIfSet(MI, OpNo, O, "*", " ");
}

void AMDGPUInstPrinter::printNeg(const MCInst *MI, unsigned OpNo,
                                 const MCSubtargetInfo &STI, raw_ostream &O) {
  printIfSet(MI, OpNo, O, '-');
}

void AMDGPUInstPrinter::printOMOD(const MCInst *MI, unsigned OpNo,
                                  const MCSubtargetInfo &STI, raw_ostream &O) {
  switch (MI->getOperand(OpNo).getImm()) {
  default: break;
  case 1:
    O << " * 2.0";
    break;
  case 2:
    O << " * 4.0";
    break;
  case 3:
    O << " / 2.0";
    break;
  }
}

void AMDGPUInstPrinter::printRel(const MCInst *MI, unsigned OpNo,
                                 const MCSubtargetInfo &STI, raw_ostream &O) {
  printIfSet(MI, OpNo, O, '+');
}

void AMDGPUInstPrinter::printUpdateExecMask(const MCInst *MI, unsigned OpNo,
                                            const MCSubtargetInfo &STI,
                                            raw_ostream &O) {
  printIfSet(MI, OpNo, O, "ExecMask,");
}

void AMDGPUInstPrinter::printUpdatePred(const MCInst *MI, unsigned OpNo,
                                        const MCSubtargetInfo &STI,
                                        raw_ostream &O) {
  printIfSet(MI, OpNo, O, "Pred,");
}

void AMDGPUInstPrinter::printWrite(const MCInst *MI, unsigned OpNo,
                                   const MCSubtargetInfo &STI, raw_ostream &O) {
  const MCOperand &Op = MI->getOperand(OpNo);
  if (Op.getImm() == 0) {
    O << " (MASKED)";
  }
}

void AMDGPUInstPrinter::printSel(const MCInst *MI, unsigned OpNo,
                                 raw_ostream &O) {
  const char * chans = "XYZW";
  int sel = MI->getOperand(OpNo).getImm();

  int chan = sel & 3;
  sel >>= 2;

  if (sel >= 512) {
    sel -= 512;
    int cb = sel >> 12;
    sel &= 4095;
    O << cb << '[' << sel << ']';
  } else if (sel >= 448) {
    sel -= 448;
    O << sel;
  } else if (sel >= 0){
    O << sel;
  }

  if (sel >= 0)
    O << '.' << chans[chan];
}

void AMDGPUInstPrinter::printBankSwizzle(const MCInst *MI, unsigned OpNo,
                                         const MCSubtargetInfo &STI,
                                         raw_ostream &O) {
  int BankSwizzle = MI->getOperand(OpNo).getImm();
  switch (BankSwizzle) {
  case 1:
    O << "BS:VEC_021/SCL_122";
    break;
  case 2:
    O << "BS:VEC_120/SCL_212";
    break;
  case 3:
    O << "BS:VEC_102/SCL_221";
    break;
  case 4:
    O << "BS:VEC_201";
    break;
  case 5:
    O << "BS:VEC_210";
    break;
  default:
    break;
  }
  return;
}

void AMDGPUInstPrinter::printRSel(const MCInst *MI, unsigned OpNo,
                                  const MCSubtargetInfo &STI, raw_ostream &O) {
  unsigned Sel = MI->getOperand(OpNo).getImm();
  switch (Sel) {
  case 0:
    O << 'X';
    break;
  case 1:
    O << 'Y';
    break;
  case 2:
    O << 'Z';
    break;
  case 3:
    O << 'W';
    break;
  case 4:
    O << '0';
    break;
  case 5:
    O << '1';
    break;
  case 7:
    O << '_';
    break;
  default:
    break;
  }
}

void AMDGPUInstPrinter::printCT(const MCInst *MI, unsigned OpNo,
                                const MCSubtargetInfo &STI, raw_ostream &O) {
  unsigned CT = MI->getOperand(OpNo).getImm();
  switch (CT) {
  case 0:
    O << 'U';
    break;
  case 1:
    O << 'N';
    break;
  default:
    break;
  }
}

void AMDGPUInstPrinter::printKCache(const MCInst *MI, unsigned OpNo,
                                    const MCSubtargetInfo &STI, raw_ostream &O) {
  int KCacheMode = MI->getOperand(OpNo).getImm();
  if (KCacheMode > 0) {
    int KCacheBank = MI->getOperand(OpNo - 2).getImm();
    O << "CB" << KCacheBank << ':';
    int KCacheAddr = MI->getOperand(OpNo + 2).getImm();
    int LineSize = (KCacheMode == 1) ? 16 : 32;
    O << KCacheAddr * 16 << '-' << KCacheAddr * 16 + LineSize;
  }
}

void AMDGPUInstPrinter::printSendMsg(const MCInst *MI, unsigned OpNo,
                                     const MCSubtargetInfo &STI,
                                     raw_ostream &O) {
  using namespace llvm::AMDGPU::SendMsg;

  const unsigned SImm16 = MI->getOperand(OpNo).getImm();
  const unsigned Id = SImm16 & ID_MASK_;
  do {
    if (Id == ID_INTERRUPT) {
      if ((SImm16 & ~ID_MASK_) != 0) // Unused/unknown bits must be 0.
        break;
      O << "sendmsg(" << IdSymbolic[Id] << ')';
      return;
    }
    if (Id == ID_GS || Id == ID_GS_DONE) {
      if ((SImm16 & ~(ID_MASK_|OP_GS_MASK_|STREAM_ID_MASK_)) != 0) // Unused/unknown bits must be 0.
        break;
      const unsigned OpGs = (SImm16 & OP_GS_MASK_) >> OP_SHIFT_;
      const unsigned StreamId = (SImm16 & STREAM_ID_MASK_) >> STREAM_ID_SHIFT_;
      if (OpGs == OP_GS_NOP && Id != ID_GS_DONE) // NOP to be used for GS_DONE only.
        break;
      if (OpGs == OP_GS_NOP && StreamId != 0) // NOP does not use/define stream id bits.
        break;
      O << "sendmsg(" << IdSymbolic[Id] << ", " << OpGsSymbolic[OpGs];
      if (OpGs != OP_GS_NOP) {  O << ", " << StreamId; }
      O << ')';
      return;
    }
    if (Id == ID_SYSMSG) {
      if ((SImm16 & ~(ID_MASK_|OP_SYS_MASK_)) != 0) // Unused/unknown bits must be 0.
        break;
      const unsigned OpSys = (SImm16 & OP_SYS_MASK_) >> OP_SHIFT_;
      if (! (OP_SYS_FIRST_ <= OpSys && OpSys < OP_SYS_LAST_)) // Unused/unknown.
        break;
      O << "sendmsg(" << IdSymbolic[Id] << ", " << OpSysSymbolic[OpSys] << ')';
      return;
    }
  } while (0);
  O << SImm16; // Unknown simm16 code.
}

void AMDGPUInstPrinter::printWaitFlag(const MCInst *MI, unsigned OpNo,
                                      const MCSubtargetInfo &STI,
                                      raw_ostream &O) {
  IsaVersion IV = getIsaVersion(STI.getFeatureBits());

  unsigned SImm16 = MI->getOperand(OpNo).getImm();
  unsigned Vmcnt, Expcnt, Lgkmcnt;
  decodeWaitcnt(IV, SImm16, Vmcnt, Expcnt, Lgkmcnt);

  bool NeedSpace = false;

  if (Vmcnt != getVmcntBitMask(IV)) {
    O << "vmcnt(" << Vmcnt << ')';
    NeedSpace = true;
  }

  if (Expcnt != getExpcntBitMask(IV)) {
    if (NeedSpace)
      O << ' ';
    O << "expcnt(" << Expcnt << ')';
    NeedSpace = true;
  }

  if (Lgkmcnt != getLgkmcntBitMask(IV)) {
    if (NeedSpace)
      O << ' ';
    O << "lgkmcnt(" << Lgkmcnt << ')';
  }
}

void AMDGPUInstPrinter::printHwreg(const MCInst *MI, unsigned OpNo,
                                   const MCSubtargetInfo &STI, raw_ostream &O) {
  using namespace llvm::AMDGPU::Hwreg;

  unsigned SImm16 = MI->getOperand(OpNo).getImm();
  const unsigned Id = (SImm16 & ID_MASK_) >> ID_SHIFT_;
  const unsigned Offset = (SImm16 & OFFSET_MASK_) >> OFFSET_SHIFT_;
  const unsigned Width = ((SImm16 & WIDTH_M1_MASK_) >> WIDTH_M1_SHIFT_) + 1;

  O << "hwreg(";
  if (ID_SYMBOLIC_FIRST_ <= Id && Id < ID_SYMBOLIC_LAST_) {
    O << IdSymbolic[Id];
  } else {
    O << Id;
  }
  if (Width != WIDTH_M1_DEFAULT_ + 1 || Offset != OFFSET_DEFAULT_) {
    O << ", " << Offset << ", " << Width;
  }
  O << ')';
}

#include "AMDGPUGenAsmWriter.inc"<|MERGE_RESOLUTION|>--- conflicted
+++ resolved
@@ -421,15 +421,9 @@
     if (RCID != -1) {
       unsigned RCBits = AMDGPU::getRegBitWidth(MRI.getRegClass(RCID));
       if (RCBits == 32)
-<<<<<<< HEAD
-        printImmediate32(Op.getImm(), O);
-      else if (RCBits == 64)
-        printImmediate64(Op.getImm(), O);
-=======
         printImmediate32(Op.getImm(), STI, O);
       else if (RCBits == 64)
         printImmediate64(Op.getImm(), STI, O);
->>>>>>> 069db88a
       else
         llvm_unreachable("Invalid register class size");
     } else if (Desc.OpInfo[OpNo].OperandType == MCOI::OPERAND_IMMEDIATE) {
@@ -449,15 +443,9 @@
       int RCID = Desc.OpInfo[OpNo].RegClass;
       unsigned RCBits = AMDGPU::getRegBitWidth(MRI.getRegClass(RCID));
       if (RCBits == 32)
-<<<<<<< HEAD
-        printImmediate32(FloatToBits(Op.getFPImm()), O);
-      else if (RCBits == 64)
-        printImmediate64(DoubleToBits(Op.getFPImm()), O);
-=======
         printImmediate32(FloatToBits(Op.getFPImm()), STI, O);
       else if (RCBits == 64)
         printImmediate64(DoubleToBits(Op.getFPImm()), STI, O);
->>>>>>> 069db88a
       else
         llvm_unreachable("Invalid register class size");
     }
