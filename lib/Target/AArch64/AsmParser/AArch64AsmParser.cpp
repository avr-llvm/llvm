//==- AArch64AsmParser.cpp - Parse AArch64 assembly to MCInst instructions -==//
//
//                     The LLVM Compiler Infrastructure
//
// This file is distributed under the University of Illinois Open Source
// License. See LICENSE.TXT for details.
//
//===----------------------------------------------------------------------===//

#include "MCTargetDesc/AArch64AddressingModes.h"
#include "MCTargetDesc/AArch64MCExpr.h"
#include "MCTargetDesc/AArch64TargetStreamer.h"
#include "Utils/AArch64BaseInfo.h"
#include "llvm/ADT/APInt.h"
#include "llvm/ADT/STLExtras.h"
#include "llvm/ADT/SmallString.h"
#include "llvm/ADT/SmallVector.h"
#include "llvm/ADT/StringSwitch.h"
#include "llvm/ADT/Twine.h"
#include "llvm/MC/MCContext.h"
#include "llvm/MC/MCExpr.h"
#include "llvm/MC/MCInst.h"
#include "llvm/MC/MCObjectFileInfo.h"
#include "llvm/MC/MCParser/MCAsmLexer.h"
#include "llvm/MC/MCParser/MCAsmParser.h"
#include "llvm/MC/MCParser/MCParsedAsmOperand.h"
#include "llvm/MC/MCRegisterInfo.h"
#include "llvm/MC/MCStreamer.h"
#include "llvm/MC/MCSubtargetInfo.h"
#include "llvm/MC/MCSymbol.h"
#include "llvm/MC/MCTargetAsmParser.h"
#include "llvm/Support/ErrorHandling.h"
#include "llvm/Support/SourceMgr.h"
#include "llvm/Support/TargetRegistry.h"
#include "llvm/Support/raw_ostream.h"
#include <cstdio>
using namespace llvm;

namespace {

class AArch64Operand;

class AArch64AsmParser : public MCTargetAsmParser {
private:
  StringRef Mnemonic; ///< Instruction mnemonic.
  MCSubtargetInfo &STI;

  // Map of register aliases registers via the .req directive.
  StringMap<std::pair<bool, unsigned> > RegisterReqs;

  AArch64TargetStreamer &getTargetStreamer() {
    MCTargetStreamer &TS = *getParser().getStreamer().getTargetStreamer();
    return static_cast<AArch64TargetStreamer &>(TS);
  }

  SMLoc getLoc() const { return getParser().getTok().getLoc(); }

  bool parseSysAlias(StringRef Name, SMLoc NameLoc, OperandVector &Operands);
  AArch64CC::CondCode parseCondCodeString(StringRef Cond);
  bool parseCondCode(OperandVector &Operands, bool invertCondCode);
  unsigned matchRegisterNameAlias(StringRef Name, bool isVector);
  int tryParseRegister();
  int tryMatchVectorRegister(StringRef &Kind, bool expected);
  bool parseRegister(OperandVector &Operands);
  bool parseSymbolicImmVal(const MCExpr *&ImmVal);
  bool parseVectorList(OperandVector &Operands);
  bool parseOperand(OperandVector &Operands, bool isCondCode,
                    bool invertCondCode);

  void Warning(SMLoc L, const Twine &Msg) { getParser().Warning(L, Msg); }
  bool Error(SMLoc L, const Twine &Msg) { return getParser().Error(L, Msg); }
  bool showMatchError(SMLoc Loc, unsigned ErrCode);

  bool parseDirectiveWord(unsigned Size, SMLoc L);
  bool parseDirectiveInst(SMLoc L);

  bool parseDirectiveTLSDescCall(SMLoc L);

  bool parseDirectiveLOH(StringRef LOH, SMLoc L);
  bool parseDirectiveLtorg(SMLoc L);

  bool parseDirectiveReq(StringRef Name, SMLoc L);
  bool parseDirectiveUnreq(SMLoc L);

  bool validateInstruction(MCInst &Inst, SmallVectorImpl<SMLoc> &Loc);
  bool MatchAndEmitInstruction(SMLoc IDLoc, unsigned &Opcode,
                               OperandVector &Operands, MCStreamer &Out,
                               uint64_t &ErrorInfo,
                               bool MatchingInlineAsm) override;
/// @name Auto-generated Match Functions
/// {

#define GET_ASSEMBLER_HEADER
#include "AArch64GenAsmMatcher.inc"

  /// }

  OperandMatchResultTy tryParseOptionalShiftExtend(OperandVector &Operands);
  OperandMatchResultTy tryParseBarrierOperand(OperandVector &Operands);
  OperandMatchResultTy tryParseMRSSystemRegister(OperandVector &Operands);
  OperandMatchResultTy tryParseSysReg(OperandVector &Operands);
  OperandMatchResultTy tryParseSysCROperand(OperandVector &Operands);
  OperandMatchResultTy tryParsePrefetch(OperandVector &Operands);
  OperandMatchResultTy tryParseAdrpLabel(OperandVector &Operands);
  OperandMatchResultTy tryParseAdrLabel(OperandVector &Operands);
  OperandMatchResultTy tryParseFPImm(OperandVector &Operands);
  OperandMatchResultTy tryParseAddSubImm(OperandVector &Operands);
  OperandMatchResultTy tryParseGPR64sp0Operand(OperandVector &Operands);
  bool tryParseVectorRegister(OperandVector &Operands);
  OperandMatchResultTy tryParseGPRSeqPair(OperandVector &Operands);

public:
  enum AArch64MatchResultTy {
    Match_InvalidSuffix = FIRST_TARGET_MATCH_RESULT_TY,
#define GET_OPERAND_DIAGNOSTIC_TYPES
#include "AArch64GenAsmMatcher.inc"
  };
  AArch64AsmParser(MCSubtargetInfo &STI, MCAsmParser &Parser,
                   const MCInstrInfo &MII, const MCTargetOptions &Options)
      : MCTargetAsmParser(Options), STI(STI) {
    MCAsmParserExtension::Initialize(Parser);
    MCStreamer &S = getParser().getStreamer();
    if (S.getTargetStreamer() == nullptr)
      new AArch64TargetStreamer(S);

    // Initialize the set of available features.
    setAvailableFeatures(ComputeAvailableFeatures(STI.getFeatureBits()));
  }

  bool ParseInstruction(ParseInstructionInfo &Info, StringRef Name,
                        SMLoc NameLoc, OperandVector &Operands) override;
  bool ParseRegister(unsigned &RegNo, SMLoc &StartLoc, SMLoc &EndLoc) override;
  bool ParseDirective(AsmToken DirectiveID) override;
  unsigned validateTargetOperandClass(MCParsedAsmOperand &Op,
                                      unsigned Kind) override;

  static bool classifySymbolRef(const MCExpr *Expr,
                                AArch64MCExpr::VariantKind &ELFRefKind,
                                MCSymbolRefExpr::VariantKind &DarwinRefKind,
                                int64_t &Addend);
};
} // end anonymous namespace

namespace {

/// AArch64Operand - Instances of this class represent a parsed AArch64 machine
/// instruction.
class AArch64Operand : public MCParsedAsmOperand {
private:
  enum KindTy {
    k_Immediate,
    k_ShiftedImm,
    k_CondCode,
    k_Register,
    k_VectorList,
    k_VectorIndex,
    k_Token,
    k_SysReg,
    k_SysCR,
    k_Prefetch,
    k_ShiftExtend,
    k_FPImm,
    k_Barrier
  } Kind;

  SMLoc StartLoc, EndLoc;

  struct TokOp {
    const char *Data;
    unsigned Length;
    bool IsSuffix; // Is the operand actually a suffix on the mnemonic.
  };

  struct RegOp {
    unsigned RegNum;
    bool isVector;
  };

  struct VectorListOp {
    unsigned RegNum;
    unsigned Count;
    unsigned NumElements;
    unsigned ElementKind;
  };

  struct VectorIndexOp {
    unsigned Val;
  };

  struct ImmOp {
    const MCExpr *Val;
  };

  struct ShiftedImmOp {
    const MCExpr *Val;
    unsigned ShiftAmount;
  };

  struct CondCodeOp {
    AArch64CC::CondCode Code;
  };

  struct FPImmOp {
    unsigned Val; // Encoded 8-bit representation.
  };

  struct BarrierOp {
    unsigned Val; // Not the enum since not all values have names.
    const char *Data;
    unsigned Length;
  };

  struct SysRegOp {
    const char *Data;
    unsigned Length;
    uint32_t MRSReg;
    uint32_t MSRReg;
    uint32_t PStateField;
  };

  struct SysCRImmOp {
    unsigned Val;
  };

  struct PrefetchOp {
    unsigned Val;
    const char *Data;
    unsigned Length;
  };

  struct ShiftExtendOp {
    AArch64_AM::ShiftExtendType Type;
    unsigned Amount;
    bool HasExplicitAmount;
  };

  struct ExtendOp {
    unsigned Val;
  };

  union {
    struct TokOp Tok;
    struct RegOp Reg;
    struct VectorListOp VectorList;
    struct VectorIndexOp VectorIndex;
    struct ImmOp Imm;
    struct ShiftedImmOp ShiftedImm;
    struct CondCodeOp CondCode;
    struct FPImmOp FPImm;
    struct BarrierOp Barrier;
    struct SysRegOp SysReg;
    struct SysCRImmOp SysCRImm;
    struct PrefetchOp Prefetch;
    struct ShiftExtendOp ShiftExtend;
  };

  // Keep the MCContext around as the MCExprs may need manipulated during
  // the add<>Operands() calls.
  MCContext &Ctx;

public:
  AArch64Operand(KindTy K, MCContext &Ctx) : Kind(K), Ctx(Ctx) {}

  AArch64Operand(const AArch64Operand &o) : MCParsedAsmOperand(), Ctx(o.Ctx) {
    Kind = o.Kind;
    StartLoc = o.StartLoc;
    EndLoc = o.EndLoc;
    switch (Kind) {
    case k_Token:
      Tok = o.Tok;
      break;
    case k_Immediate:
      Imm = o.Imm;
      break;
    case k_ShiftedImm:
      ShiftedImm = o.ShiftedImm;
      break;
    case k_CondCode:
      CondCode = o.CondCode;
      break;
    case k_FPImm:
      FPImm = o.FPImm;
      break;
    case k_Barrier:
      Barrier = o.Barrier;
      break;
    case k_Register:
      Reg = o.Reg;
      break;
    case k_VectorList:
      VectorList = o.VectorList;
      break;
    case k_VectorIndex:
      VectorIndex = o.VectorIndex;
      break;
    case k_SysReg:
      SysReg = o.SysReg;
      break;
    case k_SysCR:
      SysCRImm = o.SysCRImm;
      break;
    case k_Prefetch:
      Prefetch = o.Prefetch;
      break;
    case k_ShiftExtend:
      ShiftExtend = o.ShiftExtend;
      break;
    }
  }

  /// getStartLoc - Get the location of the first token of this operand.
  SMLoc getStartLoc() const override { return StartLoc; }
  /// getEndLoc - Get the location of the last token of this operand.
  SMLoc getEndLoc() const override { return EndLoc; }

  StringRef getToken() const {
    assert(Kind == k_Token && "Invalid access!");
    return StringRef(Tok.Data, Tok.Length);
  }

  bool isTokenSuffix() const {
    assert(Kind == k_Token && "Invalid access!");
    return Tok.IsSuffix;
  }

  const MCExpr *getImm() const {
    assert(Kind == k_Immediate && "Invalid access!");
    return Imm.Val;
  }

  const MCExpr *getShiftedImmVal() const {
    assert(Kind == k_ShiftedImm && "Invalid access!");
    return ShiftedImm.Val;
  }

  unsigned getShiftedImmShift() const {
    assert(Kind == k_ShiftedImm && "Invalid access!");
    return ShiftedImm.ShiftAmount;
  }

  AArch64CC::CondCode getCondCode() const {
    assert(Kind == k_CondCode && "Invalid access!");
    return CondCode.Code;
  }

  unsigned getFPImm() const {
    assert(Kind == k_FPImm && "Invalid access!");
    return FPImm.Val;
  }

  unsigned getBarrier() const {
    assert(Kind == k_Barrier && "Invalid access!");
    return Barrier.Val;
  }

  StringRef getBarrierName() const {
    assert(Kind == k_Barrier && "Invalid access!");
    return StringRef(Barrier.Data, Barrier.Length);
  }

  unsigned getReg() const override {
    assert(Kind == k_Register && "Invalid access!");
    return Reg.RegNum;
  }

  unsigned getVectorListStart() const {
    assert(Kind == k_VectorList && "Invalid access!");
    return VectorList.RegNum;
  }

  unsigned getVectorListCount() const {
    assert(Kind == k_VectorList && "Invalid access!");
    return VectorList.Count;
  }

  unsigned getVectorIndex() const {
    assert(Kind == k_VectorIndex && "Invalid access!");
    return VectorIndex.Val;
  }

  StringRef getSysReg() const {
    assert(Kind == k_SysReg && "Invalid access!");
    return StringRef(SysReg.Data, SysReg.Length);
  }

  unsigned getSysCR() const {
    assert(Kind == k_SysCR && "Invalid access!");
    return SysCRImm.Val;
  }

  unsigned getPrefetch() const {
    assert(Kind == k_Prefetch && "Invalid access!");
    return Prefetch.Val;
  }

  StringRef getPrefetchName() const {
    assert(Kind == k_Prefetch && "Invalid access!");
    return StringRef(Prefetch.Data, Prefetch.Length);
  }

  AArch64_AM::ShiftExtendType getShiftExtendType() const {
    assert(Kind == k_ShiftExtend && "Invalid access!");
    return ShiftExtend.Type;
  }

  unsigned getShiftExtendAmount() const {
    assert(Kind == k_ShiftExtend && "Invalid access!");
    return ShiftExtend.Amount;
  }

  bool hasShiftExtendAmount() const {
    assert(Kind == k_ShiftExtend && "Invalid access!");
    return ShiftExtend.HasExplicitAmount;
  }

  bool isImm() const override { return Kind == k_Immediate; }
  bool isMem() const override { return false; }
  bool isSImm9() const {
    if (!isImm())
      return false;
    const MCConstantExpr *MCE = dyn_cast<MCConstantExpr>(getImm());
    if (!MCE)
      return false;
    int64_t Val = MCE->getValue();
    return (Val >= -256 && Val < 256);
  }
  bool isSImm7s4() const {
    if (!isImm())
      return false;
    const MCConstantExpr *MCE = dyn_cast<MCConstantExpr>(getImm());
    if (!MCE)
      return false;
    int64_t Val = MCE->getValue();
    return (Val >= -256 && Val <= 252 && (Val & 3) == 0);
  }
  bool isSImm7s8() const {
    if (!isImm())
      return false;
    const MCConstantExpr *MCE = dyn_cast<MCConstantExpr>(getImm());
    if (!MCE)
      return false;
    int64_t Val = MCE->getValue();
    return (Val >= -512 && Val <= 504 && (Val & 7) == 0);
  }
  bool isSImm7s16() const {
    if (!isImm())
      return false;
    const MCConstantExpr *MCE = dyn_cast<MCConstantExpr>(getImm());
    if (!MCE)
      return false;
    int64_t Val = MCE->getValue();
    return (Val >= -1024 && Val <= 1008 && (Val & 15) == 0);
  }

  bool isSymbolicUImm12Offset(const MCExpr *Expr, unsigned Scale) const {
    AArch64MCExpr::VariantKind ELFRefKind;
    MCSymbolRefExpr::VariantKind DarwinRefKind;
    int64_t Addend;
    if (!AArch64AsmParser::classifySymbolRef(Expr, ELFRefKind, DarwinRefKind,
                                           Addend)) {
      // If we don't understand the expression, assume the best and
      // let the fixup and relocation code deal with it.
      return true;
    }

    if (DarwinRefKind == MCSymbolRefExpr::VK_PAGEOFF ||
        ELFRefKind == AArch64MCExpr::VK_LO12 ||
        ELFRefKind == AArch64MCExpr::VK_GOT_LO12 ||
        ELFRefKind == AArch64MCExpr::VK_DTPREL_LO12 ||
        ELFRefKind == AArch64MCExpr::VK_DTPREL_LO12_NC ||
        ELFRefKind == AArch64MCExpr::VK_TPREL_LO12 ||
        ELFRefKind == AArch64MCExpr::VK_TPREL_LO12_NC ||
        ELFRefKind == AArch64MCExpr::VK_GOTTPREL_LO12_NC ||
        ELFRefKind == AArch64MCExpr::VK_TLSDESC_LO12) {
      // Note that we don't range-check the addend. It's adjusted modulo page
      // size when converted, so there is no "out of range" condition when using
      // @pageoff.
      return Addend >= 0 && (Addend % Scale) == 0;
    } else if (DarwinRefKind == MCSymbolRefExpr::VK_GOTPAGEOFF ||
               DarwinRefKind == MCSymbolRefExpr::VK_TLVPPAGEOFF) {
      // @gotpageoff/@tlvppageoff can only be used directly, not with an addend.
      return Addend == 0;
    }

    return false;
  }

  template <int Scale> bool isUImm12Offset() const {
    if (!isImm())
      return false;

    const MCConstantExpr *MCE = dyn_cast<MCConstantExpr>(getImm());
    if (!MCE)
      return isSymbolicUImm12Offset(getImm(), Scale);

    int64_t Val = MCE->getValue();
    return (Val % Scale) == 0 && Val >= 0 && (Val / Scale) < 0x1000;
  }

  bool isImm0_7() const {
    if (!isImm())
      return false;
    const MCConstantExpr *MCE = dyn_cast<MCConstantExpr>(getImm());
    if (!MCE)
      return false;
    int64_t Val = MCE->getValue();
    return (Val >= 0 && Val < 8);
  }
  bool isImm1_8() const {
    if (!isImm())
      return false;
    const MCConstantExpr *MCE = dyn_cast<MCConstantExpr>(getImm());
    if (!MCE)
      return false;
    int64_t Val = MCE->getValue();
    return (Val > 0 && Val < 9);
  }
  bool isImm0_15() const {
    if (!isImm())
      return false;
    const MCConstantExpr *MCE = dyn_cast<MCConstantExpr>(getImm());
    if (!MCE)
      return false;
    int64_t Val = MCE->getValue();
    return (Val >= 0 && Val < 16);
  }
  bool isImm1_16() const {
    if (!isImm())
      return false;
    const MCConstantExpr *MCE = dyn_cast<MCConstantExpr>(getImm());
    if (!MCE)
      return false;
    int64_t Val = MCE->getValue();
    return (Val > 0 && Val < 17);
  }
  bool isImm0_31() const {
    if (!isImm())
      return false;
    const MCConstantExpr *MCE = dyn_cast<MCConstantExpr>(getImm());
    if (!MCE)
      return false;
    int64_t Val = MCE->getValue();
    return (Val >= 0 && Val < 32);
  }
  bool isImm1_31() const {
    if (!isImm())
      return false;
    const MCConstantExpr *MCE = dyn_cast<MCConstantExpr>(getImm());
    if (!MCE)
      return false;
    int64_t Val = MCE->getValue();
    return (Val >= 1 && Val < 32);
  }
  bool isImm1_32() const {
    if (!isImm())
      return false;
    const MCConstantExpr *MCE = dyn_cast<MCConstantExpr>(getImm());
    if (!MCE)
      return false;
    int64_t Val = MCE->getValue();
    return (Val >= 1 && Val < 33);
  }
  bool isImm0_63() const {
    if (!isImm())
      return false;
    const MCConstantExpr *MCE = dyn_cast<MCConstantExpr>(getImm());
    if (!MCE)
      return false;
    int64_t Val = MCE->getValue();
    return (Val >= 0 && Val < 64);
  }
  bool isImm1_63() const {
    if (!isImm())
      return false;
    const MCConstantExpr *MCE = dyn_cast<MCConstantExpr>(getImm());
    if (!MCE)
      return false;
    int64_t Val = MCE->getValue();
    return (Val >= 1 && Val < 64);
  }
  bool isImm1_64() const {
    if (!isImm())
      return false;
    const MCConstantExpr *MCE = dyn_cast<MCConstantExpr>(getImm());
    if (!MCE)
      return false;
    int64_t Val = MCE->getValue();
    return (Val >= 1 && Val < 65);
  }
  bool isImm0_127() const {
    if (!isImm())
      return false;
    const MCConstantExpr *MCE = dyn_cast<MCConstantExpr>(getImm());
    if (!MCE)
      return false;
    int64_t Val = MCE->getValue();
    return (Val >= 0 && Val < 128);
  }
  bool isImm0_255() const {
    if (!isImm())
      return false;
    const MCConstantExpr *MCE = dyn_cast<MCConstantExpr>(getImm());
    if (!MCE)
      return false;
    int64_t Val = MCE->getValue();
    return (Val >= 0 && Val < 256);
  }
  bool isImm0_65535() const {
    if (!isImm())
      return false;
    const MCConstantExpr *MCE = dyn_cast<MCConstantExpr>(getImm());
    if (!MCE)
      return false;
    int64_t Val = MCE->getValue();
    return (Val >= 0 && Val < 65536);
  }
  bool isImm32_63() const {
    if (!isImm())
      return false;
    const MCConstantExpr *MCE = dyn_cast<MCConstantExpr>(getImm());
    if (!MCE)
      return false;
    int64_t Val = MCE->getValue();
    return (Val >= 32 && Val < 64);
  }
  bool isLogicalImm32() const {
    if (!isImm())
      return false;
    const MCConstantExpr *MCE = dyn_cast<MCConstantExpr>(getImm());
    if (!MCE)
      return false;
    int64_t Val = MCE->getValue();
    if (Val >> 32 != 0 && Val >> 32 != ~0LL)
      return false;
    Val &= 0xFFFFFFFF;
    return AArch64_AM::isLogicalImmediate(Val, 32);
  }
  bool isLogicalImm64() const {
    if (!isImm())
      return false;
    const MCConstantExpr *MCE = dyn_cast<MCConstantExpr>(getImm());
    if (!MCE)
      return false;
    return AArch64_AM::isLogicalImmediate(MCE->getValue(), 64);
  }
  bool isLogicalImm32Not() const {
    if (!isImm())
      return false;
    const MCConstantExpr *MCE = dyn_cast<MCConstantExpr>(getImm());
    if (!MCE)
      return false;
    int64_t Val = ~MCE->getValue() & 0xFFFFFFFF;
    return AArch64_AM::isLogicalImmediate(Val, 32);
  }
  bool isLogicalImm64Not() const {
    if (!isImm())
      return false;
    const MCConstantExpr *MCE = dyn_cast<MCConstantExpr>(getImm());
    if (!MCE)
      return false;
    return AArch64_AM::isLogicalImmediate(~MCE->getValue(), 64);
  }
  bool isShiftedImm() const { return Kind == k_ShiftedImm; }
  bool isAddSubImm() const {
    if (!isShiftedImm() && !isImm())
      return false;

    const MCExpr *Expr;

    // An ADD/SUB shifter is either 'lsl #0' or 'lsl #12'.
    if (isShiftedImm()) {
      unsigned Shift = ShiftedImm.ShiftAmount;
      Expr = ShiftedImm.Val;
      if (Shift != 0 && Shift != 12)
        return false;
    } else {
      Expr = getImm();
    }

    AArch64MCExpr::VariantKind ELFRefKind;
    MCSymbolRefExpr::VariantKind DarwinRefKind;
    int64_t Addend;
    if (AArch64AsmParser::classifySymbolRef(Expr, ELFRefKind,
                                          DarwinRefKind, Addend)) {
      return DarwinRefKind == MCSymbolRefExpr::VK_PAGEOFF
          || DarwinRefKind == MCSymbolRefExpr::VK_TLVPPAGEOFF
          || (DarwinRefKind == MCSymbolRefExpr::VK_GOTPAGEOFF && Addend == 0)
          || ELFRefKind == AArch64MCExpr::VK_LO12
          || ELFRefKind == AArch64MCExpr::VK_DTPREL_HI12
          || ELFRefKind == AArch64MCExpr::VK_DTPREL_LO12
          || ELFRefKind == AArch64MCExpr::VK_DTPREL_LO12_NC
          || ELFRefKind == AArch64MCExpr::VK_TPREL_HI12
          || ELFRefKind == AArch64MCExpr::VK_TPREL_LO12
          || ELFRefKind == AArch64MCExpr::VK_TPREL_LO12_NC
          || ELFRefKind == AArch64MCExpr::VK_TLSDESC_LO12;
    }

    // Otherwise it should be a real immediate in range:
    const MCConstantExpr *CE = cast<MCConstantExpr>(Expr);
    return CE->getValue() >= 0 && CE->getValue() <= 0xfff;
  }
  bool isAddSubImmNeg() const {
    if (!isShiftedImm() && !isImm())
      return false;

    const MCExpr *Expr;

    // An ADD/SUB shifter is either 'lsl #0' or 'lsl #12'.
    if (isShiftedImm()) {
      unsigned Shift = ShiftedImm.ShiftAmount;
      Expr = ShiftedImm.Val;
      if (Shift != 0 && Shift != 12)
        return false;
    } else
      Expr = getImm();

    // Otherwise it should be a real negative immediate in range:
    const MCConstantExpr *CE = dyn_cast<MCConstantExpr>(Expr);
    return CE != nullptr && CE->getValue() < 0 && -CE->getValue() <= 0xfff;
  }
  bool isCondCode() const { return Kind == k_CondCode; }
  bool isSIMDImmType10() const {
    if (!isImm())
      return false;
    const MCConstantExpr *MCE = dyn_cast<MCConstantExpr>(getImm());
    if (!MCE)
      return false;
    return AArch64_AM::isAdvSIMDModImmType10(MCE->getValue());
  }
  bool isBranchTarget26() const {
    if (!isImm())
      return false;
    const MCConstantExpr *MCE = dyn_cast<MCConstantExpr>(getImm());
    if (!MCE)
      return true;
    int64_t Val = MCE->getValue();
    if (Val & 0x3)
      return false;
    return (Val >= -(0x2000000 << 2) && Val <= (0x1ffffff << 2));
  }
  bool isPCRelLabel19() const {
    if (!isImm())
      return false;
    const MCConstantExpr *MCE = dyn_cast<MCConstantExpr>(getImm());
    if (!MCE)
      return true;
    int64_t Val = MCE->getValue();
    if (Val & 0x3)
      return false;
    return (Val >= -(0x40000 << 2) && Val <= (0x3ffff << 2));
  }
  bool isBranchTarget14() const {
    if (!isImm())
      return false;
    const MCConstantExpr *MCE = dyn_cast<MCConstantExpr>(getImm());
    if (!MCE)
      return true;
    int64_t Val = MCE->getValue();
    if (Val & 0x3)
      return false;
    return (Val >= -(0x2000 << 2) && Val <= (0x1fff << 2));
  }

  bool
  isMovWSymbol(ArrayRef<AArch64MCExpr::VariantKind> AllowedModifiers) const {
    if (!isImm())
      return false;

    AArch64MCExpr::VariantKind ELFRefKind;
    MCSymbolRefExpr::VariantKind DarwinRefKind;
    int64_t Addend;
    if (!AArch64AsmParser::classifySymbolRef(getImm(), ELFRefKind,
                                             DarwinRefKind, Addend)) {
      return false;
    }
    if (DarwinRefKind != MCSymbolRefExpr::VK_None)
      return false;

    for (unsigned i = 0; i != AllowedModifiers.size(); ++i) {
      if (ELFRefKind == AllowedModifiers[i])
        return Addend == 0;
    }

    return false;
  }

  bool isMovZSymbolG3() const {
    return isMovWSymbol(AArch64MCExpr::VK_ABS_G3);
  }

  bool isMovZSymbolG2() const {
    return isMovWSymbol({AArch64MCExpr::VK_ABS_G2, AArch64MCExpr::VK_ABS_G2_S,
                         AArch64MCExpr::VK_TPREL_G2,
                         AArch64MCExpr::VK_DTPREL_G2});
  }

  bool isMovZSymbolG1() const {
    return isMovWSymbol({
        AArch64MCExpr::VK_ABS_G1, AArch64MCExpr::VK_ABS_G1_S,
        AArch64MCExpr::VK_GOTTPREL_G1, AArch64MCExpr::VK_TPREL_G1,
        AArch64MCExpr::VK_DTPREL_G1,
    });
  }

  bool isMovZSymbolG0() const {
    return isMovWSymbol({AArch64MCExpr::VK_ABS_G0, AArch64MCExpr::VK_ABS_G0_S,
                         AArch64MCExpr::VK_TPREL_G0,
                         AArch64MCExpr::VK_DTPREL_G0});
  }

  bool isMovKSymbolG3() const {
    return isMovWSymbol(AArch64MCExpr::VK_ABS_G3);
  }

  bool isMovKSymbolG2() const {
    return isMovWSymbol(AArch64MCExpr::VK_ABS_G2_NC);
  }

  bool isMovKSymbolG1() const {
    return isMovWSymbol({AArch64MCExpr::VK_ABS_G1_NC,
                         AArch64MCExpr::VK_TPREL_G1_NC,
                         AArch64MCExpr::VK_DTPREL_G1_NC});
  }

  bool isMovKSymbolG0() const {
    return isMovWSymbol(
        {AArch64MCExpr::VK_ABS_G0_NC, AArch64MCExpr::VK_GOTTPREL_G0_NC,
         AArch64MCExpr::VK_TPREL_G0_NC, AArch64MCExpr::VK_DTPREL_G0_NC});
  }

  template<int RegWidth, int Shift>
  bool isMOVZMovAlias() const {
    if (!isImm()) return false;

    const MCConstantExpr *CE = dyn_cast<MCConstantExpr>(getImm());
    if (!CE) return false;
    uint64_t Value = CE->getValue();

    if (RegWidth == 32)
      Value &= 0xffffffffULL;

    // "lsl #0" takes precedence: in practice this only affects "#0, lsl #0".
    if (Value == 0 && Shift != 0)
      return false;

    return (Value & ~(0xffffULL << Shift)) == 0;
  }

  template<int RegWidth, int Shift>
  bool isMOVNMovAlias() const {
    if (!isImm()) return false;

    const MCConstantExpr *CE = dyn_cast<MCConstantExpr>(getImm());
    if (!CE) return false;
    uint64_t Value = CE->getValue();

    // MOVZ takes precedence over MOVN.
    for (int MOVZShift = 0; MOVZShift <= 48; MOVZShift += 16)
      if ((Value & ~(0xffffULL << MOVZShift)) == 0)
        return false;

    Value = ~Value;
    if (RegWidth == 32)
      Value &= 0xffffffffULL;

    return (Value & ~(0xffffULL << Shift)) == 0;
  }

  bool isFPImm() const { return Kind == k_FPImm; }
  bool isBarrier() const { return Kind == k_Barrier; }
  bool isSysReg() const { return Kind == k_SysReg; }
  bool isMRSSystemRegister() const {
    if (!isSysReg()) return false;

    return SysReg.MRSReg != -1U;
  }
  bool isMSRSystemRegister() const {
    if (!isSysReg()) return false;

    return SysReg.MSRReg != -1U;
  }
  bool isSystemPStateField() const {
    if (!isSysReg()) return false;

    return SysReg.PStateField != -1U;
  }
  bool isReg() const override { return Kind == k_Register && !Reg.isVector; }
  bool isVectorReg() const { return Kind == k_Register && Reg.isVector; }
  bool isVectorRegLo() const {
    return Kind == k_Register && Reg.isVector &&
           AArch64MCRegisterClasses[AArch64::FPR128_loRegClassID].contains(
               Reg.RegNum);
  }
  bool isGPR32as64() const {
    return Kind == k_Register && !Reg.isVector &&
      AArch64MCRegisterClasses[AArch64::GPR64RegClassID].contains(Reg.RegNum);
  }
  bool isWSeqPair() const {
    return Kind == k_Register && !Reg.isVector &&
           AArch64MCRegisterClasses[AArch64::WSeqPairsClassRegClassID].contains(
               Reg.RegNum);
  }
  bool isXSeqPair() const {
    return Kind == k_Register && !Reg.isVector &&
           AArch64MCRegisterClasses[AArch64::XSeqPairsClassRegClassID].contains(
               Reg.RegNum);
  }

  bool isGPR64sp0() const {
    return Kind == k_Register && !Reg.isVector &&
      AArch64MCRegisterClasses[AArch64::GPR64spRegClassID].contains(Reg.RegNum);
  }

  /// Is this a vector list with the type implicit (presumably attached to the
  /// instruction itself)?
  template <unsigned NumRegs> bool isImplicitlyTypedVectorList() const {
    return Kind == k_VectorList && VectorList.Count == NumRegs &&
           !VectorList.ElementKind;
  }

  template <unsigned NumRegs, unsigned NumElements, char ElementKind>
  bool isTypedVectorList() const {
    if (Kind != k_VectorList)
      return false;
    if (VectorList.Count != NumRegs)
      return false;
    if (VectorList.ElementKind != ElementKind)
      return false;
    return VectorList.NumElements == NumElements;
  }

  bool isVectorIndex1() const {
    return Kind == k_VectorIndex && VectorIndex.Val == 1;
  }
  bool isVectorIndexB() const {
    return Kind == k_VectorIndex && VectorIndex.Val < 16;
  }
  bool isVectorIndexH() const {
    return Kind == k_VectorIndex && VectorIndex.Val < 8;
  }
  bool isVectorIndexS() const {
    return Kind == k_VectorIndex && VectorIndex.Val < 4;
  }
  bool isVectorIndexD() const {
    return Kind == k_VectorIndex && VectorIndex.Val < 2;
  }
  bool isToken() const override { return Kind == k_Token; }
  bool isTokenEqual(StringRef Str) const {
    return Kind == k_Token && getToken() == Str;
  }
  bool isSysCR() const { return Kind == k_SysCR; }
  bool isPrefetch() const { return Kind == k_Prefetch; }
  bool isShiftExtend() const { return Kind == k_ShiftExtend; }
  bool isShifter() const {
    if (!isShiftExtend())
      return false;

    AArch64_AM::ShiftExtendType ST = getShiftExtendType();
    return (ST == AArch64_AM::LSL || ST == AArch64_AM::LSR ||
            ST == AArch64_AM::ASR || ST == AArch64_AM::ROR ||
            ST == AArch64_AM::MSL);
  }
  bool isExtend() const {
    if (!isShiftExtend())
      return false;

    AArch64_AM::ShiftExtendType ET = getShiftExtendType();
    return (ET == AArch64_AM::UXTB || ET == AArch64_AM::SXTB ||
            ET == AArch64_AM::UXTH || ET == AArch64_AM::SXTH ||
            ET == AArch64_AM::UXTW || ET == AArch64_AM::SXTW ||
            ET == AArch64_AM::UXTX || ET == AArch64_AM::SXTX ||
            ET == AArch64_AM::LSL) &&
           getShiftExtendAmount() <= 4;
  }

  bool isExtend64() const {
    if (!isExtend())
      return false;
    // UXTX and SXTX require a 64-bit source register (the ExtendLSL64 class).
    AArch64_AM::ShiftExtendType ET = getShiftExtendType();
    return ET != AArch64_AM::UXTX && ET != AArch64_AM::SXTX;
  }
  bool isExtendLSL64() const {
    if (!isExtend())
      return false;
    AArch64_AM::ShiftExtendType ET = getShiftExtendType();
    return (ET == AArch64_AM::UXTX || ET == AArch64_AM::SXTX ||
            ET == AArch64_AM::LSL) &&
           getShiftExtendAmount() <= 4;
  }

  template<int Width> bool isMemXExtend() const {
    if (!isExtend())
      return false;
    AArch64_AM::ShiftExtendType ET = getShiftExtendType();
    return (ET == AArch64_AM::LSL || ET == AArch64_AM::SXTX) &&
           (getShiftExtendAmount() == Log2_32(Width / 8) ||
            getShiftExtendAmount() == 0);
  }

  template<int Width> bool isMemWExtend() const {
    if (!isExtend())
      return false;
    AArch64_AM::ShiftExtendType ET = getShiftExtendType();
    return (ET == AArch64_AM::UXTW || ET == AArch64_AM::SXTW) &&
           (getShiftExtendAmount() == Log2_32(Width / 8) ||
            getShiftExtendAmount() == 0);
  }

  template <unsigned width>
  bool isArithmeticShifter() const {
    if (!isShifter())
      return false;

    // An arithmetic shifter is LSL, LSR, or ASR.
    AArch64_AM::ShiftExtendType ST = getShiftExtendType();
    return (ST == AArch64_AM::LSL || ST == AArch64_AM::LSR ||
            ST == AArch64_AM::ASR) && getShiftExtendAmount() < width;
  }

  template <unsigned width>
  bool isLogicalShifter() const {
    if (!isShifter())
      return false;

    // A logical shifter is LSL, LSR, ASR or ROR.
    AArch64_AM::ShiftExtendType ST = getShiftExtendType();
    return (ST == AArch64_AM::LSL || ST == AArch64_AM::LSR ||
            ST == AArch64_AM::ASR || ST == AArch64_AM::ROR) &&
           getShiftExtendAmount() < width;
  }

  bool isMovImm32Shifter() const {
    if (!isShifter())
      return false;

    // A MOVi shifter is LSL of 0, 16, 32, or 48.
    AArch64_AM::ShiftExtendType ST = getShiftExtendType();
    if (ST != AArch64_AM::LSL)
      return false;
    uint64_t Val = getShiftExtendAmount();
    return (Val == 0 || Val == 16);
  }

  bool isMovImm64Shifter() const {
    if (!isShifter())
      return false;

    // A MOVi shifter is LSL of 0 or 16.
    AArch64_AM::ShiftExtendType ST = getShiftExtendType();
    if (ST != AArch64_AM::LSL)
      return false;
    uint64_t Val = getShiftExtendAmount();
    return (Val == 0 || Val == 16 || Val == 32 || Val == 48);
  }

  bool isLogicalVecShifter() const {
    if (!isShifter())
      return false;

    // A logical vector shifter is a left shift by 0, 8, 16, or 24.
    unsigned Shift = getShiftExtendAmount();
    return getShiftExtendType() == AArch64_AM::LSL &&
           (Shift == 0 || Shift == 8 || Shift == 16 || Shift == 24);
  }

  bool isLogicalVecHalfWordShifter() const {
    if (!isLogicalVecShifter())
      return false;

    // A logical vector shifter is a left shift by 0 or 8.
    unsigned Shift = getShiftExtendAmount();
    return getShiftExtendType() == AArch64_AM::LSL &&
           (Shift == 0 || Shift == 8);
  }

  bool isMoveVecShifter() const {
    if (!isShiftExtend())
      return false;

    // A logical vector shifter is a left shift by 8 or 16.
    unsigned Shift = getShiftExtendAmount();
    return getShiftExtendType() == AArch64_AM::MSL &&
           (Shift == 8 || Shift == 16);
  }

  // Fallback unscaled operands are for aliases of LDR/STR that fall back
  // to LDUR/STUR when the offset is not legal for the former but is for
  // the latter. As such, in addition to checking for being a legal unscaled
  // address, also check that it is not a legal scaled address. This avoids
  // ambiguity in the matcher.
  template<int Width>
  bool isSImm9OffsetFB() const {
    return isSImm9() && !isUImm12Offset<Width / 8>();
  }

  bool isAdrpLabel() const {
    // Validation was handled during parsing, so we just sanity check that
    // something didn't go haywire.
    if (!isImm())
        return false;

    if (const MCConstantExpr *CE = dyn_cast<MCConstantExpr>(Imm.Val)) {
      int64_t Val = CE->getValue();
      int64_t Min = - (4096 * (1LL << (21 - 1)));
      int64_t Max = 4096 * ((1LL << (21 - 1)) - 1);
      return (Val % 4096) == 0 && Val >= Min && Val <= Max;
    }

    return true;
  }

  bool isAdrLabel() const {
    // Validation was handled during parsing, so we just sanity check that
    // something didn't go haywire.
    if (!isImm())
        return false;

    if (const MCConstantExpr *CE = dyn_cast<MCConstantExpr>(Imm.Val)) {
      int64_t Val = CE->getValue();
      int64_t Min = - (1LL << (21 - 1));
      int64_t Max = ((1LL << (21 - 1)) - 1);
      return Val >= Min && Val <= Max;
    }

    return true;
  }

  void addExpr(MCInst &Inst, const MCExpr *Expr) const {
    // Add as immediates when possible.  Null MCExpr = 0.
    if (!Expr)
      Inst.addOperand(MCOperand::createImm(0));
    else if (const MCConstantExpr *CE = dyn_cast<MCConstantExpr>(Expr))
      Inst.addOperand(MCOperand::createImm(CE->getValue()));
    else
      Inst.addOperand(MCOperand::createExpr(Expr));
  }

  void addRegOperands(MCInst &Inst, unsigned N) const {
    assert(N == 1 && "Invalid number of operands!");
    Inst.addOperand(MCOperand::createReg(getReg()));
  }

  void addGPR32as64Operands(MCInst &Inst, unsigned N) const {
    assert(N == 1 && "Invalid number of operands!");
    assert(
        AArch64MCRegisterClasses[AArch64::GPR64RegClassID].contains(getReg()));

    const MCRegisterInfo *RI = Ctx.getRegisterInfo();
    uint32_t Reg = RI->getRegClass(AArch64::GPR32RegClassID).getRegister(
        RI->getEncodingValue(getReg()));

    Inst.addOperand(MCOperand::createReg(Reg));
  }

  void addVectorReg64Operands(MCInst &Inst, unsigned N) const {
    assert(N == 1 && "Invalid number of operands!");
    assert(
        AArch64MCRegisterClasses[AArch64::FPR128RegClassID].contains(getReg()));
    Inst.addOperand(MCOperand::createReg(AArch64::D0 + getReg() - AArch64::Q0));
  }

  void addVectorReg128Operands(MCInst &Inst, unsigned N) const {
    assert(N == 1 && "Invalid number of operands!");
    assert(
        AArch64MCRegisterClasses[AArch64::FPR128RegClassID].contains(getReg()));
    Inst.addOperand(MCOperand::createReg(getReg()));
  }

  void addVectorRegLoOperands(MCInst &Inst, unsigned N) const {
    assert(N == 1 && "Invalid number of operands!");
    Inst.addOperand(MCOperand::createReg(getReg()));
  }

  template <unsigned NumRegs>
  void addVectorList64Operands(MCInst &Inst, unsigned N) const {
    assert(N == 1 && "Invalid number of operands!");
    static unsigned FirstRegs[] = { AArch64::D0,       AArch64::D0_D1,
                                    AArch64::D0_D1_D2, AArch64::D0_D1_D2_D3 };
    unsigned FirstReg = FirstRegs[NumRegs - 1];

    Inst.addOperand(
        MCOperand::createReg(FirstReg + getVectorListStart() - AArch64::Q0));
  }

  template <unsigned NumRegs>
  void addVectorList128Operands(MCInst &Inst, unsigned N) const {
    assert(N == 1 && "Invalid number of operands!");
    static unsigned FirstRegs[] = { AArch64::Q0,       AArch64::Q0_Q1,
                                    AArch64::Q0_Q1_Q2, AArch64::Q0_Q1_Q2_Q3 };
    unsigned FirstReg = FirstRegs[NumRegs - 1];

    Inst.addOperand(
        MCOperand::createReg(FirstReg + getVectorListStart() - AArch64::Q0));
  }

  void addVectorIndex1Operands(MCInst &Inst, unsigned N) const {
    assert(N == 1 && "Invalid number of operands!");
    Inst.addOperand(MCOperand::createImm(getVectorIndex()));
  }

  void addVectorIndexBOperands(MCInst &Inst, unsigned N) const {
    assert(N == 1 && "Invalid number of operands!");
    Inst.addOperand(MCOperand::createImm(getVectorIndex()));
  }

  void addVectorIndexHOperands(MCInst &Inst, unsigned N) const {
    assert(N == 1 && "Invalid number of operands!");
    Inst.addOperand(MCOperand::createImm(getVectorIndex()));
  }

  void addVectorIndexSOperands(MCInst &Inst, unsigned N) const {
    assert(N == 1 && "Invalid number of operands!");
    Inst.addOperand(MCOperand::createImm(getVectorIndex()));
  }

  void addVectorIndexDOperands(MCInst &Inst, unsigned N) const {
    assert(N == 1 && "Invalid number of operands!");
    Inst.addOperand(MCOperand::createImm(getVectorIndex()));
  }

  void addImmOperands(MCInst &Inst, unsigned N) const {
    assert(N == 1 && "Invalid number of operands!");
    // If this is a pageoff symrefexpr with an addend, adjust the addend
    // to be only the page-offset portion. Otherwise, just add the expr
    // as-is.
    addExpr(Inst, getImm());
  }

  void addAddSubImmOperands(MCInst &Inst, unsigned N) const {
    assert(N == 2 && "Invalid number of operands!");
    if (isShiftedImm()) {
      addExpr(Inst, getShiftedImmVal());
      Inst.addOperand(MCOperand::createImm(getShiftedImmShift()));
    } else {
      addExpr(Inst, getImm());
      Inst.addOperand(MCOperand::createImm(0));
    }
  }

  void addAddSubImmNegOperands(MCInst &Inst, unsigned N) const {
    assert(N == 2 && "Invalid number of operands!");

    const MCExpr *MCE = isShiftedImm() ? getShiftedImmVal() : getImm();
    const MCConstantExpr *CE = cast<MCConstantExpr>(MCE);
    int64_t Val = -CE->getValue();
    unsigned ShiftAmt = isShiftedImm() ? ShiftedImm.ShiftAmount : 0;

    Inst.addOperand(MCOperand::createImm(Val));
    Inst.addOperand(MCOperand::createImm(ShiftAmt));
  }

  void addCondCodeOperands(MCInst &Inst, unsigned N) const {
    assert(N == 1 && "Invalid number of operands!");
    Inst.addOperand(MCOperand::createImm(getCondCode()));
  }

  void addAdrpLabelOperands(MCInst &Inst, unsigned N) const {
    assert(N == 1 && "Invalid number of operands!");
    const MCConstantExpr *MCE = dyn_cast<MCConstantExpr>(getImm());
    if (!MCE)
      addExpr(Inst, getImm());
    else
      Inst.addOperand(MCOperand::createImm(MCE->getValue() >> 12));
  }

  void addAdrLabelOperands(MCInst &Inst, unsigned N) const {
    addImmOperands(Inst, N);
  }

  template<int Scale>
  void addUImm12OffsetOperands(MCInst &Inst, unsigned N) const {
    assert(N == 1 && "Invalid number of operands!");
    const MCConstantExpr *MCE = dyn_cast<MCConstantExpr>(getImm());

    if (!MCE) {
      Inst.addOperand(MCOperand::createExpr(getImm()));
      return;
    }
    Inst.addOperand(MCOperand::createImm(MCE->getValue() / Scale));
  }

  void addSImm9Operands(MCInst &Inst, unsigned N) const {
    assert(N == 1 && "Invalid number of operands!");
    const MCConstantExpr *MCE = cast<MCConstantExpr>(getImm());
    Inst.addOperand(MCOperand::createImm(MCE->getValue()));
  }

  void addSImm7s4Operands(MCInst &Inst, unsigned N) const {
    assert(N == 1 && "Invalid number of operands!");
    const MCConstantExpr *MCE = cast<MCConstantExpr>(getImm());
    Inst.addOperand(MCOperand::createImm(MCE->getValue() / 4));
  }

  void addSImm7s8Operands(MCInst &Inst, unsigned N) const {
    assert(N == 1 && "Invalid number of operands!");
    const MCConstantExpr *MCE = cast<MCConstantExpr>(getImm());
    Inst.addOperand(MCOperand::createImm(MCE->getValue() / 8));
  }

  void addSImm7s16Operands(MCInst &Inst, unsigned N) const {
    assert(N == 1 && "Invalid number of operands!");
    const MCConstantExpr *MCE = cast<MCConstantExpr>(getImm());
    Inst.addOperand(MCOperand::createImm(MCE->getValue() / 16));
  }

  void addImm0_7Operands(MCInst &Inst, unsigned N) const {
    assert(N == 1 && "Invalid number of operands!");
    const MCConstantExpr *MCE = cast<MCConstantExpr>(getImm());
    Inst.addOperand(MCOperand::createImm(MCE->getValue()));
  }

  void addImm1_8Operands(MCInst &Inst, unsigned N) const {
    assert(N == 1 && "Invalid number of operands!");
    const MCConstantExpr *MCE = cast<MCConstantExpr>(getImm());
    Inst.addOperand(MCOperand::createImm(MCE->getValue()));
  }

  void addImm0_15Operands(MCInst &Inst, unsigned N) const {
    assert(N == 1 && "Invalid number of operands!");
    const MCConstantExpr *MCE = cast<MCConstantExpr>(getImm());
    Inst.addOperand(MCOperand::createImm(MCE->getValue()));
  }

  void addImm1_16Operands(MCInst &Inst, unsigned N) const {
    assert(N == 1 && "Invalid number of operands!");
    const MCConstantExpr *MCE = cast<MCConstantExpr>(getImm());
    assert(MCE && "Invalid constant immediate operand!");
    Inst.addOperand(MCOperand::createImm(MCE->getValue()));
  }

  void addImm0_31Operands(MCInst &Inst, unsigned N) const {
    assert(N == 1 && "Invalid number of operands!");
    const MCConstantExpr *MCE = cast<MCConstantExpr>(getImm());
    Inst.addOperand(MCOperand::createImm(MCE->getValue()));
  }

  void addImm1_31Operands(MCInst &Inst, unsigned N) const {
    assert(N == 1 && "Invalid number of operands!");
    const MCConstantExpr *MCE = cast<MCConstantExpr>(getImm());
    Inst.addOperand(MCOperand::createImm(MCE->getValue()));
  }

  void addImm1_32Operands(MCInst &Inst, unsigned N) const {
    assert(N == 1 && "Invalid number of operands!");
    const MCConstantExpr *MCE = cast<MCConstantExpr>(getImm());
    Inst.addOperand(MCOperand::createImm(MCE->getValue()));
  }

  void addImm0_63Operands(MCInst &Inst, unsigned N) const {
    assert(N == 1 && "Invalid number of operands!");
    const MCConstantExpr *MCE = cast<MCConstantExpr>(getImm());
    Inst.addOperand(MCOperand::createImm(MCE->getValue()));
  }

  void addImm1_63Operands(MCInst &Inst, unsigned N) const {
    assert(N == 1 && "Invalid number of operands!");
    const MCConstantExpr *MCE = cast<MCConstantExpr>(getImm());
    Inst.addOperand(MCOperand::createImm(MCE->getValue()));
  }

  void addImm1_64Operands(MCInst &Inst, unsigned N) const {
    assert(N == 1 && "Invalid number of operands!");
    const MCConstantExpr *MCE = cast<MCConstantExpr>(getImm());
    Inst.addOperand(MCOperand::createImm(MCE->getValue()));
  }

  void addImm0_127Operands(MCInst &Inst, unsigned N) const {
    assert(N == 1 && "Invalid number of operands!");
    const MCConstantExpr *MCE = cast<MCConstantExpr>(getImm());
    Inst.addOperand(MCOperand::createImm(MCE->getValue()));
  }

  void addImm0_255Operands(MCInst &Inst, unsigned N) const {
    assert(N == 1 && "Invalid number of operands!");
    const MCConstantExpr *MCE = cast<MCConstantExpr>(getImm());
    Inst.addOperand(MCOperand::createImm(MCE->getValue()));
  }

  void addImm0_65535Operands(MCInst &Inst, unsigned N) const {
    assert(N == 1 && "Invalid number of operands!");
    const MCConstantExpr *MCE = cast<MCConstantExpr>(getImm());
    Inst.addOperand(MCOperand::createImm(MCE->getValue()));
  }

  void addImm32_63Operands(MCInst &Inst, unsigned N) const {
    assert(N == 1 && "Invalid number of operands!");
    const MCConstantExpr *MCE = cast<MCConstantExpr>(getImm());
    Inst.addOperand(MCOperand::createImm(MCE->getValue()));
  }

  void addLogicalImm32Operands(MCInst &Inst, unsigned N) const {
    assert(N == 1 && "Invalid number of operands!");
    const MCConstantExpr *MCE = cast<MCConstantExpr>(getImm());
    uint64_t encoding =
        AArch64_AM::encodeLogicalImmediate(MCE->getValue() & 0xFFFFFFFF, 32);
    Inst.addOperand(MCOperand::createImm(encoding));
  }

  void addLogicalImm64Operands(MCInst &Inst, unsigned N) const {
    assert(N == 1 && "Invalid number of operands!");
    const MCConstantExpr *MCE = cast<MCConstantExpr>(getImm());
    uint64_t encoding = AArch64_AM::encodeLogicalImmediate(MCE->getValue(), 64);
    Inst.addOperand(MCOperand::createImm(encoding));
  }

  void addLogicalImm32NotOperands(MCInst &Inst, unsigned N) const {
    assert(N == 1 && "Invalid number of operands!");
    const MCConstantExpr *MCE = cast<MCConstantExpr>(getImm());
    int64_t Val = ~MCE->getValue() & 0xFFFFFFFF;
    uint64_t encoding = AArch64_AM::encodeLogicalImmediate(Val, 32);
    Inst.addOperand(MCOperand::createImm(encoding));
  }

  void addLogicalImm64NotOperands(MCInst &Inst, unsigned N) const {
    assert(N == 1 && "Invalid number of operands!");
    const MCConstantExpr *MCE = cast<MCConstantExpr>(getImm());
    uint64_t encoding =
        AArch64_AM::encodeLogicalImmediate(~MCE->getValue(), 64);
    Inst.addOperand(MCOperand::createImm(encoding));
  }

  void addSIMDImmType10Operands(MCInst &Inst, unsigned N) const {
    assert(N == 1 && "Invalid number of operands!");
    const MCConstantExpr *MCE = cast<MCConstantExpr>(getImm());
    uint64_t encoding = AArch64_AM::encodeAdvSIMDModImmType10(MCE->getValue());
    Inst.addOperand(MCOperand::createImm(encoding));
  }

  void addBranchTarget26Operands(MCInst &Inst, unsigned N) const {
    // Branch operands don't encode the low bits, so shift them off
    // here. If it's a label, however, just put it on directly as there's
    // not enough information now to do anything.
    assert(N == 1 && "Invalid number of operands!");
    const MCConstantExpr *MCE = dyn_cast<MCConstantExpr>(getImm());
    if (!MCE) {
      addExpr(Inst, getImm());
      return;
    }
    assert(MCE && "Invalid constant immediate operand!");
    Inst.addOperand(MCOperand::createImm(MCE->getValue() >> 2));
  }

  void addPCRelLabel19Operands(MCInst &Inst, unsigned N) const {
    // Branch operands don't encode the low bits, so shift them off
    // here. If it's a label, however, just put it on directly as there's
    // not enough information now to do anything.
    assert(N == 1 && "Invalid number of operands!");
    const MCConstantExpr *MCE = dyn_cast<MCConstantExpr>(getImm());
    if (!MCE) {
      addExpr(Inst, getImm());
      return;
    }
    assert(MCE && "Invalid constant immediate operand!");
    Inst.addOperand(MCOperand::createImm(MCE->getValue() >> 2));
  }

  void addBranchTarget14Operands(MCInst &Inst, unsigned N) const {
    // Branch operands don't encode the low bits, so shift them off
    // here. If it's a label, however, just put it on directly as there's
    // not enough information now to do anything.
    assert(N == 1 && "Invalid number of operands!");
    const MCConstantExpr *MCE = dyn_cast<MCConstantExpr>(getImm());
    if (!MCE) {
      addExpr(Inst, getImm());
      return;
    }
    assert(MCE && "Invalid constant immediate operand!");
    Inst.addOperand(MCOperand::createImm(MCE->getValue() >> 2));
  }

  void addFPImmOperands(MCInst &Inst, unsigned N) const {
    assert(N == 1 && "Invalid number of operands!");
    Inst.addOperand(MCOperand::createImm(getFPImm()));
  }

  void addBarrierOperands(MCInst &Inst, unsigned N) const {
    assert(N == 1 && "Invalid number of operands!");
    Inst.addOperand(MCOperand::createImm(getBarrier()));
  }

  void addMRSSystemRegisterOperands(MCInst &Inst, unsigned N) const {
    assert(N == 1 && "Invalid number of operands!");

    Inst.addOperand(MCOperand::createImm(SysReg.MRSReg));
  }

  void addMSRSystemRegisterOperands(MCInst &Inst, unsigned N) const {
    assert(N == 1 && "Invalid number of operands!");

    Inst.addOperand(MCOperand::createImm(SysReg.MSRReg));
  }

  void addSystemPStateFieldOperands(MCInst &Inst, unsigned N) const {
    assert(N == 1 && "Invalid number of operands!");

    Inst.addOperand(MCOperand::createImm(SysReg.PStateField));
  }

  void addSysCROperands(MCInst &Inst, unsigned N) const {
    assert(N == 1 && "Invalid number of operands!");
    Inst.addOperand(MCOperand::createImm(getSysCR()));
  }

  void addPrefetchOperands(MCInst &Inst, unsigned N) const {
    assert(N == 1 && "Invalid number of operands!");
    Inst.addOperand(MCOperand::createImm(getPrefetch()));
  }

  void addShifterOperands(MCInst &Inst, unsigned N) const {
    assert(N == 1 && "Invalid number of operands!");
    unsigned Imm =
        AArch64_AM::getShifterImm(getShiftExtendType(), getShiftExtendAmount());
    Inst.addOperand(MCOperand::createImm(Imm));
  }

  void addExtendOperands(MCInst &Inst, unsigned N) const {
    assert(N == 1 && "Invalid number of operands!");
    AArch64_AM::ShiftExtendType ET = getShiftExtendType();
    if (ET == AArch64_AM::LSL) ET = AArch64_AM::UXTW;
    unsigned Imm = AArch64_AM::getArithExtendImm(ET, getShiftExtendAmount());
    Inst.addOperand(MCOperand::createImm(Imm));
  }

  void addExtend64Operands(MCInst &Inst, unsigned N) const {
    assert(N == 1 && "Invalid number of operands!");
    AArch64_AM::ShiftExtendType ET = getShiftExtendType();
    if (ET == AArch64_AM::LSL) ET = AArch64_AM::UXTX;
    unsigned Imm = AArch64_AM::getArithExtendImm(ET, getShiftExtendAmount());
    Inst.addOperand(MCOperand::createImm(Imm));
  }

  void addMemExtendOperands(MCInst &Inst, unsigned N) const {
    assert(N == 2 && "Invalid number of operands!");
    AArch64_AM::ShiftExtendType ET = getShiftExtendType();
    bool IsSigned = ET == AArch64_AM::SXTW || ET == AArch64_AM::SXTX;
    Inst.addOperand(MCOperand::createImm(IsSigned));
    Inst.addOperand(MCOperand::createImm(getShiftExtendAmount() != 0));
  }

  // For 8-bit load/store instructions with a register offset, both the
  // "DoShift" and "NoShift" variants have a shift of 0. Because of this,
  // they're disambiguated by whether the shift was explicit or implicit rather
  // than its size.
  void addMemExtend8Operands(MCInst &Inst, unsigned N) const {
    assert(N == 2 && "Invalid number of operands!");
    AArch64_AM::ShiftExtendType ET = getShiftExtendType();
    bool IsSigned = ET == AArch64_AM::SXTW || ET == AArch64_AM::SXTX;
    Inst.addOperand(MCOperand::createImm(IsSigned));
    Inst.addOperand(MCOperand::createImm(hasShiftExtendAmount()));
  }

  template<int Shift>
  void addMOVZMovAliasOperands(MCInst &Inst, unsigned N) const {
    assert(N == 1 && "Invalid number of operands!");

    const MCConstantExpr *CE = cast<MCConstantExpr>(getImm());
    uint64_t Value = CE->getValue();
    Inst.addOperand(MCOperand::createImm((Value >> Shift) & 0xffff));
  }

  template<int Shift>
  void addMOVNMovAliasOperands(MCInst &Inst, unsigned N) const {
    assert(N == 1 && "Invalid number of operands!");

    const MCConstantExpr *CE = cast<MCConstantExpr>(getImm());
    uint64_t Value = CE->getValue();
    Inst.addOperand(MCOperand::createImm((~Value >> Shift) & 0xffff));
  }

  void print(raw_ostream &OS) const override;

  static std::unique_ptr<AArch64Operand>
  CreateToken(StringRef Str, bool IsSuffix, SMLoc S, MCContext &Ctx) {
    auto Op = make_unique<AArch64Operand>(k_Token, Ctx);
    Op->Tok.Data = Str.data();
    Op->Tok.Length = Str.size();
    Op->Tok.IsSuffix = IsSuffix;
    Op->StartLoc = S;
    Op->EndLoc = S;
    return Op;
  }

  static std::unique_ptr<AArch64Operand>
  CreateReg(unsigned RegNum, bool isVector, SMLoc S, SMLoc E, MCContext &Ctx) {
    auto Op = make_unique<AArch64Operand>(k_Register, Ctx);
    Op->Reg.RegNum = RegNum;
    Op->Reg.isVector = isVector;
    Op->StartLoc = S;
    Op->EndLoc = E;
    return Op;
  }

  static std::unique_ptr<AArch64Operand>
  CreateVectorList(unsigned RegNum, unsigned Count, unsigned NumElements,
                   char ElementKind, SMLoc S, SMLoc E, MCContext &Ctx) {
    auto Op = make_unique<AArch64Operand>(k_VectorList, Ctx);
    Op->VectorList.RegNum = RegNum;
    Op->VectorList.Count = Count;
    Op->VectorList.NumElements = NumElements;
    Op->VectorList.ElementKind = ElementKind;
    Op->StartLoc = S;
    Op->EndLoc = E;
    return Op;
  }

  static std::unique_ptr<AArch64Operand>
  CreateVectorIndex(unsigned Idx, SMLoc S, SMLoc E, MCContext &Ctx) {
    auto Op = make_unique<AArch64Operand>(k_VectorIndex, Ctx);
    Op->VectorIndex.Val = Idx;
    Op->StartLoc = S;
    Op->EndLoc = E;
    return Op;
  }

  static std::unique_ptr<AArch64Operand> CreateImm(const MCExpr *Val, SMLoc S,
                                                   SMLoc E, MCContext &Ctx) {
    auto Op = make_unique<AArch64Operand>(k_Immediate, Ctx);
    Op->Imm.Val = Val;
    Op->StartLoc = S;
    Op->EndLoc = E;
    return Op;
  }

  static std::unique_ptr<AArch64Operand> CreateShiftedImm(const MCExpr *Val,
                                                          unsigned ShiftAmount,
                                                          SMLoc S, SMLoc E,
                                                          MCContext &Ctx) {
    auto Op = make_unique<AArch64Operand>(k_ShiftedImm, Ctx);
    Op->ShiftedImm .Val = Val;
    Op->ShiftedImm.ShiftAmount = ShiftAmount;
    Op->StartLoc = S;
    Op->EndLoc = E;
    return Op;
  }

  static std::unique_ptr<AArch64Operand>
  CreateCondCode(AArch64CC::CondCode Code, SMLoc S, SMLoc E, MCContext &Ctx) {
    auto Op = make_unique<AArch64Operand>(k_CondCode, Ctx);
    Op->CondCode.Code = Code;
    Op->StartLoc = S;
    Op->EndLoc = E;
    return Op;
  }

  static std::unique_ptr<AArch64Operand> CreateFPImm(unsigned Val, SMLoc S,
                                                     MCContext &Ctx) {
    auto Op = make_unique<AArch64Operand>(k_FPImm, Ctx);
    Op->FPImm.Val = Val;
    Op->StartLoc = S;
    Op->EndLoc = S;
    return Op;
  }

  static std::unique_ptr<AArch64Operand> CreateBarrier(unsigned Val,
                                                       StringRef Str,
                                                       SMLoc S,
                                                       MCContext &Ctx) {
    auto Op = make_unique<AArch64Operand>(k_Barrier, Ctx);
    Op->Barrier.Val = Val;
    Op->Barrier.Data = Str.data();
    Op->Barrier.Length = Str.size();
    Op->StartLoc = S;
    Op->EndLoc = S;
    return Op;
  }

  static std::unique_ptr<AArch64Operand> CreateSysReg(StringRef Str, SMLoc S,
                                                      uint32_t MRSReg,
                                                      uint32_t MSRReg,
                                                      uint32_t PStateField,
                                                      MCContext &Ctx) {
    auto Op = make_unique<AArch64Operand>(k_SysReg, Ctx);
    Op->SysReg.Data = Str.data();
    Op->SysReg.Length = Str.size();
    Op->SysReg.MRSReg = MRSReg;
    Op->SysReg.MSRReg = MSRReg;
    Op->SysReg.PStateField = PStateField;
    Op->StartLoc = S;
    Op->EndLoc = S;
    return Op;
  }

  static std::unique_ptr<AArch64Operand> CreateSysCR(unsigned Val, SMLoc S,
                                                     SMLoc E, MCContext &Ctx) {
    auto Op = make_unique<AArch64Operand>(k_SysCR, Ctx);
    Op->SysCRImm.Val = Val;
    Op->StartLoc = S;
    Op->EndLoc = E;
    return Op;
  }

  static std::unique_ptr<AArch64Operand> CreatePrefetch(unsigned Val,
                                                        StringRef Str,
                                                        SMLoc S,
                                                        MCContext &Ctx) {
    auto Op = make_unique<AArch64Operand>(k_Prefetch, Ctx);
    Op->Prefetch.Val = Val;
    Op->Barrier.Data = Str.data();
    Op->Barrier.Length = Str.size();
    Op->StartLoc = S;
    Op->EndLoc = S;
    return Op;
  }

  static std::unique_ptr<AArch64Operand>
  CreateShiftExtend(AArch64_AM::ShiftExtendType ShOp, unsigned Val,
                    bool HasExplicitAmount, SMLoc S, SMLoc E, MCContext &Ctx) {
    auto Op = make_unique<AArch64Operand>(k_ShiftExtend, Ctx);
    Op->ShiftExtend.Type = ShOp;
    Op->ShiftExtend.Amount = Val;
    Op->ShiftExtend.HasExplicitAmount = HasExplicitAmount;
    Op->StartLoc = S;
    Op->EndLoc = E;
    return Op;
  }
};

} // end anonymous namespace.

void AArch64Operand::print(raw_ostream &OS) const {
  switch (Kind) {
  case k_FPImm:
    OS << "<fpimm " << getFPImm() << "("
       << AArch64_AM::getFPImmFloat(getFPImm()) << ") >";
    break;
  case k_Barrier: {
    StringRef Name = getBarrierName();
    if (!Name.empty())
      OS << "<barrier " << Name << ">";
    else
      OS << "<barrier invalid #" << getBarrier() << ">";
    break;
  }
  case k_Immediate:
    OS << *getImm();
    break;
  case k_ShiftedImm: {
    unsigned Shift = getShiftedImmShift();
    OS << "<shiftedimm ";
    OS << *getShiftedImmVal();
    OS << ", lsl #" << AArch64_AM::getShiftValue(Shift) << ">";
    break;
  }
  case k_CondCode:
    OS << "<condcode " << getCondCode() << ">";
    break;
  case k_Register:
    OS << "<register " << getReg() << ">";
    break;
  case k_VectorList: {
    OS << "<vectorlist ";
    unsigned Reg = getVectorListStart();
    for (unsigned i = 0, e = getVectorListCount(); i != e; ++i)
      OS << Reg + i << " ";
    OS << ">";
    break;
  }
  case k_VectorIndex:
    OS << "<vectorindex " << getVectorIndex() << ">";
    break;
  case k_SysReg:
    OS << "<sysreg: " << getSysReg() << '>';
    break;
  case k_Token:
    OS << "'" << getToken() << "'";
    break;
  case k_SysCR:
    OS << "c" << getSysCR();
    break;
  case k_Prefetch: {
    StringRef Name = getPrefetchName();
    if (!Name.empty())
      OS << "<prfop " << Name << ">";
    else
      OS << "<prfop invalid #" << getPrefetch() << ">";
    break;
  }
  case k_ShiftExtend: {
    OS << "<" << AArch64_AM::getShiftExtendName(getShiftExtendType()) << " #"
       << getShiftExtendAmount();
    if (!hasShiftExtendAmount())
      OS << "<imp>";
    OS << '>';
    break;
  }
  }
}

/// @name Auto-generated Match Functions
/// {

static unsigned MatchRegisterName(StringRef Name);

/// }

static unsigned matchVectorRegName(StringRef Name) {
  return StringSwitch<unsigned>(Name.lower())
      .Case("v0", AArch64::Q0)
      .Case("v1", AArch64::Q1)
      .Case("v2", AArch64::Q2)
      .Case("v3", AArch64::Q3)
      .Case("v4", AArch64::Q4)
      .Case("v5", AArch64::Q5)
      .Case("v6", AArch64::Q6)
      .Case("v7", AArch64::Q7)
      .Case("v8", AArch64::Q8)
      .Case("v9", AArch64::Q9)
      .Case("v10", AArch64::Q10)
      .Case("v11", AArch64::Q11)
      .Case("v12", AArch64::Q12)
      .Case("v13", AArch64::Q13)
      .Case("v14", AArch64::Q14)
      .Case("v15", AArch64::Q15)
      .Case("v16", AArch64::Q16)
      .Case("v17", AArch64::Q17)
      .Case("v18", AArch64::Q18)
      .Case("v19", AArch64::Q19)
      .Case("v20", AArch64::Q20)
      .Case("v21", AArch64::Q21)
      .Case("v22", AArch64::Q22)
      .Case("v23", AArch64::Q23)
      .Case("v24", AArch64::Q24)
      .Case("v25", AArch64::Q25)
      .Case("v26", AArch64::Q26)
      .Case("v27", AArch64::Q27)
      .Case("v28", AArch64::Q28)
      .Case("v29", AArch64::Q29)
      .Case("v30", AArch64::Q30)
      .Case("v31", AArch64::Q31)
      .Default(0);
}

static bool isValidVectorKind(StringRef Name) {
  return StringSwitch<bool>(Name.lower())
      .Case(".8b", true)
      .Case(".16b", true)
      .Case(".4h", true)
      .Case(".8h", true)
      .Case(".2s", true)
      .Case(".4s", true)
      .Case(".1d", true)
      .Case(".2d", true)
      .Case(".1q", true)
      // Accept the width neutral ones, too, for verbose syntax. If those
      // aren't used in the right places, the token operand won't match so
      // all will work out.
      .Case(".b", true)
      .Case(".h", true)
      .Case(".s", true)
      .Case(".d", true)
      .Default(false);
}

static void parseValidVectorKind(StringRef Name, unsigned &NumElements,
                                 char &ElementKind) {
  assert(isValidVectorKind(Name));

  ElementKind = Name.lower()[Name.size() - 1];
  NumElements = 0;

  if (Name.size() == 2)
    return;

  // Parse the lane count
  Name = Name.drop_front();
  while (isdigit(Name.front())) {
    NumElements = 10 * NumElements + (Name.front() - '0');
    Name = Name.drop_front();
  }
}

bool AArch64AsmParser::ParseRegister(unsigned &RegNo, SMLoc &StartLoc,
                                     SMLoc &EndLoc) {
  StartLoc = getLoc();
  RegNo = tryParseRegister();
  EndLoc = SMLoc::getFromPointer(getLoc().getPointer() - 1);
  return (RegNo == (unsigned)-1);
}

// Matches a register name or register alias previously defined by '.req'
unsigned AArch64AsmParser::matchRegisterNameAlias(StringRef Name,
                                                  bool isVector) {
  unsigned RegNum = isVector ? matchVectorRegName(Name)
                             : MatchRegisterName(Name);

  if (RegNum == 0) {
    // Check for aliases registered via .req. Canonicalize to lower case.
    // That's more consistent since register names are case insensitive, and
    // it's how the original entry was passed in from MC/MCParser/AsmParser.
    auto Entry = RegisterReqs.find(Name.lower());
    if (Entry == RegisterReqs.end())
      return 0;
    // set RegNum if the match is the right kind of register
    if (isVector == Entry->getValue().first)
      RegNum = Entry->getValue().second;
  }
  return RegNum;
}

/// tryParseRegister - Try to parse a register name. The token must be an
/// Identifier when called, and if it is a register name the token is eaten and
/// the register is added to the operand list.
int AArch64AsmParser::tryParseRegister() {
  MCAsmParser &Parser = getParser();
  const AsmToken &Tok = Parser.getTok();
  assert(Tok.is(AsmToken::Identifier) && "Token is not an Identifier");

  std::string lowerCase = Tok.getString().lower();
  unsigned RegNum = matchRegisterNameAlias(lowerCase, false);
  // Also handle a few aliases of registers.
  if (RegNum == 0)
    RegNum = StringSwitch<unsigned>(lowerCase)
                 .Case("fp",  AArch64::FP)
                 .Case("lr",  AArch64::LR)
                 .Case("x31", AArch64::XZR)
                 .Case("w31", AArch64::WZR)
                 .Default(0);

  if (RegNum == 0)
    return -1;

  Parser.Lex(); // Eat identifier token.
  return RegNum;
}

/// tryMatchVectorRegister - Try to parse a vector register name with optional
/// kind specifier. If it is a register specifier, eat the token and return it.
int AArch64AsmParser::tryMatchVectorRegister(StringRef &Kind, bool expected) {
  MCAsmParser &Parser = getParser();
  if (Parser.getTok().isNot(AsmToken::Identifier)) {
    TokError("vector register expected");
    return -1;
  }

  StringRef Name = Parser.getTok().getString();
  // If there is a kind specifier, it's separated from the register name by
  // a '.'.
  size_t Start = 0, Next = Name.find('.');
  StringRef Head = Name.slice(Start, Next);
  unsigned RegNum = matchRegisterNameAlias(Head, true);

  if (RegNum) {
    if (Next != StringRef::npos) {
      Kind = Name.slice(Next, StringRef::npos);
      if (!isValidVectorKind(Kind)) {
        TokError("invalid vector kind qualifier");
        return -1;
      }
    }
    Parser.Lex(); // Eat the register token.
    return RegNum;
  }

  if (expected)
    TokError("vector register expected");
  return -1;
}

/// tryParseSysCROperand - Try to parse a system instruction CR operand name.
AArch64AsmParser::OperandMatchResultTy
AArch64AsmParser::tryParseSysCROperand(OperandVector &Operands) {
  MCAsmParser &Parser = getParser();
  SMLoc S = getLoc();

  if (Parser.getTok().isNot(AsmToken::Identifier)) {
    Error(S, "Expected cN operand where 0 <= N <= 15");
    return MatchOperand_ParseFail;
  }

  StringRef Tok = Parser.getTok().getIdentifier();
  if (Tok[0] != 'c' && Tok[0] != 'C') {
    Error(S, "Expected cN operand where 0 <= N <= 15");
    return MatchOperand_ParseFail;
  }

  uint32_t CRNum;
  bool BadNum = Tok.drop_front().getAsInteger(10, CRNum);
  if (BadNum || CRNum > 15) {
    Error(S, "Expected cN operand where 0 <= N <= 15");
    return MatchOperand_ParseFail;
  }

  Parser.Lex(); // Eat identifier token.
  Operands.push_back(
      AArch64Operand::CreateSysCR(CRNum, S, getLoc(), getContext()));
  return MatchOperand_Success;
}

/// tryParsePrefetch - Try to parse a prefetch operand.
AArch64AsmParser::OperandMatchResultTy
AArch64AsmParser::tryParsePrefetch(OperandVector &Operands) {
  MCAsmParser &Parser = getParser();
  SMLoc S = getLoc();
  const AsmToken &Tok = Parser.getTok();
  // Either an identifier for named values or a 5-bit immediate.
  bool Hash = Tok.is(AsmToken::Hash);
  if (Hash || Tok.is(AsmToken::Integer)) {
    if (Hash)
      Parser.Lex(); // Eat hash token.
    const MCExpr *ImmVal;
    if (getParser().parseExpression(ImmVal))
      return MatchOperand_ParseFail;

    const MCConstantExpr *MCE = dyn_cast<MCConstantExpr>(ImmVal);
    if (!MCE) {
      TokError("immediate value expected for prefetch operand");
      return MatchOperand_ParseFail;
    }
    unsigned prfop = MCE->getValue();
    if (prfop > 31) {
      TokError("prefetch operand out of range, [0,31] expected");
      return MatchOperand_ParseFail;
    }

    bool Valid;
    auto Mapper = AArch64PRFM::PRFMMapper();
    StringRef Name = 
        Mapper.toString(MCE->getValue(), STI.getFeatureBits(), Valid);
    Operands.push_back(AArch64Operand::CreatePrefetch(prfop, Name,
                                                      S, getContext()));
    return MatchOperand_Success;
  }

  if (Tok.isNot(AsmToken::Identifier)) {
    TokError("pre-fetch hint expected");
    return MatchOperand_ParseFail;
  }

  bool Valid;
  auto Mapper = AArch64PRFM::PRFMMapper();
  unsigned prfop = 
      Mapper.fromString(Tok.getString(), STI.getFeatureBits(), Valid);
  if (!Valid) {
    TokError("pre-fetch hint expected");
    return MatchOperand_ParseFail;
  }

  Parser.Lex(); // Eat identifier token.
  Operands.push_back(AArch64Operand::CreatePrefetch(prfop, Tok.getString(),
                                                    S, getContext()));
  return MatchOperand_Success;
}

/// tryParseAdrpLabel - Parse and validate a source label for the ADRP
/// instruction.
AArch64AsmParser::OperandMatchResultTy
AArch64AsmParser::tryParseAdrpLabel(OperandVector &Operands) {
  MCAsmParser &Parser = getParser();
  SMLoc S = getLoc();
  const MCExpr *Expr;

  if (Parser.getTok().is(AsmToken::Hash)) {
    Parser.Lex(); // Eat hash token.
  }

  if (parseSymbolicImmVal(Expr))
    return MatchOperand_ParseFail;

  AArch64MCExpr::VariantKind ELFRefKind;
  MCSymbolRefExpr::VariantKind DarwinRefKind;
  int64_t Addend;
  if (classifySymbolRef(Expr, ELFRefKind, DarwinRefKind, Addend)) {
    if (DarwinRefKind == MCSymbolRefExpr::VK_None &&
        ELFRefKind == AArch64MCExpr::VK_INVALID) {
      // No modifier was specified at all; this is the syntax for an ELF basic
      // ADRP relocation (unfortunately).
      Expr =
          AArch64MCExpr::create(Expr, AArch64MCExpr::VK_ABS_PAGE, getContext());
    } else if ((DarwinRefKind == MCSymbolRefExpr::VK_GOTPAGE ||
                DarwinRefKind == MCSymbolRefExpr::VK_TLVPPAGE) &&
               Addend != 0) {
      Error(S, "gotpage label reference not allowed an addend");
      return MatchOperand_ParseFail;
    } else if (DarwinRefKind != MCSymbolRefExpr::VK_PAGE &&
               DarwinRefKind != MCSymbolRefExpr::VK_GOTPAGE &&
               DarwinRefKind != MCSymbolRefExpr::VK_TLVPPAGE &&
               ELFRefKind != AArch64MCExpr::VK_GOT_PAGE &&
               ELFRefKind != AArch64MCExpr::VK_GOTTPREL_PAGE &&
               ELFRefKind != AArch64MCExpr::VK_TLSDESC_PAGE) {
      // The operand must be an @page or @gotpage qualified symbolref.
      Error(S, "page or gotpage label reference expected");
      return MatchOperand_ParseFail;
    }
  }

  // We have either a label reference possibly with addend or an immediate. The
  // addend is a raw value here. The linker will adjust it to only reference the
  // page.
  SMLoc E = SMLoc::getFromPointer(getLoc().getPointer() - 1);
  Operands.push_back(AArch64Operand::CreateImm(Expr, S, E, getContext()));

  return MatchOperand_Success;
}

/// tryParseAdrLabel - Parse and validate a source label for the ADR
/// instruction.
AArch64AsmParser::OperandMatchResultTy
AArch64AsmParser::tryParseAdrLabel(OperandVector &Operands) {
  MCAsmParser &Parser = getParser();
  SMLoc S = getLoc();
  const MCExpr *Expr;

  if (Parser.getTok().is(AsmToken::Hash)) {
    Parser.Lex(); // Eat hash token.
  }

  if (getParser().parseExpression(Expr))
    return MatchOperand_ParseFail;

  SMLoc E = SMLoc::getFromPointer(getLoc().getPointer() - 1);
  Operands.push_back(AArch64Operand::CreateImm(Expr, S, E, getContext()));

  return MatchOperand_Success;
}

/// tryParseFPImm - A floating point immediate expression operand.
AArch64AsmParser::OperandMatchResultTy
AArch64AsmParser::tryParseFPImm(OperandVector &Operands) {
  MCAsmParser &Parser = getParser();
  SMLoc S = getLoc();

  bool Hash = false;
  if (Parser.getTok().is(AsmToken::Hash)) {
    Parser.Lex(); // Eat '#'
    Hash = true;
  }

  // Handle negation, as that still comes through as a separate token.
  bool isNegative = false;
  if (Parser.getTok().is(AsmToken::Minus)) {
    isNegative = true;
    Parser.Lex();
  }
  const AsmToken &Tok = Parser.getTok();
  if (Tok.is(AsmToken::Real)) {
    APFloat RealVal(APFloat::IEEEdouble, Tok.getString());
    if (isNegative)
      RealVal.changeSign();

    uint64_t IntVal = RealVal.bitcastToAPInt().getZExtValue();
    int Val = AArch64_AM::getFP64Imm(APInt(64, IntVal));
    Parser.Lex(); // Eat the token.
    // Check for out of range values. As an exception, we let Zero through,
    // as we handle that special case in post-processing before matching in
    // order to use the zero register for it.
    if (Val == -1 && !RealVal.isPosZero()) {
      TokError("expected compatible register or floating-point constant");
      return MatchOperand_ParseFail;
    }
    Operands.push_back(AArch64Operand::CreateFPImm(Val, S, getContext()));
    return MatchOperand_Success;
  }
  if (Tok.is(AsmToken::Integer)) {
    int64_t Val;
    if (!isNegative && Tok.getString().startswith("0x")) {
      Val = Tok.getIntVal();
      if (Val > 255 || Val < 0) {
        TokError("encoded floating point value out of range");
        return MatchOperand_ParseFail;
      }
    } else {
      APFloat RealVal(APFloat::IEEEdouble, Tok.getString());
      uint64_t IntVal = RealVal.bitcastToAPInt().getZExtValue();
      // If we had a '-' in front, toggle the sign bit.
      IntVal ^= (uint64_t)isNegative << 63;
      Val = AArch64_AM::getFP64Imm(APInt(64, IntVal));
    }
    Parser.Lex(); // Eat the token.
    Operands.push_back(AArch64Operand::CreateFPImm(Val, S, getContext()));
    return MatchOperand_Success;
  }

  if (!Hash)
    return MatchOperand_NoMatch;

  TokError("invalid floating point immediate");
  return MatchOperand_ParseFail;
}

/// tryParseAddSubImm - Parse ADD/SUB shifted immediate operand
AArch64AsmParser::OperandMatchResultTy
AArch64AsmParser::tryParseAddSubImm(OperandVector &Operands) {
  MCAsmParser &Parser = getParser();
  SMLoc S = getLoc();

  if (Parser.getTok().is(AsmToken::Hash))
    Parser.Lex(); // Eat '#'
  else if (Parser.getTok().isNot(AsmToken::Integer))
    // Operand should start from # or should be integer, emit error otherwise.
    return MatchOperand_NoMatch;

  const MCExpr *Imm;
  if (parseSymbolicImmVal(Imm))
    return MatchOperand_ParseFail;
  else if (Parser.getTok().isNot(AsmToken::Comma)) {
    uint64_t ShiftAmount = 0;
    const MCConstantExpr *MCE = dyn_cast<MCConstantExpr>(Imm);
    if (MCE) {
      int64_t Val = MCE->getValue();
      if (Val > 0xfff && (Val & 0xfff) == 0) {
        Imm = MCConstantExpr::create(Val >> 12, getContext());
        ShiftAmount = 12;
      }
    }
    SMLoc E = Parser.getTok().getLoc();
    Operands.push_back(AArch64Operand::CreateShiftedImm(Imm, ShiftAmount, S, E,
                                                        getContext()));
    return MatchOperand_Success;
  }

  // Eat ','
  Parser.Lex();

  // The optional operand must be "lsl #N" where N is non-negative.
  if (!Parser.getTok().is(AsmToken::Identifier) ||
      !Parser.getTok().getIdentifier().equals_lower("lsl")) {
    Error(Parser.getTok().getLoc(), "only 'lsl #+N' valid after immediate");
    return MatchOperand_ParseFail;
  }

  // Eat 'lsl'
  Parser.Lex();

  if (Parser.getTok().is(AsmToken::Hash)) {
    Parser.Lex();
  }

  if (Parser.getTok().isNot(AsmToken::Integer)) {
    Error(Parser.getTok().getLoc(), "only 'lsl #+N' valid after immediate");
    return MatchOperand_ParseFail;
  }

  int64_t ShiftAmount = Parser.getTok().getIntVal();

  if (ShiftAmount < 0) {
    Error(Parser.getTok().getLoc(), "positive shift amount required");
    return MatchOperand_ParseFail;
  }
  Parser.Lex(); // Eat the number

  SMLoc E = Parser.getTok().getLoc();
  Operands.push_back(AArch64Operand::CreateShiftedImm(Imm, ShiftAmount,
                                                      S, E, getContext()));
  return MatchOperand_Success;
}

/// parseCondCodeString - Parse a Condition Code string.
AArch64CC::CondCode AArch64AsmParser::parseCondCodeString(StringRef Cond) {
  AArch64CC::CondCode CC = StringSwitch<AArch64CC::CondCode>(Cond.lower())
                    .Case("eq", AArch64CC::EQ)
                    .Case("ne", AArch64CC::NE)
                    .Case("cs", AArch64CC::HS)
                    .Case("hs", AArch64CC::HS)
                    .Case("cc", AArch64CC::LO)
                    .Case("lo", AArch64CC::LO)
                    .Case("mi", AArch64CC::MI)
                    .Case("pl", AArch64CC::PL)
                    .Case("vs", AArch64CC::VS)
                    .Case("vc", AArch64CC::VC)
                    .Case("hi", AArch64CC::HI)
                    .Case("ls", AArch64CC::LS)
                    .Case("ge", AArch64CC::GE)
                    .Case("lt", AArch64CC::LT)
                    .Case("gt", AArch64CC::GT)
                    .Case("le", AArch64CC::LE)
                    .Case("al", AArch64CC::AL)
                    .Case("nv", AArch64CC::NV)
                    .Default(AArch64CC::Invalid);
  return CC;
}

/// parseCondCode - Parse a Condition Code operand.
bool AArch64AsmParser::parseCondCode(OperandVector &Operands,
                                     bool invertCondCode) {
  MCAsmParser &Parser = getParser();
  SMLoc S = getLoc();
  const AsmToken &Tok = Parser.getTok();
  assert(Tok.is(AsmToken::Identifier) && "Token is not an Identifier");

  StringRef Cond = Tok.getString();
  AArch64CC::CondCode CC = parseCondCodeString(Cond);
  if (CC == AArch64CC::Invalid)
    return TokError("invalid condition code");
  Parser.Lex(); // Eat identifier token.

  if (invertCondCode) {
    if (CC == AArch64CC::AL || CC == AArch64CC::NV)
      return TokError("condition codes AL and NV are invalid for this instruction");
    CC = AArch64CC::getInvertedCondCode(AArch64CC::CondCode(CC));
  }

  Operands.push_back(
      AArch64Operand::CreateCondCode(CC, S, getLoc(), getContext()));
  return false;
}

/// tryParseOptionalShift - Some operands take an optional shift argument. Parse
/// them if present.
AArch64AsmParser::OperandMatchResultTy
AArch64AsmParser::tryParseOptionalShiftExtend(OperandVector &Operands) {
  MCAsmParser &Parser = getParser();
  const AsmToken &Tok = Parser.getTok();
  std::string LowerID = Tok.getString().lower();
  AArch64_AM::ShiftExtendType ShOp =
      StringSwitch<AArch64_AM::ShiftExtendType>(LowerID)
          .Case("lsl", AArch64_AM::LSL)
          .Case("lsr", AArch64_AM::LSR)
          .Case("asr", AArch64_AM::ASR)
          .Case("ror", AArch64_AM::ROR)
          .Case("msl", AArch64_AM::MSL)
          .Case("uxtb", AArch64_AM::UXTB)
          .Case("uxth", AArch64_AM::UXTH)
          .Case("uxtw", AArch64_AM::UXTW)
          .Case("uxtx", AArch64_AM::UXTX)
          .Case("sxtb", AArch64_AM::SXTB)
          .Case("sxth", AArch64_AM::SXTH)
          .Case("sxtw", AArch64_AM::SXTW)
          .Case("sxtx", AArch64_AM::SXTX)
          .Default(AArch64_AM::InvalidShiftExtend);

  if (ShOp == AArch64_AM::InvalidShiftExtend)
    return MatchOperand_NoMatch;

  SMLoc S = Tok.getLoc();
  Parser.Lex();

  bool Hash = getLexer().is(AsmToken::Hash);
  if (!Hash && getLexer().isNot(AsmToken::Integer)) {
    if (ShOp == AArch64_AM::LSL || ShOp == AArch64_AM::LSR ||
        ShOp == AArch64_AM::ASR || ShOp == AArch64_AM::ROR ||
        ShOp == AArch64_AM::MSL) {
      // We expect a number here.
      TokError("expected #imm after shift specifier");
      return MatchOperand_ParseFail;
    }

    // "extend" type operatoins don't need an immediate, #0 is implicit.
    SMLoc E = SMLoc::getFromPointer(getLoc().getPointer() - 1);
    Operands.push_back(
        AArch64Operand::CreateShiftExtend(ShOp, 0, false, S, E, getContext()));
    return MatchOperand_Success;
  }

  if (Hash)
    Parser.Lex(); // Eat the '#'.

  // Make sure we do actually have a number or a parenthesized expression.
  SMLoc E = Parser.getTok().getLoc();
  if (!Parser.getTok().is(AsmToken::Integer) &&
      !Parser.getTok().is(AsmToken::LParen)) {
    Error(E, "expected integer shift amount");
    return MatchOperand_ParseFail;
  }

  const MCExpr *ImmVal;
  if (getParser().parseExpression(ImmVal))
    return MatchOperand_ParseFail;

  const MCConstantExpr *MCE = dyn_cast<MCConstantExpr>(ImmVal);
  if (!MCE) {
    Error(E, "expected constant '#imm' after shift specifier");
    return MatchOperand_ParseFail;
  }

  E = SMLoc::getFromPointer(getLoc().getPointer() - 1);
  Operands.push_back(AArch64Operand::CreateShiftExtend(
      ShOp, MCE->getValue(), true, S, E, getContext()));
  return MatchOperand_Success;
}

/// parseSysAlias - The IC, DC, AT, and TLBI instructions are simple aliases for
/// the SYS instruction. Parse them specially so that we create a SYS MCInst.
bool AArch64AsmParser::parseSysAlias(StringRef Name, SMLoc NameLoc,
                                   OperandVector &Operands) {
  if (Name.find('.') != StringRef::npos)
    return TokError("invalid operand");

  Mnemonic = Name;
  Operands.push_back(
      AArch64Operand::CreateToken("sys", false, NameLoc, getContext()));

  MCAsmParser &Parser = getParser();
  const AsmToken &Tok = Parser.getTok();
  StringRef Op = Tok.getString();
  SMLoc S = Tok.getLoc();

  const MCExpr *Expr = nullptr;

#define SYS_ALIAS(op1, Cn, Cm, op2)                                            \
  do {                                                                         \
    Expr = MCConstantExpr::create(op1, getContext());                          \
    Operands.push_back(                                                        \
        AArch64Operand::CreateImm(Expr, S, getLoc(), getContext()));           \
    Operands.push_back(                                                        \
        AArch64Operand::CreateSysCR(Cn, S, getLoc(), getContext()));           \
    Operands.push_back(                                                        \
        AArch64Operand::CreateSysCR(Cm, S, getLoc(), getContext()));           \
    Expr = MCConstantExpr::create(op2, getContext());                          \
    Operands.push_back(                                                        \
        AArch64Operand::CreateImm(Expr, S, getLoc(), getContext()));           \
  } while (0)

  if (Mnemonic == "ic") {
    if (!Op.compare_lower("ialluis")) {
      // SYS #0, C7, C1, #0
      SYS_ALIAS(0, 7, 1, 0);
    } else if (!Op.compare_lower("iallu")) {
      // SYS #0, C7, C5, #0
      SYS_ALIAS(0, 7, 5, 0);
    } else if (!Op.compare_lower("ivau")) {
      // SYS #3, C7, C5, #1
      SYS_ALIAS(3, 7, 5, 1);
    } else {
      return TokError("invalid operand for IC instruction");
    }
  } else if (Mnemonic == "dc") {
    if (!Op.compare_lower("zva")) {
      // SYS #3, C7, C4, #1
      SYS_ALIAS(3, 7, 4, 1);
    } else if (!Op.compare_lower("ivac")) {
      // SYS #3, C7, C6, #1
      SYS_ALIAS(0, 7, 6, 1);
    } else if (!Op.compare_lower("isw")) {
      // SYS #0, C7, C6, #2
      SYS_ALIAS(0, 7, 6, 2);
    } else if (!Op.compare_lower("cvac")) {
      // SYS #3, C7, C10, #1
      SYS_ALIAS(3, 7, 10, 1);
    } else if (!Op.compare_lower("csw")) {
      // SYS #0, C7, C10, #2
      SYS_ALIAS(0, 7, 10, 2);
    } else if (!Op.compare_lower("cvau")) {
      // SYS #3, C7, C11, #1
      SYS_ALIAS(3, 7, 11, 1);
    } else if (!Op.compare_lower("civac")) {
      // SYS #3, C7, C14, #1
      SYS_ALIAS(3, 7, 14, 1);
    } else if (!Op.compare_lower("cisw")) {
      // SYS #0, C7, C14, #2
      SYS_ALIAS(0, 7, 14, 2);
    } else {
      return TokError("invalid operand for DC instruction");
    }
  } else if (Mnemonic == "at") {
    if (!Op.compare_lower("s1e1r")) {
      // SYS #0, C7, C8, #0
      SYS_ALIAS(0, 7, 8, 0);
    } else if (!Op.compare_lower("s1e2r")) {
      // SYS #4, C7, C8, #0
      SYS_ALIAS(4, 7, 8, 0);
    } else if (!Op.compare_lower("s1e3r")) {
      // SYS #6, C7, C8, #0
      SYS_ALIAS(6, 7, 8, 0);
    } else if (!Op.compare_lower("s1e1w")) {
      // SYS #0, C7, C8, #1
      SYS_ALIAS(0, 7, 8, 1);
    } else if (!Op.compare_lower("s1e2w")) {
      // SYS #4, C7, C8, #1
      SYS_ALIAS(4, 7, 8, 1);
    } else if (!Op.compare_lower("s1e3w")) {
      // SYS #6, C7, C8, #1
      SYS_ALIAS(6, 7, 8, 1);
    } else if (!Op.compare_lower("s1e0r")) {
      // SYS #0, C7, C8, #3
      SYS_ALIAS(0, 7, 8, 2);
    } else if (!Op.compare_lower("s1e0w")) {
      // SYS #0, C7, C8, #3
      SYS_ALIAS(0, 7, 8, 3);
    } else if (!Op.compare_lower("s12e1r")) {
      // SYS #4, C7, C8, #4
      SYS_ALIAS(4, 7, 8, 4);
    } else if (!Op.compare_lower("s12e1w")) {
      // SYS #4, C7, C8, #5
      SYS_ALIAS(4, 7, 8, 5);
    } else if (!Op.compare_lower("s12e0r")) {
      // SYS #4, C7, C8, #6
      SYS_ALIAS(4, 7, 8, 6);
    } else if (!Op.compare_lower("s12e0w")) {
      // SYS #4, C7, C8, #7
      SYS_ALIAS(4, 7, 8, 7);
    } else {
      return TokError("invalid operand for AT instruction");
    }
  } else if (Mnemonic == "tlbi") {
    if (!Op.compare_lower("vmalle1is")) {
      // SYS #0, C8, C3, #0
      SYS_ALIAS(0, 8, 3, 0);
    } else if (!Op.compare_lower("alle2is")) {
      // SYS #4, C8, C3, #0
      SYS_ALIAS(4, 8, 3, 0);
    } else if (!Op.compare_lower("alle3is")) {
      // SYS #6, C8, C3, #0
      SYS_ALIAS(6, 8, 3, 0);
    } else if (!Op.compare_lower("vae1is")) {
      // SYS #0, C8, C3, #1
      SYS_ALIAS(0, 8, 3, 1);
    } else if (!Op.compare_lower("vae2is")) {
      // SYS #4, C8, C3, #1
      SYS_ALIAS(4, 8, 3, 1);
    } else if (!Op.compare_lower("vae3is")) {
      // SYS #6, C8, C3, #1
      SYS_ALIAS(6, 8, 3, 1);
    } else if (!Op.compare_lower("aside1is")) {
      // SYS #0, C8, C3, #2
      SYS_ALIAS(0, 8, 3, 2);
    } else if (!Op.compare_lower("vaae1is")) {
      // SYS #0, C8, C3, #3
      SYS_ALIAS(0, 8, 3, 3);
    } else if (!Op.compare_lower("alle1is")) {
      // SYS #4, C8, C3, #4
      SYS_ALIAS(4, 8, 3, 4);
    } else if (!Op.compare_lower("vale1is")) {
      // SYS #0, C8, C3, #5
      SYS_ALIAS(0, 8, 3, 5);
    } else if (!Op.compare_lower("vaale1is")) {
      // SYS #0, C8, C3, #7
      SYS_ALIAS(0, 8, 3, 7);
    } else if (!Op.compare_lower("vmalle1")) {
      // SYS #0, C8, C7, #0
      SYS_ALIAS(0, 8, 7, 0);
    } else if (!Op.compare_lower("alle2")) {
      // SYS #4, C8, C7, #0
      SYS_ALIAS(4, 8, 7, 0);
    } else if (!Op.compare_lower("vale2is")) {
      // SYS #4, C8, C3, #5
      SYS_ALIAS(4, 8, 3, 5);
    } else if (!Op.compare_lower("vale3is")) {
      // SYS #6, C8, C3, #5
      SYS_ALIAS(6, 8, 3, 5);
    } else if (!Op.compare_lower("alle3")) {
      // SYS #6, C8, C7, #0
      SYS_ALIAS(6, 8, 7, 0);
    } else if (!Op.compare_lower("vae1")) {
      // SYS #0, C8, C7, #1
      SYS_ALIAS(0, 8, 7, 1);
    } else if (!Op.compare_lower("vae2")) {
      // SYS #4, C8, C7, #1
      SYS_ALIAS(4, 8, 7, 1);
    } else if (!Op.compare_lower("vae3")) {
      // SYS #6, C8, C7, #1
      SYS_ALIAS(6, 8, 7, 1);
    } else if (!Op.compare_lower("aside1")) {
      // SYS #0, C8, C7, #2
      SYS_ALIAS(0, 8, 7, 2);
    } else if (!Op.compare_lower("vaae1")) {
      // SYS #0, C8, C7, #3
      SYS_ALIAS(0, 8, 7, 3);
    } else if (!Op.compare_lower("alle1")) {
      // SYS #4, C8, C7, #4
      SYS_ALIAS(4, 8, 7, 4);
    } else if (!Op.compare_lower("vale1")) {
      // SYS #0, C8, C7, #5
      SYS_ALIAS(0, 8, 7, 5);
    } else if (!Op.compare_lower("vale2")) {
      // SYS #4, C8, C7, #5
      SYS_ALIAS(4, 8, 7, 5);
    } else if (!Op.compare_lower("vale3")) {
      // SYS #6, C8, C7, #5
      SYS_ALIAS(6, 8, 7, 5);
    } else if (!Op.compare_lower("vaale1")) {
      // SYS #0, C8, C7, #7
      SYS_ALIAS(0, 8, 7, 7);
    } else if (!Op.compare_lower("ipas2e1")) {
      // SYS #4, C8, C4, #1
      SYS_ALIAS(4, 8, 4, 1);
    } else if (!Op.compare_lower("ipas2le1")) {
      // SYS #4, C8, C4, #5
      SYS_ALIAS(4, 8, 4, 5);
    } else if (!Op.compare_lower("ipas2e1is")) {
      // SYS #4, C8, C4, #1
      SYS_ALIAS(4, 8, 0, 1);
    } else if (!Op.compare_lower("ipas2le1is")) {
      // SYS #4, C8, C4, #5
      SYS_ALIAS(4, 8, 0, 5);
    } else if (!Op.compare_lower("vmalls12e1")) {
      // SYS #4, C8, C7, #6
      SYS_ALIAS(4, 8, 7, 6);
    } else if (!Op.compare_lower("vmalls12e1is")) {
      // SYS #4, C8, C3, #6
      SYS_ALIAS(4, 8, 3, 6);
    } else {
      return TokError("invalid operand for TLBI instruction");
    }
  }

#undef SYS_ALIAS

  Parser.Lex(); // Eat operand.

  bool ExpectRegister = (Op.lower().find("all") == StringRef::npos);
  bool HasRegister = false;

  // Check for the optional register operand.
  if (getLexer().is(AsmToken::Comma)) {
    Parser.Lex(); // Eat comma.

    if (Tok.isNot(AsmToken::Identifier) || parseRegister(Operands))
      return TokError("expected register operand");

    HasRegister = true;
  }

  if (getLexer().isNot(AsmToken::EndOfStatement)) {
    Parser.eatToEndOfStatement();
    return TokError("unexpected token in argument list");
  }

  if (ExpectRegister && !HasRegister) {
    return TokError("specified " + Mnemonic + " op requires a register");
  }
  else if (!ExpectRegister && HasRegister) {
    return TokError("specified " + Mnemonic + " op does not use a register");
  }

  Parser.Lex(); // Consume the EndOfStatement
  return false;
}

AArch64AsmParser::OperandMatchResultTy
AArch64AsmParser::tryParseBarrierOperand(OperandVector &Operands) {
  MCAsmParser &Parser = getParser();
  const AsmToken &Tok = Parser.getTok();

  // Can be either a #imm style literal or an option name
  bool Hash = Tok.is(AsmToken::Hash);
  if (Hash || Tok.is(AsmToken::Integer)) {
    // Immediate operand.
    if (Hash)
      Parser.Lex(); // Eat the '#'
    const MCExpr *ImmVal;
    SMLoc ExprLoc = getLoc();
    if (getParser().parseExpression(ImmVal))
      return MatchOperand_ParseFail;
    const MCConstantExpr *MCE = dyn_cast<MCConstantExpr>(ImmVal);
    if (!MCE) {
      Error(ExprLoc, "immediate value expected for barrier operand");
      return MatchOperand_ParseFail;
    }
    if (MCE->getValue() < 0 || MCE->getValue() > 15) {
      Error(ExprLoc, "barrier operand out of range");
      return MatchOperand_ParseFail;
    }
    bool Valid;
    auto Mapper = AArch64DB::DBarrierMapper();
    StringRef Name = 
        Mapper.toString(MCE->getValue(), STI.getFeatureBits(), Valid);
    Operands.push_back( AArch64Operand::CreateBarrier(MCE->getValue(), Name,
                                                      ExprLoc, getContext()));
    return MatchOperand_Success;
  }

  if (Tok.isNot(AsmToken::Identifier)) {
    TokError("invalid operand for instruction");
    return MatchOperand_ParseFail;
  }

  bool Valid;
  auto Mapper = AArch64DB::DBarrierMapper();
  unsigned Opt = 
      Mapper.fromString(Tok.getString(), STI.getFeatureBits(), Valid);
  if (!Valid) {
    TokError("invalid barrier option name");
    return MatchOperand_ParseFail;
  }

  // The only valid named option for ISB is 'sy'
  if (Mnemonic == "isb" && Opt != AArch64DB::SY) {
    TokError("'sy' or #imm operand expected");
    return MatchOperand_ParseFail;
  }

  Operands.push_back( AArch64Operand::CreateBarrier(Opt, Tok.getString(),
                                                    getLoc(), getContext()));
  Parser.Lex(); // Consume the option

  return MatchOperand_Success;
}

AArch64AsmParser::OperandMatchResultTy
AArch64AsmParser::tryParseSysReg(OperandVector &Operands) {
  MCAsmParser &Parser = getParser();
  const AsmToken &Tok = Parser.getTok();

  if (Tok.isNot(AsmToken::Identifier))
    return MatchOperand_NoMatch;

  bool IsKnown;
  auto MRSMapper = AArch64SysReg::MRSMapper();
  uint32_t MRSReg = MRSMapper.fromString(Tok.getString(), STI.getFeatureBits(),
                                         IsKnown);
  assert(IsKnown == (MRSReg != -1U) &&
         "register should be -1 if and only if it's unknown");

  auto MSRMapper = AArch64SysReg::MSRMapper();
  uint32_t MSRReg = MSRMapper.fromString(Tok.getString(), STI.getFeatureBits(),
                                         IsKnown);
  assert(IsKnown == (MSRReg != -1U) &&
         "register should be -1 if and only if it's unknown");

  auto PStateMapper = AArch64PState::PStateMapper();
  uint32_t PStateField = 
      PStateMapper.fromString(Tok.getString(), STI.getFeatureBits(), IsKnown);
  assert(IsKnown == (PStateField != -1U) &&
         "register should be -1 if and only if it's unknown");

  Operands.push_back(AArch64Operand::CreateSysReg(
      Tok.getString(), getLoc(), MRSReg, MSRReg, PStateField, getContext()));
  Parser.Lex(); // Eat identifier

  return MatchOperand_Success;
}

/// tryParseVectorRegister - Parse a vector register operand.
bool AArch64AsmParser::tryParseVectorRegister(OperandVector &Operands) {
  MCAsmParser &Parser = getParser();
  if (Parser.getTok().isNot(AsmToken::Identifier))
    return true;

  SMLoc S = getLoc();
  // Check for a vector register specifier first.
  StringRef Kind;
  int64_t Reg = tryMatchVectorRegister(Kind, false);
  if (Reg == -1)
    return true;
  Operands.push_back(
      AArch64Operand::CreateReg(Reg, true, S, getLoc(), getContext()));
  // If there was an explicit qualifier, that goes on as a literal text
  // operand.
  if (!Kind.empty())
    Operands.push_back(
        AArch64Operand::CreateToken(Kind, false, S, getContext()));

  // If there is an index specifier following the register, parse that too.
  if (Parser.getTok().is(AsmToken::LBrac)) {
    SMLoc SIdx = getLoc();
    Parser.Lex(); // Eat left bracket token.

    const MCExpr *ImmVal;
    if (getParser().parseExpression(ImmVal))
      return false;
    const MCConstantExpr *MCE = dyn_cast<MCConstantExpr>(ImmVal);
    if (!MCE) {
      TokError("immediate value expected for vector index");
      return false;
    }

    SMLoc E = getLoc();
    if (Parser.getTok().isNot(AsmToken::RBrac)) {
      Error(E, "']' expected");
      return false;
    }

    Parser.Lex(); // Eat right bracket token.

    Operands.push_back(AArch64Operand::CreateVectorIndex(MCE->getValue(), SIdx,
                                                         E, getContext()));
  }

  return false;
}

/// parseRegister - Parse a non-vector register operand.
bool AArch64AsmParser::parseRegister(OperandVector &Operands) {
  MCAsmParser &Parser = getParser();
  SMLoc S = getLoc();
  // Try for a vector register.
  if (!tryParseVectorRegister(Operands))
    return false;

  // Try for a scalar register.
  int64_t Reg = tryParseRegister();
  if (Reg == -1)
    return true;
  Operands.push_back(
      AArch64Operand::CreateReg(Reg, false, S, getLoc(), getContext()));

  // A small number of instructions (FMOVXDhighr, for example) have "[1]"
  // as a string token in the instruction itself.
  if (getLexer().getKind() == AsmToken::LBrac) {
    SMLoc LBracS = getLoc();
    Parser.Lex();
    const AsmToken &Tok = Parser.getTok();
    if (Tok.is(AsmToken::Integer)) {
      SMLoc IntS = getLoc();
      int64_t Val = Tok.getIntVal();
      if (Val == 1) {
        Parser.Lex();
        if (getLexer().getKind() == AsmToken::RBrac) {
          SMLoc RBracS = getLoc();
          Parser.Lex();
          Operands.push_back(
              AArch64Operand::CreateToken("[", false, LBracS, getContext()));
          Operands.push_back(
              AArch64Operand::CreateToken("1", false, IntS, getContext()));
          Operands.push_back(
              AArch64Operand::CreateToken("]", false, RBracS, getContext()));
          return false;
        }
      }
    }
  }

  return false;
}

bool AArch64AsmParser::parseSymbolicImmVal(const MCExpr *&ImmVal) {
  MCAsmParser &Parser = getParser();
  bool HasELFModifier = false;
  AArch64MCExpr::VariantKind RefKind;

  if (Parser.getTok().is(AsmToken::Colon)) {
    Parser.Lex(); // Eat ':"
    HasELFModifier = true;

    if (Parser.getTok().isNot(AsmToken::Identifier)) {
      Error(Parser.getTok().getLoc(),
            "expect relocation specifier in operand after ':'");
      return true;
    }

    std::string LowerCase = Parser.getTok().getIdentifier().lower();
    RefKind = StringSwitch<AArch64MCExpr::VariantKind>(LowerCase)
                  .Case("lo12", AArch64MCExpr::VK_LO12)
                  .Case("abs_g3", AArch64MCExpr::VK_ABS_G3)
                  .Case("abs_g2", AArch64MCExpr::VK_ABS_G2)
                  .Case("abs_g2_s", AArch64MCExpr::VK_ABS_G2_S)
                  .Case("abs_g2_nc", AArch64MCExpr::VK_ABS_G2_NC)
                  .Case("abs_g1", AArch64MCExpr::VK_ABS_G1)
                  .Case("abs_g1_s", AArch64MCExpr::VK_ABS_G1_S)
                  .Case("abs_g1_nc", AArch64MCExpr::VK_ABS_G1_NC)
                  .Case("abs_g0", AArch64MCExpr::VK_ABS_G0)
                  .Case("abs_g0_s", AArch64MCExpr::VK_ABS_G0_S)
                  .Case("abs_g0_nc", AArch64MCExpr::VK_ABS_G0_NC)
                  .Case("dtprel_g2", AArch64MCExpr::VK_DTPREL_G2)
                  .Case("dtprel_g1", AArch64MCExpr::VK_DTPREL_G1)
                  .Case("dtprel_g1_nc", AArch64MCExpr::VK_DTPREL_G1_NC)
                  .Case("dtprel_g0", AArch64MCExpr::VK_DTPREL_G0)
                  .Case("dtprel_g0_nc", AArch64MCExpr::VK_DTPREL_G0_NC)
                  .Case("dtprel_hi12", AArch64MCExpr::VK_DTPREL_HI12)
                  .Case("dtprel_lo12", AArch64MCExpr::VK_DTPREL_LO12)
                  .Case("dtprel_lo12_nc", AArch64MCExpr::VK_DTPREL_LO12_NC)
                  .Case("tprel_g2", AArch64MCExpr::VK_TPREL_G2)
                  .Case("tprel_g1", AArch64MCExpr::VK_TPREL_G1)
                  .Case("tprel_g1_nc", AArch64MCExpr::VK_TPREL_G1_NC)
                  .Case("tprel_g0", AArch64MCExpr::VK_TPREL_G0)
                  .Case("tprel_g0_nc", AArch64MCExpr::VK_TPREL_G0_NC)
                  .Case("tprel_hi12", AArch64MCExpr::VK_TPREL_HI12)
                  .Case("tprel_lo12", AArch64MCExpr::VK_TPREL_LO12)
                  .Case("tprel_lo12_nc", AArch64MCExpr::VK_TPREL_LO12_NC)
                  .Case("tlsdesc_lo12", AArch64MCExpr::VK_TLSDESC_LO12)
                  .Case("got", AArch64MCExpr::VK_GOT_PAGE)
                  .Case("got_lo12", AArch64MCExpr::VK_GOT_LO12)
                  .Case("gottprel", AArch64MCExpr::VK_GOTTPREL_PAGE)
                  .Case("gottprel_lo12", AArch64MCExpr::VK_GOTTPREL_LO12_NC)
                  .Case("gottprel_g1", AArch64MCExpr::VK_GOTTPREL_G1)
                  .Case("gottprel_g0_nc", AArch64MCExpr::VK_GOTTPREL_G0_NC)
                  .Case("tlsdesc", AArch64MCExpr::VK_TLSDESC_PAGE)
                  .Default(AArch64MCExpr::VK_INVALID);

    if (RefKind == AArch64MCExpr::VK_INVALID) {
      Error(Parser.getTok().getLoc(),
            "expect relocation specifier in operand after ':'");
      return true;
    }

    Parser.Lex(); // Eat identifier

    if (Parser.getTok().isNot(AsmToken::Colon)) {
      Error(Parser.getTok().getLoc(), "expect ':' after relocation specifier");
      return true;
    }
    Parser.Lex(); // Eat ':'
  }

  if (getParser().parseExpression(ImmVal))
    return true;

  if (HasELFModifier)
    ImmVal = AArch64MCExpr::create(ImmVal, RefKind, getContext());

  return false;
}

/// parseVectorList - Parse a vector list operand for AdvSIMD instructions.
bool AArch64AsmParser::parseVectorList(OperandVector &Operands) {
  MCAsmParser &Parser = getParser();
  assert(Parser.getTok().is(AsmToken::LCurly) && "Token is not a Left Bracket");
  SMLoc S = getLoc();
  Parser.Lex(); // Eat left bracket token.
  StringRef Kind;
  int64_t FirstReg = tryMatchVectorRegister(Kind, true);
  if (FirstReg == -1)
    return true;
  int64_t PrevReg = FirstReg;
  unsigned Count = 1;

  if (Parser.getTok().is(AsmToken::Minus)) {
    Parser.Lex(); // Eat the minus.

    SMLoc Loc = getLoc();
    StringRef NextKind;
    int64_t Reg = tryMatchVectorRegister(NextKind, true);
    if (Reg == -1)
      return true;
    // Any Kind suffices must match on all regs in the list.
    if (Kind != NextKind)
      return Error(Loc, "mismatched register size suffix");

    unsigned Space = (PrevReg < Reg) ? (Reg - PrevReg) : (Reg + 32 - PrevReg);

    if (Space == 0 || Space > 3) {
      return Error(Loc, "invalid number of vectors");
    }

    Count += Space;
  }
  else {
    while (Parser.getTok().is(AsmToken::Comma)) {
      Parser.Lex(); // Eat the comma token.

      SMLoc Loc = getLoc();
      StringRef NextKind;
      int64_t Reg = tryMatchVectorRegister(NextKind, true);
      if (Reg == -1)
        return true;
      // Any Kind suffices must match on all regs in the list.
      if (Kind != NextKind)
        return Error(Loc, "mismatched register size suffix");

      // Registers must be incremental (with wraparound at 31)
      if (getContext().getRegisterInfo()->getEncodingValue(Reg) !=
          (getContext().getRegisterInfo()->getEncodingValue(PrevReg) + 1) % 32)
       return Error(Loc, "registers must be sequential");

      PrevReg = Reg;
      ++Count;
    }
  }

  if (Parser.getTok().isNot(AsmToken::RCurly))
    return Error(getLoc(), "'}' expected");
  Parser.Lex(); // Eat the '}' token.

  if (Count > 4)
    return Error(S, "invalid number of vectors");

  unsigned NumElements = 0;
  char ElementKind = 0;
  if (!Kind.empty())
    parseValidVectorKind(Kind, NumElements, ElementKind);

  Operands.push_back(AArch64Operand::CreateVectorList(
      FirstReg, Count, NumElements, ElementKind, S, getLoc(), getContext()));

  // If there is an index specifier following the list, parse that too.
  if (Parser.getTok().is(AsmToken::LBrac)) {
    SMLoc SIdx = getLoc();
    Parser.Lex(); // Eat left bracket token.

    const MCExpr *ImmVal;
    if (getParser().parseExpression(ImmVal))
      return false;
    const MCConstantExpr *MCE = dyn_cast<MCConstantExpr>(ImmVal);
    if (!MCE) {
      TokError("immediate value expected for vector index");
      return false;
    }

    SMLoc E = getLoc();
    if (Parser.getTok().isNot(AsmToken::RBrac)) {
      Error(E, "']' expected");
      return false;
    }

    Parser.Lex(); // Eat right bracket token.

    Operands.push_back(AArch64Operand::CreateVectorIndex(MCE->getValue(), SIdx,
                                                         E, getContext()));
  }
  return false;
}

AArch64AsmParser::OperandMatchResultTy
AArch64AsmParser::tryParseGPR64sp0Operand(OperandVector &Operands) {
  MCAsmParser &Parser = getParser();
  const AsmToken &Tok = Parser.getTok();
  if (!Tok.is(AsmToken::Identifier))
    return MatchOperand_NoMatch;

  unsigned RegNum = matchRegisterNameAlias(Tok.getString().lower(), false);

  MCContext &Ctx = getContext();
  const MCRegisterInfo *RI = Ctx.getRegisterInfo();
  if (!RI->getRegClass(AArch64::GPR64spRegClassID).contains(RegNum))
    return MatchOperand_NoMatch;

  SMLoc S = getLoc();
  Parser.Lex(); // Eat register

  if (Parser.getTok().isNot(AsmToken::Comma)) {
    Operands.push_back(
        AArch64Operand::CreateReg(RegNum, false, S, getLoc(), Ctx));
    return MatchOperand_Success;
  }
  Parser.Lex(); // Eat comma.

  if (Parser.getTok().is(AsmToken::Hash))
    Parser.Lex(); // Eat hash

  if (Parser.getTok().isNot(AsmToken::Integer)) {
    Error(getLoc(), "index must be absent or #0");
    return MatchOperand_ParseFail;
  }

  const MCExpr *ImmVal;
  if (Parser.parseExpression(ImmVal) || !isa<MCConstantExpr>(ImmVal) ||
      cast<MCConstantExpr>(ImmVal)->getValue() != 0) {
    Error(getLoc(), "index must be absent or #0");
    return MatchOperand_ParseFail;
  }

  Operands.push_back(
      AArch64Operand::CreateReg(RegNum, false, S, getLoc(), Ctx));
  return MatchOperand_Success;
}

/// parseOperand - Parse a arm instruction operand.  For now this parses the
/// operand regardless of the mnemonic.
bool AArch64AsmParser::parseOperand(OperandVector &Operands, bool isCondCode,
                                  bool invertCondCode) {
  MCAsmParser &Parser = getParser();
  // Check if the current operand has a custom associated parser, if so, try to
  // custom parse the operand, or fallback to the general approach.
  OperandMatchResultTy ResTy = MatchOperandParserImpl(Operands, Mnemonic);
  if (ResTy == MatchOperand_Success)
    return false;
  // If there wasn't a custom match, try the generic matcher below. Otherwise,
  // there was a match, but an error occurred, in which case, just return that
  // the operand parsing failed.
  if (ResTy == MatchOperand_ParseFail)
    return true;

  // Nothing custom, so do general case parsing.
  SMLoc S, E;
  switch (getLexer().getKind()) {
  default: {
    SMLoc S = getLoc();
    const MCExpr *Expr;
    if (parseSymbolicImmVal(Expr))
      return Error(S, "invalid operand");

    SMLoc E = SMLoc::getFromPointer(getLoc().getPointer() - 1);
    Operands.push_back(AArch64Operand::CreateImm(Expr, S, E, getContext()));
    return false;
  }
  case AsmToken::LBrac: {
    SMLoc Loc = Parser.getTok().getLoc();
    Operands.push_back(AArch64Operand::CreateToken("[", false, Loc,
                                                   getContext()));
    Parser.Lex(); // Eat '['

    // There's no comma after a '[', so we can parse the next operand
    // immediately.
    return parseOperand(Operands, false, false);
  }
  case AsmToken::LCurly:
    return parseVectorList(Operands);
  case AsmToken::Identifier: {
    // If we're expecting a Condition Code operand, then just parse that.
    if (isCondCode)
      return parseCondCode(Operands, invertCondCode);

    // If it's a register name, parse it.
    if (!parseRegister(Operands))
      return false;

    // This could be an optional "shift" or "extend" operand.
    OperandMatchResultTy GotShift = tryParseOptionalShiftExtend(Operands);
    // We can only continue if no tokens were eaten.
    if (GotShift != MatchOperand_NoMatch)
      return GotShift;

    // This was not a register so parse other operands that start with an
    // identifier (like labels) as expressions and create them as immediates.
    const MCExpr *IdVal;
    S = getLoc();
    if (getParser().parseExpression(IdVal))
      return true;

    E = SMLoc::getFromPointer(getLoc().getPointer() - 1);
    Operands.push_back(AArch64Operand::CreateImm(IdVal, S, E, getContext()));
    return false;
  }
  case AsmToken::Integer:
  case AsmToken::Real:
  case AsmToken::Hash: {
    // #42 -> immediate.
    S = getLoc();
    if (getLexer().is(AsmToken::Hash))
      Parser.Lex();

    // Parse a negative sign
    bool isNegative = false;
    if (Parser.getTok().is(AsmToken::Minus)) {
      isNegative = true;
      // We need to consume this token only when we have a Real, otherwise
      // we let parseSymbolicImmVal take care of it
      if (Parser.getLexer().peekTok().is(AsmToken::Real))
        Parser.Lex();
    }

    // The only Real that should come through here is a literal #0.0 for
    // the fcmp[e] r, #0.0 instructions. They expect raw token operands,
    // so convert the value.
    const AsmToken &Tok = Parser.getTok();
    if (Tok.is(AsmToken::Real)) {
      APFloat RealVal(APFloat::IEEEdouble, Tok.getString());
      uint64_t IntVal = RealVal.bitcastToAPInt().getZExtValue();
      if (Mnemonic != "fcmp" && Mnemonic != "fcmpe" && Mnemonic != "fcmeq" &&
          Mnemonic != "fcmge" && Mnemonic != "fcmgt" && Mnemonic != "fcmle" &&
          Mnemonic != "fcmlt")
        return TokError("unexpected floating point literal");
      else if (IntVal != 0 || isNegative)
        return TokError("expected floating-point constant #0.0");
      Parser.Lex(); // Eat the token.

      Operands.push_back(
          AArch64Operand::CreateToken("#0", false, S, getContext()));
      Operands.push_back(
          AArch64Operand::CreateToken(".0", false, S, getContext()));
      return false;
    }

    const MCExpr *ImmVal;
    if (parseSymbolicImmVal(ImmVal))
      return true;

    E = SMLoc::getFromPointer(getLoc().getPointer() - 1);
    Operands.push_back(AArch64Operand::CreateImm(ImmVal, S, E, getContext()));
    return false;
  }
  case AsmToken::Equal: {
    SMLoc Loc = Parser.getTok().getLoc();
    if (Mnemonic != "ldr") // only parse for ldr pseudo (e.g. ldr r0, =val)
      return Error(Loc, "unexpected token in operand");
    Parser.Lex(); // Eat '='
    const MCExpr *SubExprVal;
    if (getParser().parseExpression(SubExprVal))
      return true;

    if (Operands.size() < 2 ||
        !static_cast<AArch64Operand &>(*Operands[1]).isReg())
      return true;

    bool IsXReg =
        AArch64MCRegisterClasses[AArch64::GPR64allRegClassID].contains(
            Operands[1]->getReg());

    MCContext& Ctx = getContext();
    E = SMLoc::getFromPointer(Loc.getPointer() - 1);
    // If the op is an imm and can be fit into a mov, then replace ldr with mov.
    if (isa<MCConstantExpr>(SubExprVal)) {
      uint64_t Imm = (cast<MCConstantExpr>(SubExprVal))->getValue();
      uint32_t ShiftAmt = 0, MaxShiftAmt = IsXReg ? 48 : 16;
      while(Imm > 0xFFFF && countTrailingZeros(Imm) >= 16) {
        ShiftAmt += 16;
        Imm >>= 16;
      }
      if (ShiftAmt <= MaxShiftAmt && Imm <= 0xFFFF) {
          Operands[0] = AArch64Operand::CreateToken("movz", false, Loc, Ctx);
          Operands.push_back(AArch64Operand::CreateImm(
                     MCConstantExpr::create(Imm, Ctx), S, E, Ctx));
        if (ShiftAmt)
          Operands.push_back(AArch64Operand::CreateShiftExtend(AArch64_AM::LSL,
                     ShiftAmt, true, S, E, Ctx));
        return false;
      }
      APInt Simm = APInt(64, Imm << ShiftAmt);
      // check if the immediate is an unsigned or signed 32-bit int for W regs
      if (!IsXReg && !(Simm.isIntN(32) || Simm.isSignedIntN(32)))
        return Error(Loc, "Immediate too large for register");
    }
    // If it is a label or an imm that cannot fit in a movz, put it into CP.
    const MCExpr *CPLoc =
        getTargetStreamer().addConstantPoolEntry(SubExprVal, IsXReg ? 8 : 4);
    Operands.push_back(AArch64Operand::CreateImm(CPLoc, S, E, Ctx));
    return false;
  }
  }
}

/// ParseInstruction - Parse an AArch64 instruction mnemonic followed by its
/// operands.
bool AArch64AsmParser::ParseInstruction(ParseInstructionInfo &Info,
                                        StringRef Name, SMLoc NameLoc,
                                        OperandVector &Operands) {
  MCAsmParser &Parser = getParser();
  Name = StringSwitch<StringRef>(Name.lower())
             .Case("beq", "b.eq")
             .Case("bne", "b.ne")
             .Case("bhs", "b.hs")
             .Case("bcs", "b.cs")
             .Case("blo", "b.lo")
             .Case("bcc", "b.cc")
             .Case("bmi", "b.mi")
             .Case("bpl", "b.pl")
             .Case("bvs", "b.vs")
             .Case("bvc", "b.vc")
             .Case("bhi", "b.hi")
             .Case("bls", "b.ls")
             .Case("bge", "b.ge")
             .Case("blt", "b.lt")
             .Case("bgt", "b.gt")
             .Case("ble", "b.le")
             .Case("bal", "b.al")
             .Case("bnv", "b.nv")
             .Default(Name);

  // First check for the AArch64-specific .req directive.
  if (Parser.getTok().is(AsmToken::Identifier) &&
      Parser.getTok().getIdentifier() == ".req") {
    parseDirectiveReq(Name, NameLoc);
    // We always return 'error' for this, as we're done with this
    // statement and don't need to match the 'instruction."
    return true;
  }

  // Create the leading tokens for the mnemonic, split by '.' characters.
  size_t Start = 0, Next = Name.find('.');
  StringRef Head = Name.slice(Start, Next);

  // IC, DC, AT, and TLBI instructions are aliases for the SYS instruction.
  if (Head == "ic" || Head == "dc" || Head == "at" || Head == "tlbi") {
    bool IsError = parseSysAlias(Head, NameLoc, Operands);
    if (IsError && getLexer().isNot(AsmToken::EndOfStatement))
      Parser.eatToEndOfStatement();
    return IsError;
  }

  Operands.push_back(
      AArch64Operand::CreateToken(Head, false, NameLoc, getContext()));
  Mnemonic = Head;

  // Handle condition codes for a branch mnemonic
  if (Head == "b" && Next != StringRef::npos) {
    Start = Next;
    Next = Name.find('.', Start + 1);
    Head = Name.slice(Start + 1, Next);

    SMLoc SuffixLoc = SMLoc::getFromPointer(NameLoc.getPointer() +
                                            (Head.data() - Name.data()));
    AArch64CC::CondCode CC = parseCondCodeString(Head);
    if (CC == AArch64CC::Invalid)
      return Error(SuffixLoc, "invalid condition code");
    Operands.push_back(
        AArch64Operand::CreateToken(".", true, SuffixLoc, getContext()));
    Operands.push_back(
        AArch64Operand::CreateCondCode(CC, NameLoc, NameLoc, getContext()));
  }

  // Add the remaining tokens in the mnemonic.
  while (Next != StringRef::npos) {
    Start = Next;
    Next = Name.find('.', Start + 1);
    Head = Name.slice(Start, Next);
    SMLoc SuffixLoc = SMLoc::getFromPointer(NameLoc.getPointer() +
                                            (Head.data() - Name.data()) + 1);
    Operands.push_back(
        AArch64Operand::CreateToken(Head, true, SuffixLoc, getContext()));
  }

  // Conditional compare instructions have a Condition Code operand, which needs
  // to be parsed and an immediate operand created.
  bool condCodeFourthOperand =
      (Head == "ccmp" || Head == "ccmn" || Head == "fccmp" ||
       Head == "fccmpe" || Head == "fcsel" || Head == "csel" ||
       Head == "csinc" || Head == "csinv" || Head == "csneg");

  // These instructions are aliases to some of the conditional select
  // instructions. However, the condition code is inverted in the aliased
  // instruction.
  //
  // FIXME: Is this the correct way to handle these? Or should the parser
  //        generate the aliased instructions directly?
  bool condCodeSecondOperand = (Head == "cset" || Head == "csetm");
  bool condCodeThirdOperand =
      (Head == "cinc" || Head == "cinv" || Head == "cneg");

  // Read the remaining operands.
  if (getLexer().isNot(AsmToken::EndOfStatement)) {
    // Read the first operand.
    if (parseOperand(Operands, false, false)) {
      Parser.eatToEndOfStatement();
      return true;
    }

    unsigned N = 2;
    while (getLexer().is(AsmToken::Comma)) {
      Parser.Lex(); // Eat the comma.

      // Parse and remember the operand.
      if (parseOperand(Operands, (N == 4 && condCodeFourthOperand) ||
                                     (N == 3 && condCodeThirdOperand) ||
                                     (N == 2 && condCodeSecondOperand),
                       condCodeSecondOperand || condCodeThirdOperand)) {
        Parser.eatToEndOfStatement();
        return true;
      }

      // After successfully parsing some operands there are two special cases to
      // consider (i.e. notional operands not separated by commas). Both are due
      // to memory specifiers:
      //  + An RBrac will end an address for load/store/prefetch
      //  + An '!' will indicate a pre-indexed operation.
      //
      // It's someone else's responsibility to make sure these tokens are sane
      // in the given context!
      if (Parser.getTok().is(AsmToken::RBrac)) {
        SMLoc Loc = Parser.getTok().getLoc();
        Operands.push_back(AArch64Operand::CreateToken("]", false, Loc,
                                                       getContext()));
        Parser.Lex();
      }

      if (Parser.getTok().is(AsmToken::Exclaim)) {
        SMLoc Loc = Parser.getTok().getLoc();
        Operands.push_back(AArch64Operand::CreateToken("!", false, Loc,
                                                       getContext()));
        Parser.Lex();
      }

      ++N;
    }
  }

  if (getLexer().isNot(AsmToken::EndOfStatement)) {
    SMLoc Loc = Parser.getTok().getLoc();
    Parser.eatToEndOfStatement();
    return Error(Loc, "unexpected token in argument list");
  }

  Parser.Lex(); // Consume the EndOfStatement
  return false;
}

// FIXME: This entire function is a giant hack to provide us with decent
// operand range validation/diagnostics until TableGen/MC can be extended
// to support autogeneration of this kind of validation.
bool AArch64AsmParser::validateInstruction(MCInst &Inst,
                                         SmallVectorImpl<SMLoc> &Loc) {
  const MCRegisterInfo *RI = getContext().getRegisterInfo();
  // Check for indexed addressing modes w/ the base register being the
  // same as a destination/source register or pair load where
  // the Rt == Rt2. All of those are undefined behaviour.
  switch (Inst.getOpcode()) {
  case AArch64::LDPSWpre:
  case AArch64::LDPWpost:
  case AArch64::LDPWpre:
  case AArch64::LDPXpost:
  case AArch64::LDPXpre: {
    unsigned Rt = Inst.getOperand(1).getReg();
    unsigned Rt2 = Inst.getOperand(2).getReg();
    unsigned Rn = Inst.getOperand(3).getReg();
    if (RI->isSubRegisterEq(Rn, Rt))
      return Error(Loc[0], "unpredictable LDP instruction, writeback base "
                           "is also a destination");
    if (RI->isSubRegisterEq(Rn, Rt2))
      return Error(Loc[1], "unpredictable LDP instruction, writeback base "
                           "is also a destination");
    // FALLTHROUGH
  }
  case AArch64::LDPDi:
  case AArch64::LDPQi:
  case AArch64::LDPSi:
  case AArch64::LDPSWi:
  case AArch64::LDPWi:
  case AArch64::LDPXi: {
    unsigned Rt = Inst.getOperand(0).getReg();
    unsigned Rt2 = Inst.getOperand(1).getReg();
    if (Rt == Rt2)
      return Error(Loc[1], "unpredictable LDP instruction, Rt2==Rt");
    break;
  }
  case AArch64::LDPDpost:
  case AArch64::LDPDpre:
  case AArch64::LDPQpost:
  case AArch64::LDPQpre:
  case AArch64::LDPSpost:
  case AArch64::LDPSpre:
  case AArch64::LDPSWpost: {
    unsigned Rt = Inst.getOperand(1).getReg();
    unsigned Rt2 = Inst.getOperand(2).getReg();
    if (Rt == Rt2)
      return Error(Loc[1], "unpredictable LDP instruction, Rt2==Rt");
    break;
  }
  case AArch64::STPDpost:
  case AArch64::STPDpre:
  case AArch64::STPQpost:
  case AArch64::STPQpre:
  case AArch64::STPSpost:
  case AArch64::STPSpre:
  case AArch64::STPWpost:
  case AArch64::STPWpre:
  case AArch64::STPXpost:
  case AArch64::STPXpre: {
    unsigned Rt = Inst.getOperand(1).getReg();
    unsigned Rt2 = Inst.getOperand(2).getReg();
    unsigned Rn = Inst.getOperand(3).getReg();
    if (RI->isSubRegisterEq(Rn, Rt))
      return Error(Loc[0], "unpredictable STP instruction, writeback base "
                           "is also a source");
    if (RI->isSubRegisterEq(Rn, Rt2))
      return Error(Loc[1], "unpredictable STP instruction, writeback base "
                           "is also a source");
    break;
  }
  case AArch64::LDRBBpre:
  case AArch64::LDRBpre:
  case AArch64::LDRHHpre:
  case AArch64::LDRHpre:
  case AArch64::LDRSBWpre:
  case AArch64::LDRSBXpre:
  case AArch64::LDRSHWpre:
  case AArch64::LDRSHXpre:
  case AArch64::LDRSWpre:
  case AArch64::LDRWpre:
  case AArch64::LDRXpre:
  case AArch64::LDRBBpost:
  case AArch64::LDRBpost:
  case AArch64::LDRHHpost:
  case AArch64::LDRHpost:
  case AArch64::LDRSBWpost:
  case AArch64::LDRSBXpost:
  case AArch64::LDRSHWpost:
  case AArch64::LDRSHXpost:
  case AArch64::LDRSWpost:
  case AArch64::LDRWpost:
  case AArch64::LDRXpost: {
    unsigned Rt = Inst.getOperand(1).getReg();
    unsigned Rn = Inst.getOperand(2).getReg();
    if (RI->isSubRegisterEq(Rn, Rt))
      return Error(Loc[0], "unpredictable LDR instruction, writeback base "
                           "is also a source");
    break;
  }
  case AArch64::STRBBpost:
  case AArch64::STRBpost:
  case AArch64::STRHHpost:
  case AArch64::STRHpost:
  case AArch64::STRWpost:
  case AArch64::STRXpost:
  case AArch64::STRBBpre:
  case AArch64::STRBpre:
  case AArch64::STRHHpre:
  case AArch64::STRHpre:
  case AArch64::STRWpre:
  case AArch64::STRXpre: {
    unsigned Rt = Inst.getOperand(1).getReg();
    unsigned Rn = Inst.getOperand(2).getReg();
    if (RI->isSubRegisterEq(Rn, Rt))
      return Error(Loc[0], "unpredictable STR instruction, writeback base "
                           "is also a source");
    break;
  }
  }

  // Now check immediate ranges. Separate from the above as there is overlap
  // in the instructions being checked and this keeps the nested conditionals
  // to a minimum.
  switch (Inst.getOpcode()) {
  case AArch64::ADDSWri:
  case AArch64::ADDSXri:
  case AArch64::ADDWri:
  case AArch64::ADDXri:
  case AArch64::SUBSWri:
  case AArch64::SUBSXri:
  case AArch64::SUBWri:
  case AArch64::SUBXri: {
    // Annoyingly we can't do this in the isAddSubImm predicate, so there is
    // some slight duplication here.
    if (Inst.getOperand(2).isExpr()) {
      const MCExpr *Expr = Inst.getOperand(2).getExpr();
      AArch64MCExpr::VariantKind ELFRefKind;
      MCSymbolRefExpr::VariantKind DarwinRefKind;
      int64_t Addend;
      if (!classifySymbolRef(Expr, ELFRefKind, DarwinRefKind, Addend)) {
        return Error(Loc[2], "invalid immediate expression");
      }

      // Only allow these with ADDXri.
      if ((DarwinRefKind == MCSymbolRefExpr::VK_PAGEOFF ||
          DarwinRefKind == MCSymbolRefExpr::VK_TLVPPAGEOFF) &&
          Inst.getOpcode() == AArch64::ADDXri)
        return false;

      // Only allow these with ADDXri/ADDWri
      if ((ELFRefKind == AArch64MCExpr::VK_LO12 ||
          ELFRefKind == AArch64MCExpr::VK_DTPREL_HI12 ||
          ELFRefKind == AArch64MCExpr::VK_DTPREL_LO12 ||
          ELFRefKind == AArch64MCExpr::VK_DTPREL_LO12_NC ||
          ELFRefKind == AArch64MCExpr::VK_TPREL_HI12 ||
          ELFRefKind == AArch64MCExpr::VK_TPREL_LO12 ||
          ELFRefKind == AArch64MCExpr::VK_TPREL_LO12_NC ||
          ELFRefKind == AArch64MCExpr::VK_TLSDESC_LO12) &&
          (Inst.getOpcode() == AArch64::ADDXri ||
          Inst.getOpcode() == AArch64::ADDWri))
        return false;

      // Don't allow expressions in the immediate field otherwise
      return Error(Loc[2], "invalid immediate expression");
    }
    return false;
  }
  default:
    return false;
  }
}

bool AArch64AsmParser::showMatchError(SMLoc Loc, unsigned ErrCode) {
  switch (ErrCode) {
  case Match_MissingFeature:
    return Error(Loc,
                 "instruction requires a CPU feature not currently enabled");
  case Match_InvalidOperand:
    return Error(Loc, "invalid operand for instruction");
  case Match_InvalidSuffix:
    return Error(Loc, "invalid type suffix for instruction");
  case Match_InvalidCondCode:
    return Error(Loc, "expected AArch64 condition code");
  case Match_AddSubRegExtendSmall:
    return Error(Loc,
      "expected '[su]xt[bhw]' or 'lsl' with optional integer in range [0, 4]");
  case Match_AddSubRegExtendLarge:
    return Error(Loc,
      "expected 'sxtx' 'uxtx' or 'lsl' with optional integer in range [0, 4]");
  case Match_AddSubSecondSource:
    return Error(Loc,
      "expected compatible register, symbol or integer in range [0, 4095]");
  case Match_LogicalSecondSource:
    return Error(Loc, "expected compatible register or logical immediate");
  case Match_InvalidMovImm32Shift:
    return Error(Loc, "expected 'lsl' with optional integer 0 or 16");
  case Match_InvalidMovImm64Shift:
    return Error(Loc, "expected 'lsl' with optional integer 0, 16, 32 or 48");
  case Match_AddSubRegShift32:
    return Error(Loc,
       "expected 'lsl', 'lsr' or 'asr' with optional integer in range [0, 31]");
  case Match_AddSubRegShift64:
    return Error(Loc,
       "expected 'lsl', 'lsr' or 'asr' with optional integer in range [0, 63]");
  case Match_InvalidFPImm:
    return Error(Loc,
                 "expected compatible register or floating-point constant");
  case Match_InvalidMemoryIndexedSImm9:
    return Error(Loc, "index must be an integer in range [-256, 255].");
  case Match_InvalidMemoryIndexed4SImm7:
    return Error(Loc, "index must be a multiple of 4 in range [-256, 252].");
  case Match_InvalidMemoryIndexed8SImm7:
    return Error(Loc, "index must be a multiple of 8 in range [-512, 504].");
  case Match_InvalidMemoryIndexed16SImm7:
    return Error(Loc, "index must be a multiple of 16 in range [-1024, 1008].");
  case Match_InvalidMemoryWExtend8:
    return Error(Loc,
                 "expected 'uxtw' or 'sxtw' with optional shift of #0");
  case Match_InvalidMemoryWExtend16:
    return Error(Loc,
                 "expected 'uxtw' or 'sxtw' with optional shift of #0 or #1");
  case Match_InvalidMemoryWExtend32:
    return Error(Loc,
                 "expected 'uxtw' or 'sxtw' with optional shift of #0 or #2");
  case Match_InvalidMemoryWExtend64:
    return Error(Loc,
                 "expected 'uxtw' or 'sxtw' with optional shift of #0 or #3");
  case Match_InvalidMemoryWExtend128:
    return Error(Loc,
                 "expected 'uxtw' or 'sxtw' with optional shift of #0 or #4");
  case Match_InvalidMemoryXExtend8:
    return Error(Loc,
                 "expected 'lsl' or 'sxtx' with optional shift of #0");
  case Match_InvalidMemoryXExtend16:
    return Error(Loc,
                 "expected 'lsl' or 'sxtx' with optional shift of #0 or #1");
  case Match_InvalidMemoryXExtend32:
    return Error(Loc,
                 "expected 'lsl' or 'sxtx' with optional shift of #0 or #2");
  case Match_InvalidMemoryXExtend64:
    return Error(Loc,
                 "expected 'lsl' or 'sxtx' with optional shift of #0 or #3");
  case Match_InvalidMemoryXExtend128:
    return Error(Loc,
                 "expected 'lsl' or 'sxtx' with optional shift of #0 or #4");
  case Match_InvalidMemoryIndexed1:
    return Error(Loc, "index must be an integer in range [0, 4095].");
  case Match_InvalidMemoryIndexed2:
    return Error(Loc, "index must be a multiple of 2 in range [0, 8190].");
  case Match_InvalidMemoryIndexed4:
    return Error(Loc, "index must be a multiple of 4 in range [0, 16380].");
  case Match_InvalidMemoryIndexed8:
    return Error(Loc, "index must be a multiple of 8 in range [0, 32760].");
  case Match_InvalidMemoryIndexed16:
    return Error(Loc, "index must be a multiple of 16 in range [0, 65520].");
  case Match_InvalidImm0_7:
    return Error(Loc, "immediate must be an integer in range [0, 7].");
  case Match_InvalidImm0_15:
    return Error(Loc, "immediate must be an integer in range [0, 15].");
  case Match_InvalidImm0_31:
    return Error(Loc, "immediate must be an integer in range [0, 31].");
  case Match_InvalidImm0_63:
    return Error(Loc, "immediate must be an integer in range [0, 63].");
  case Match_InvalidImm0_127:
    return Error(Loc, "immediate must be an integer in range [0, 127].");
  case Match_InvalidImm0_65535:
    return Error(Loc, "immediate must be an integer in range [0, 65535].");
  case Match_InvalidImm1_8:
    return Error(Loc, "immediate must be an integer in range [1, 8].");
  case Match_InvalidImm1_16:
    return Error(Loc, "immediate must be an integer in range [1, 16].");
  case Match_InvalidImm1_32:
    return Error(Loc, "immediate must be an integer in range [1, 32].");
  case Match_InvalidImm1_64:
    return Error(Loc, "immediate must be an integer in range [1, 64].");
  case Match_InvalidIndex1:
    return Error(Loc, "expected lane specifier '[1]'");
  case Match_InvalidIndexB:
    return Error(Loc, "vector lane must be an integer in range [0, 15].");
  case Match_InvalidIndexH:
    return Error(Loc, "vector lane must be an integer in range [0, 7].");
  case Match_InvalidIndexS:
    return Error(Loc, "vector lane must be an integer in range [0, 3].");
  case Match_InvalidIndexD:
    return Error(Loc, "vector lane must be an integer in range [0, 1].");
  case Match_InvalidLabel:
    return Error(Loc, "expected label or encodable integer pc offset");
  case Match_MRS:
    return Error(Loc, "expected readable system register");
  case Match_MSR:
    return Error(Loc, "expected writable system register or pstate");
  case Match_MnemonicFail:
    return Error(Loc, "unrecognized instruction mnemonic");
  default:
    llvm_unreachable("unexpected error code!");
  }
}

static const char *getSubtargetFeatureName(uint64_t Val);

bool AArch64AsmParser::MatchAndEmitInstruction(SMLoc IDLoc, unsigned &Opcode,
                                               OperandVector &Operands,
                                               MCStreamer &Out,
                                               uint64_t &ErrorInfo,
                                               bool MatchingInlineAsm) {
  assert(!Operands.empty() && "Unexpect empty operand list!");
  AArch64Operand &Op = static_cast<AArch64Operand &>(*Operands[0]);
  assert(Op.isToken() && "Leading operand should always be a mnemonic!");

  StringRef Tok = Op.getToken();
  unsigned NumOperands = Operands.size();

  if (NumOperands == 4 && Tok == "lsl") {
    AArch64Operand &Op2 = static_cast<AArch64Operand &>(*Operands[2]);
    AArch64Operand &Op3 = static_cast<AArch64Operand &>(*Operands[3]);
    if (Op2.isReg() && Op3.isImm()) {
      const MCConstantExpr *Op3CE = dyn_cast<MCConstantExpr>(Op3.getImm());
      if (Op3CE) {
        uint64_t Op3Val = Op3CE->getValue();
        uint64_t NewOp3Val = 0;
        uint64_t NewOp4Val = 0;
        if (AArch64MCRegisterClasses[AArch64::GPR32allRegClassID].contains(
                Op2.getReg())) {
          NewOp3Val = (32 - Op3Val) & 0x1f;
          NewOp4Val = 31 - Op3Val;
        } else {
          NewOp3Val = (64 - Op3Val) & 0x3f;
          NewOp4Val = 63 - Op3Val;
        }

        const MCExpr *NewOp3 = MCConstantExpr::create(NewOp3Val, getContext());
        const MCExpr *NewOp4 = MCConstantExpr::create(NewOp4Val, getContext());

        Operands[0] = AArch64Operand::CreateToken(
            "ubfm", false, Op.getStartLoc(), getContext());
        Operands.push_back(AArch64Operand::CreateImm(
            NewOp4, Op3.getStartLoc(), Op3.getEndLoc(), getContext()));
        Operands[3] = AArch64Operand::CreateImm(NewOp3, Op3.getStartLoc(),
                                                Op3.getEndLoc(), getContext());
      }
    }
  } else if (NumOperands == 4 && Tok == "bfc") {
    // FIXME: Horrible hack to handle BFC->BFM alias.
    AArch64Operand &Op1 = static_cast<AArch64Operand &>(*Operands[1]);
    AArch64Operand LSBOp = static_cast<AArch64Operand &>(*Operands[2]);
    AArch64Operand WidthOp = static_cast<AArch64Operand &>(*Operands[3]);

    if (Op1.isReg() && LSBOp.isImm() && WidthOp.isImm()) {
      const MCConstantExpr *LSBCE = dyn_cast<MCConstantExpr>(LSBOp.getImm());
      const MCConstantExpr *WidthCE = dyn_cast<MCConstantExpr>(WidthOp.getImm());

      if (LSBCE && WidthCE) {
        uint64_t LSB = LSBCE->getValue();
        uint64_t Width = WidthCE->getValue();

        uint64_t RegWidth = 0;
        if (AArch64MCRegisterClasses[AArch64::GPR64allRegClassID].contains(
                Op1.getReg()))
          RegWidth = 64;
        else
          RegWidth = 32;

        if (LSB >= RegWidth)
          return Error(LSBOp.getStartLoc(),
                       "expected integer in range [0, 31]");
        if (Width < 1 || Width > RegWidth)
          return Error(WidthOp.getStartLoc(),
                       "expected integer in range [1, 32]");

        uint64_t ImmR = 0;
        if (RegWidth == 32)
          ImmR = (32 - LSB) & 0x1f;
        else
          ImmR = (64 - LSB) & 0x3f;

        uint64_t ImmS = Width - 1;

        if (ImmR != 0 && ImmS >= ImmR)
          return Error(WidthOp.getStartLoc(),
                       "requested insert overflows register");

        const MCExpr *ImmRExpr = MCConstantExpr::create(ImmR, getContext());
        const MCExpr *ImmSExpr = MCConstantExpr::create(ImmS, getContext());
        Operands[0] = AArch64Operand::CreateToken(
              "bfm", false, Op.getStartLoc(), getContext());
        Operands[2] = AArch64Operand::CreateReg(
            RegWidth == 32 ? AArch64::WZR : AArch64::XZR, false, SMLoc(),
            SMLoc(), getContext());
        Operands[3] = AArch64Operand::CreateImm(
            ImmRExpr, LSBOp.getStartLoc(), LSBOp.getEndLoc(), getContext());
        Operands.emplace_back(
            AArch64Operand::CreateImm(ImmSExpr, WidthOp.getStartLoc(),
                                      WidthOp.getEndLoc(), getContext()));
      }
    }
  } else if (NumOperands == 5) {
    // FIXME: Horrible hack to handle the BFI -> BFM, SBFIZ->SBFM, and
    // UBFIZ -> UBFM aliases.
    if (Tok == "bfi" || Tok == "sbfiz" || Tok == "ubfiz") {
      AArch64Operand &Op1 = static_cast<AArch64Operand &>(*Operands[1]);
      AArch64Operand &Op3 = static_cast<AArch64Operand &>(*Operands[3]);
      AArch64Operand &Op4 = static_cast<AArch64Operand &>(*Operands[4]);

      if (Op1.isReg() && Op3.isImm() && Op4.isImm()) {
        const MCConstantExpr *Op3CE = dyn_cast<MCConstantExpr>(Op3.getImm());
        const MCConstantExpr *Op4CE = dyn_cast<MCConstantExpr>(Op4.getImm());

        if (Op3CE && Op4CE) {
          uint64_t Op3Val = Op3CE->getValue();
          uint64_t Op4Val = Op4CE->getValue();

          uint64_t RegWidth = 0;
          if (AArch64MCRegisterClasses[AArch64::GPR64allRegClassID].contains(
                  Op1.getReg()))
            RegWidth = 64;
          else
            RegWidth = 32;

          if (Op3Val >= RegWidth)
            return Error(Op3.getStartLoc(),
                         "expected integer in range [0, 31]");
          if (Op4Val < 1 || Op4Val > RegWidth)
            return Error(Op4.getStartLoc(),
                         "expected integer in range [1, 32]");

          uint64_t NewOp3Val = 0;
          if (RegWidth == 32)
            NewOp3Val = (32 - Op3Val) & 0x1f;
          else
            NewOp3Val = (64 - Op3Val) & 0x3f;

          uint64_t NewOp4Val = Op4Val - 1;

          if (NewOp3Val != 0 && NewOp4Val >= NewOp3Val)
            return Error(Op4.getStartLoc(),
                         "requested insert overflows register");

          const MCExpr *NewOp3 =
              MCConstantExpr::create(NewOp3Val, getContext());
          const MCExpr *NewOp4 =
              MCConstantExpr::create(NewOp4Val, getContext());
          Operands[3] = AArch64Operand::CreateImm(
              NewOp3, Op3.getStartLoc(), Op3.getEndLoc(), getContext());
          Operands[4] = AArch64Operand::CreateImm(
              NewOp4, Op4.getStartLoc(), Op4.getEndLoc(), getContext());
          if (Tok == "bfi")
            Operands[0] = AArch64Operand::CreateToken(
                "bfm", false, Op.getStartLoc(), getContext());
          else if (Tok == "sbfiz")
            Operands[0] = AArch64Operand::CreateToken(
                "sbfm", false, Op.getStartLoc(), getContext());
          else if (Tok == "ubfiz")
            Operands[0] = AArch64Operand::CreateToken(
                "ubfm", false, Op.getStartLoc(), getContext());
          else
            llvm_unreachable("No valid mnemonic for alias?");
        }
      }

      // FIXME: Horrible hack to handle the BFXIL->BFM, SBFX->SBFM, and
      // UBFX -> UBFM aliases.
    } else if (NumOperands == 5 &&
               (Tok == "bfxil" || Tok == "sbfx" || Tok == "ubfx")) {
      AArch64Operand &Op1 = static_cast<AArch64Operand &>(*Operands[1]);
      AArch64Operand &Op3 = static_cast<AArch64Operand &>(*Operands[3]);
      AArch64Operand &Op4 = static_cast<AArch64Operand &>(*Operands[4]);

      if (Op1.isReg() && Op3.isImm() && Op4.isImm()) {
        const MCConstantExpr *Op3CE = dyn_cast<MCConstantExpr>(Op3.getImm());
        const MCConstantExpr *Op4CE = dyn_cast<MCConstantExpr>(Op4.getImm());

        if (Op3CE && Op4CE) {
          uint64_t Op3Val = Op3CE->getValue();
          uint64_t Op4Val = Op4CE->getValue();

          uint64_t RegWidth = 0;
          if (AArch64MCRegisterClasses[AArch64::GPR64allRegClassID].contains(
                  Op1.getReg()))
            RegWidth = 64;
          else
            RegWidth = 32;

          if (Op3Val >= RegWidth)
            return Error(Op3.getStartLoc(),
                         "expected integer in range [0, 31]");
          if (Op4Val < 1 || Op4Val > RegWidth)
            return Error(Op4.getStartLoc(),
                         "expected integer in range [1, 32]");

          uint64_t NewOp4Val = Op3Val + Op4Val - 1;

          if (NewOp4Val >= RegWidth || NewOp4Val < Op3Val)
            return Error(Op4.getStartLoc(),
                         "requested extract overflows register");

          const MCExpr *NewOp4 =
              MCConstantExpr::create(NewOp4Val, getContext());
          Operands[4] = AArch64Operand::CreateImm(
              NewOp4, Op4.getStartLoc(), Op4.getEndLoc(), getContext());
          if (Tok == "bfxil")
            Operands[0] = AArch64Operand::CreateToken(
                "bfm", false, Op.getStartLoc(), getContext());
          else if (Tok == "sbfx")
            Operands[0] = AArch64Operand::CreateToken(
                "sbfm", false, Op.getStartLoc(), getContext());
          else if (Tok == "ubfx")
            Operands[0] = AArch64Operand::CreateToken(
                "ubfm", false, Op.getStartLoc(), getContext());
          else
            llvm_unreachable("No valid mnemonic for alias?");
        }
      }
    }
  }
  // FIXME: Horrible hack for sxtw and uxtw with Wn src and Xd dst operands.
  //        InstAlias can't quite handle this since the reg classes aren't
  //        subclasses.
  if (NumOperands == 3 && (Tok == "sxtw" || Tok == "uxtw")) {
    // The source register can be Wn here, but the matcher expects a
    // GPR64. Twiddle it here if necessary.
    AArch64Operand &Op = static_cast<AArch64Operand &>(*Operands[2]);
    if (Op.isReg()) {
      unsigned Reg = getXRegFromWReg(Op.getReg());
      Operands[2] = AArch64Operand::CreateReg(Reg, false, Op.getStartLoc(),
                                              Op.getEndLoc(), getContext());
    }
  }
  // FIXME: Likewise for sxt[bh] with a Xd dst operand
  else if (NumOperands == 3 && (Tok == "sxtb" || Tok == "sxth")) {
    AArch64Operand &Op = static_cast<AArch64Operand &>(*Operands[1]);
    if (Op.isReg() &&
        AArch64MCRegisterClasses[AArch64::GPR64allRegClassID].contains(
            Op.getReg())) {
      // The source register can be Wn here, but the matcher expects a
      // GPR64. Twiddle it here if necessary.
      AArch64Operand &Op = static_cast<AArch64Operand &>(*Operands[2]);
      if (Op.isReg()) {
        unsigned Reg = getXRegFromWReg(Op.getReg());
        Operands[2] = AArch64Operand::CreateReg(Reg, false, Op.getStartLoc(),
                                                Op.getEndLoc(), getContext());
      }
    }
  }
  // FIXME: Likewise for uxt[bh] with a Xd dst operand
  else if (NumOperands == 3 && (Tok == "uxtb" || Tok == "uxth")) {
    AArch64Operand &Op = static_cast<AArch64Operand &>(*Operands[1]);
    if (Op.isReg() &&
        AArch64MCRegisterClasses[AArch64::GPR64allRegClassID].contains(
            Op.getReg())) {
      // The source register can be Wn here, but the matcher expects a
      // GPR32. Twiddle it here if necessary.
      AArch64Operand &Op = static_cast<AArch64Operand &>(*Operands[1]);
      if (Op.isReg()) {
        unsigned Reg = getWRegFromXReg(Op.getReg());
        Operands[1] = AArch64Operand::CreateReg(Reg, false, Op.getStartLoc(),
                                                Op.getEndLoc(), getContext());
      }
    }
  }

  // Yet another horrible hack to handle FMOV Rd, #0.0 using [WX]ZR.
  if (NumOperands == 3 && Tok == "fmov") {
    AArch64Operand &RegOp = static_cast<AArch64Operand &>(*Operands[1]);
    AArch64Operand &ImmOp = static_cast<AArch64Operand &>(*Operands[2]);
    if (RegOp.isReg() && ImmOp.isFPImm() && ImmOp.getFPImm() == (unsigned)-1) {
      unsigned zreg =
          AArch64MCRegisterClasses[AArch64::FPR32RegClassID].contains(
              RegOp.getReg())
              ? AArch64::WZR
              : AArch64::XZR;
      Operands[2] = AArch64Operand::CreateReg(zreg, false, Op.getStartLoc(),
                                              Op.getEndLoc(), getContext());
    }
  }

  MCInst Inst;
  // First try to match against the secondary set of tables containing the
  // short-form NEON instructions (e.g. "fadd.2s v0, v1, v2").
  unsigned MatchResult =
      MatchInstructionImpl(Operands, Inst, ErrorInfo, MatchingInlineAsm, 1);

  // If that fails, try against the alternate table containing long-form NEON:
  // "fadd v0.2s, v1.2s, v2.2s"
<<<<<<< HEAD
  // But first, save the ErrorInfo: we can use it in case this try also fails.
  uint64_t ShortFormNEONErrorInfo = ErrorInfo;
  if (MatchResult != Match_Success)
=======
  if (MatchResult != Match_Success) {
    // But first, save the short-form match result: we can use it in case the
    // long-form match also fails.
    auto ShortFormNEONErrorInfo = ErrorInfo;
    auto ShortFormNEONMatchResult = MatchResult;

>>>>>>> d51dd69e
    MatchResult =
        MatchInstructionImpl(Operands, Inst, ErrorInfo, MatchingInlineAsm, 0);

    // Now, both matches failed, and the long-form match failed on the mnemonic
    // suffix token operand.  The short-form match failure is probably more
    // relevant: use it instead.
    if (MatchResult == Match_InvalidOperand && ErrorInfo == 1 &&
        ((AArch64Operand &)*Operands[1]).isToken() &&
        ((AArch64Operand &)*Operands[1]).isTokenSuffix()) {
      MatchResult = ShortFormNEONMatchResult;
      ErrorInfo = ShortFormNEONErrorInfo;
    }
  }


  switch (MatchResult) {
  case Match_Success: {
    // Perform range checking and other semantic validations
    SmallVector<SMLoc, 8> OperandLocs;
    NumOperands = Operands.size();
    for (unsigned i = 1; i < NumOperands; ++i)
      OperandLocs.push_back(Operands[i]->getStartLoc());
    if (validateInstruction(Inst, OperandLocs))
      return true;

    Inst.setLoc(IDLoc);
    Out.EmitInstruction(Inst, STI);
    return false;
  }
  case Match_MissingFeature: {
    assert(ErrorInfo && "Unknown missing feature!");
    // Special case the error message for the very common case where only
    // a single subtarget feature is missing (neon, e.g.).
    std::string Msg = "instruction requires:";
    uint64_t Mask = 1;
    for (unsigned i = 0; i < (sizeof(ErrorInfo)*8-1); ++i) {
      if (ErrorInfo & Mask) {
        Msg += " ";
        Msg += getSubtargetFeatureName(ErrorInfo & Mask);
      }
      Mask <<= 1;
    }
    return Error(IDLoc, Msg);
  }
  case Match_MnemonicFail:
    return showMatchError(IDLoc, MatchResult);
  case Match_InvalidOperand: {
    SMLoc ErrorLoc = IDLoc;

<<<<<<< HEAD
    // If the long-form match failed on the mnemonic suffix token operand,
    // the short-form match failure is probably more relevant: use it instead.
    if (ErrorInfo == 1 &&
        ((AArch64Operand &)*Operands[1]).isToken() &&
        ((AArch64Operand &)*Operands[1]).isTokenSuffix())
      ErrorInfo = ShortFormNEONErrorInfo;

=======
>>>>>>> d51dd69e
    if (ErrorInfo != ~0ULL) {
      if (ErrorInfo >= Operands.size())
        return Error(IDLoc, "too few operands for instruction");

      ErrorLoc = ((AArch64Operand &)*Operands[ErrorInfo]).getStartLoc();
      if (ErrorLoc == SMLoc())
        ErrorLoc = IDLoc;
    }
    // If the match failed on a suffix token operand, tweak the diagnostic
    // accordingly.
    if (((AArch64Operand &)*Operands[ErrorInfo]).isToken() &&
        ((AArch64Operand &)*Operands[ErrorInfo]).isTokenSuffix())
      MatchResult = Match_InvalidSuffix;

    return showMatchError(ErrorLoc, MatchResult);
  }
  case Match_InvalidMemoryIndexed1:
  case Match_InvalidMemoryIndexed2:
  case Match_InvalidMemoryIndexed4:
  case Match_InvalidMemoryIndexed8:
  case Match_InvalidMemoryIndexed16:
  case Match_InvalidCondCode:
  case Match_AddSubRegExtendSmall:
  case Match_AddSubRegExtendLarge:
  case Match_AddSubSecondSource:
  case Match_LogicalSecondSource:
  case Match_AddSubRegShift32:
  case Match_AddSubRegShift64:
  case Match_InvalidMovImm32Shift:
  case Match_InvalidMovImm64Shift:
  case Match_InvalidFPImm:
  case Match_InvalidMemoryWExtend8:
  case Match_InvalidMemoryWExtend16:
  case Match_InvalidMemoryWExtend32:
  case Match_InvalidMemoryWExtend64:
  case Match_InvalidMemoryWExtend128:
  case Match_InvalidMemoryXExtend8:
  case Match_InvalidMemoryXExtend16:
  case Match_InvalidMemoryXExtend32:
  case Match_InvalidMemoryXExtend64:
  case Match_InvalidMemoryXExtend128:
  case Match_InvalidMemoryIndexed4SImm7:
  case Match_InvalidMemoryIndexed8SImm7:
  case Match_InvalidMemoryIndexed16SImm7:
  case Match_InvalidMemoryIndexedSImm9:
  case Match_InvalidImm0_7:
  case Match_InvalidImm0_15:
  case Match_InvalidImm0_31:
  case Match_InvalidImm0_63:
  case Match_InvalidImm0_127:
  case Match_InvalidImm0_65535:
  case Match_InvalidImm1_8:
  case Match_InvalidImm1_16:
  case Match_InvalidImm1_32:
  case Match_InvalidImm1_64:
  case Match_InvalidIndex1:
  case Match_InvalidIndexB:
  case Match_InvalidIndexH:
  case Match_InvalidIndexS:
  case Match_InvalidIndexD:
  case Match_InvalidLabel:
  case Match_MSR:
  case Match_MRS: {
    if (ErrorInfo >= Operands.size())
      return Error(IDLoc, "too few operands for instruction");
    // Any time we get here, there's nothing fancy to do. Just get the
    // operand SMLoc and display the diagnostic.
    SMLoc ErrorLoc = ((AArch64Operand &)*Operands[ErrorInfo]).getStartLoc();
    if (ErrorLoc == SMLoc())
      ErrorLoc = IDLoc;
    return showMatchError(ErrorLoc, MatchResult);
  }
  }

  llvm_unreachable("Implement any new match types added!");
}

/// ParseDirective parses the arm specific directives
bool AArch64AsmParser::ParseDirective(AsmToken DirectiveID) {
  const MCObjectFileInfo::Environment Format =
    getContext().getObjectFileInfo()->getObjectFileType();
  bool IsMachO = Format == MCObjectFileInfo::IsMachO;
  bool IsCOFF = Format == MCObjectFileInfo::IsCOFF;

  StringRef IDVal = DirectiveID.getIdentifier();
  SMLoc Loc = DirectiveID.getLoc();
  if (IDVal == ".hword")
    return parseDirectiveWord(2, Loc);
  if (IDVal == ".word")
    return parseDirectiveWord(4, Loc);
  if (IDVal == ".xword")
    return parseDirectiveWord(8, Loc);
  if (IDVal == ".tlsdesccall")
    return parseDirectiveTLSDescCall(Loc);
  if (IDVal == ".ltorg" || IDVal == ".pool")
    return parseDirectiveLtorg(Loc);
  if (IDVal == ".unreq")
    return parseDirectiveUnreq(Loc);

  if (!IsMachO && !IsCOFF) {
    if (IDVal == ".inst")
      return parseDirectiveInst(Loc);
  }

  return parseDirectiveLOH(IDVal, Loc);
}

/// parseDirectiveWord
///  ::= .word [ expression (, expression)* ]
bool AArch64AsmParser::parseDirectiveWord(unsigned Size, SMLoc L) {
  MCAsmParser &Parser = getParser();
  if (getLexer().isNot(AsmToken::EndOfStatement)) {
    for (;;) {
      const MCExpr *Value;
      if (getParser().parseExpression(Value))
        return true;

      getParser().getStreamer().EmitValue(Value, Size);

      if (getLexer().is(AsmToken::EndOfStatement))
        break;

      // FIXME: Improve diagnostic.
      if (getLexer().isNot(AsmToken::Comma))
        return Error(L, "unexpected token in directive");
      Parser.Lex();
    }
  }

  Parser.Lex();
  return false;
}

/// parseDirectiveInst
///  ::= .inst opcode [, ...]
bool AArch64AsmParser::parseDirectiveInst(SMLoc Loc) {
  MCAsmParser &Parser = getParser();
  if (getLexer().is(AsmToken::EndOfStatement)) {
    Parser.eatToEndOfStatement();
    Error(Loc, "expected expression following directive");
    return false;
  }

  for (;;) {
    const MCExpr *Expr;

    if (getParser().parseExpression(Expr)) {
      Error(Loc, "expected expression");
      return false;
    }

    const MCConstantExpr *Value = dyn_cast_or_null<MCConstantExpr>(Expr);
    if (!Value) {
      Error(Loc, "expected constant expression");
      return false;
    }

    getTargetStreamer().emitInst(Value->getValue());

    if (getLexer().is(AsmToken::EndOfStatement))
      break;

    if (getLexer().isNot(AsmToken::Comma)) {
      Error(Loc, "unexpected token in directive");
      return false;
    }

    Parser.Lex(); // Eat comma.
  }

  Parser.Lex();
  return false;
}

// parseDirectiveTLSDescCall:
//   ::= .tlsdesccall symbol
bool AArch64AsmParser::parseDirectiveTLSDescCall(SMLoc L) {
  StringRef Name;
  if (getParser().parseIdentifier(Name))
    return Error(L, "expected symbol after directive");

  MCSymbol *Sym = getContext().getOrCreateSymbol(Name);
  const MCExpr *Expr = MCSymbolRefExpr::create(Sym, getContext());
  Expr = AArch64MCExpr::create(Expr, AArch64MCExpr::VK_TLSDESC, getContext());

  MCInst Inst;
  Inst.setOpcode(AArch64::TLSDESCCALL);
  Inst.addOperand(MCOperand::createExpr(Expr));

  getParser().getStreamer().EmitInstruction(Inst, STI);
  return false;
}

/// ::= .loh <lohName | lohId> label1, ..., labelN
/// The number of arguments depends on the loh identifier.
bool AArch64AsmParser::parseDirectiveLOH(StringRef IDVal, SMLoc Loc) {
  if (IDVal != MCLOHDirectiveName())
    return true;
  MCLOHType Kind;
  if (getParser().getTok().isNot(AsmToken::Identifier)) {
    if (getParser().getTok().isNot(AsmToken::Integer))
      return TokError("expected an identifier or a number in directive");
    // We successfully get a numeric value for the identifier.
    // Check if it is valid.
    int64_t Id = getParser().getTok().getIntVal();
    if (Id <= -1U && !isValidMCLOHType(Id))
      return TokError("invalid numeric identifier in directive");
    Kind = (MCLOHType)Id;
  } else {
    StringRef Name = getTok().getIdentifier();
    // We successfully parse an identifier.
    // Check if it is a recognized one.
    int Id = MCLOHNameToId(Name);

    if (Id == -1)
      return TokError("invalid identifier in directive");
    Kind = (MCLOHType)Id;
  }
  // Consume the identifier.
  Lex();
  // Get the number of arguments of this LOH.
  int NbArgs = MCLOHIdToNbArgs(Kind);

  assert(NbArgs != -1 && "Invalid number of arguments");

  SmallVector<MCSymbol *, 3> Args;
  for (int Idx = 0; Idx < NbArgs; ++Idx) {
    StringRef Name;
    if (getParser().parseIdentifier(Name))
      return TokError("expected identifier in directive");
    Args.push_back(getContext().getOrCreateSymbol(Name));

    if (Idx + 1 == NbArgs)
      break;
    if (getLexer().isNot(AsmToken::Comma))
      return TokError("unexpected token in '" + Twine(IDVal) + "' directive");
    Lex();
  }
  if (getLexer().isNot(AsmToken::EndOfStatement))
    return TokError("unexpected token in '" + Twine(IDVal) + "' directive");

  getStreamer().EmitLOHDirective((MCLOHType)Kind, Args);
  return false;
}

/// parseDirectiveLtorg
///  ::= .ltorg | .pool
bool AArch64AsmParser::parseDirectiveLtorg(SMLoc L) {
  getTargetStreamer().emitCurrentConstantPool();
  return false;
}

/// parseDirectiveReq
///  ::= name .req registername
bool AArch64AsmParser::parseDirectiveReq(StringRef Name, SMLoc L) {
  MCAsmParser &Parser = getParser();
  Parser.Lex(); // Eat the '.req' token.
  SMLoc SRegLoc = getLoc();
  unsigned RegNum = tryParseRegister();
  bool IsVector = false;

  if (RegNum == static_cast<unsigned>(-1)) {
    StringRef Kind;
    RegNum = tryMatchVectorRegister(Kind, false);
    if (!Kind.empty()) {
      Error(SRegLoc, "vector register without type specifier expected");
      return false;
    }
    IsVector = true;
  }

  if (RegNum == static_cast<unsigned>(-1)) {
    Parser.eatToEndOfStatement();
    Error(SRegLoc, "register name or alias expected");
    return false;
  }

  // Shouldn't be anything else.
  if (Parser.getTok().isNot(AsmToken::EndOfStatement)) {
    Error(Parser.getTok().getLoc(), "unexpected input in .req directive");
    Parser.eatToEndOfStatement();
    return false;
  }

  Parser.Lex(); // Consume the EndOfStatement

  auto pair = std::make_pair(IsVector, RegNum);
  if (RegisterReqs.insert(std::make_pair(Name, pair)).first->second != pair)
    Warning(L, "ignoring redefinition of register alias '" + Name + "'");

  return true;
}

/// parseDirectiveUneq
///  ::= .unreq registername
bool AArch64AsmParser::parseDirectiveUnreq(SMLoc L) {
  MCAsmParser &Parser = getParser();
  if (Parser.getTok().isNot(AsmToken::Identifier)) {
    Error(Parser.getTok().getLoc(), "unexpected input in .unreq directive.");
    Parser.eatToEndOfStatement();
    return false;
  }
  RegisterReqs.erase(Parser.getTok().getIdentifier().lower());
  Parser.Lex(); // Eat the identifier.
  return false;
}

bool
AArch64AsmParser::classifySymbolRef(const MCExpr *Expr,
                                    AArch64MCExpr::VariantKind &ELFRefKind,
                                    MCSymbolRefExpr::VariantKind &DarwinRefKind,
                                    int64_t &Addend) {
  ELFRefKind = AArch64MCExpr::VK_INVALID;
  DarwinRefKind = MCSymbolRefExpr::VK_None;
  Addend = 0;

  if (const AArch64MCExpr *AE = dyn_cast<AArch64MCExpr>(Expr)) {
    ELFRefKind = AE->getKind();
    Expr = AE->getSubExpr();
  }

  const MCSymbolRefExpr *SE = dyn_cast<MCSymbolRefExpr>(Expr);
  if (SE) {
    // It's a simple symbol reference with no addend.
    DarwinRefKind = SE->getKind();
    return true;
  }

  const MCBinaryExpr *BE = dyn_cast<MCBinaryExpr>(Expr);
  if (!BE)
    return false;

  SE = dyn_cast<MCSymbolRefExpr>(BE->getLHS());
  if (!SE)
    return false;
  DarwinRefKind = SE->getKind();

  if (BE->getOpcode() != MCBinaryExpr::Add &&
      BE->getOpcode() != MCBinaryExpr::Sub)
    return false;

  // See if the addend is is a constant, otherwise there's more going
  // on here than we can deal with.
  auto AddendExpr = dyn_cast<MCConstantExpr>(BE->getRHS());
  if (!AddendExpr)
    return false;

  Addend = AddendExpr->getValue();
  if (BE->getOpcode() == MCBinaryExpr::Sub)
    Addend = -Addend;

  // It's some symbol reference + a constant addend, but really
  // shouldn't use both Darwin and ELF syntax.
  return ELFRefKind == AArch64MCExpr::VK_INVALID ||
         DarwinRefKind == MCSymbolRefExpr::VK_None;
}

/// Force static initialization.
extern "C" void LLVMInitializeAArch64AsmParser() {
  RegisterMCAsmParser<AArch64AsmParser> X(TheAArch64leTarget);
  RegisterMCAsmParser<AArch64AsmParser> Y(TheAArch64beTarget);
  RegisterMCAsmParser<AArch64AsmParser> Z(TheARM64Target);
}

#define GET_REGISTER_MATCHER
#define GET_SUBTARGET_FEATURE_NAME
#define GET_MATCHER_IMPLEMENTATION
#include "AArch64GenAsmMatcher.inc"

// Define this matcher function after the auto-generated include so we
// have the match class enum definitions.
unsigned AArch64AsmParser::validateTargetOperandClass(MCParsedAsmOperand &AsmOp,
                                                      unsigned Kind) {
  AArch64Operand &Op = static_cast<AArch64Operand &>(AsmOp);
  // If the kind is a token for a literal immediate, check if our asm
  // operand matches. This is for InstAliases which have a fixed-value
  // immediate in the syntax.
  int64_t ExpectedVal;
  switch (Kind) {
  default:
    return Match_InvalidOperand;
  case MCK__35_0:
    ExpectedVal = 0;
    break;
  case MCK__35_1:
    ExpectedVal = 1;
    break;
  case MCK__35_12:
    ExpectedVal = 12;
    break;
  case MCK__35_16:
    ExpectedVal = 16;
    break;
  case MCK__35_2:
    ExpectedVal = 2;
    break;
  case MCK__35_24:
    ExpectedVal = 24;
    break;
  case MCK__35_3:
    ExpectedVal = 3;
    break;
  case MCK__35_32:
    ExpectedVal = 32;
    break;
  case MCK__35_4:
    ExpectedVal = 4;
    break;
  case MCK__35_48:
    ExpectedVal = 48;
    break;
  case MCK__35_6:
    ExpectedVal = 6;
    break;
  case MCK__35_64:
    ExpectedVal = 64;
    break;
  case MCK__35_8:
    ExpectedVal = 8;
    break;
  }
  if (!Op.isImm())
    return Match_InvalidOperand;
  const MCConstantExpr *CE = dyn_cast<MCConstantExpr>(Op.getImm());
  if (!CE)
    return Match_InvalidOperand;
  if (CE->getValue() == ExpectedVal)
    return Match_Success;
  return Match_InvalidOperand;
}


AArch64AsmParser::OperandMatchResultTy
AArch64AsmParser::tryParseGPRSeqPair(OperandVector &Operands) {

  SMLoc S = getLoc();

  if (getParser().getTok().isNot(AsmToken::Identifier)) {
    Error(S, "expected register");
    return MatchOperand_ParseFail;
  }

  int FirstReg = tryParseRegister();
  if (FirstReg == -1) {
    return MatchOperand_ParseFail;
  }
  const MCRegisterClass &WRegClass =
      AArch64MCRegisterClasses[AArch64::GPR32RegClassID];
  const MCRegisterClass &XRegClass =
      AArch64MCRegisterClasses[AArch64::GPR64RegClassID];

  bool isXReg = XRegClass.contains(FirstReg),
       isWReg = WRegClass.contains(FirstReg);
  if (!isXReg && !isWReg) {
    Error(S, "expected first even register of a "
             "consecutive same-size even/odd register pair");
    return MatchOperand_ParseFail;
  }

  const MCRegisterInfo *RI = getContext().getRegisterInfo();
  unsigned FirstEncoding = RI->getEncodingValue(FirstReg);

  if (FirstEncoding & 0x1) {
    Error(S, "expected first even register of a "
             "consecutive same-size even/odd register pair");
    return MatchOperand_ParseFail;
  }

  SMLoc M = getLoc();
  if (getParser().getTok().isNot(AsmToken::Comma)) {
    Error(M, "expected comma");
    return MatchOperand_ParseFail;
  }
  // Eat the comma
  getParser().Lex();

  SMLoc E = getLoc();
  int SecondReg = tryParseRegister();
  if (SecondReg ==-1) {
    return MatchOperand_ParseFail;
  }

 if (RI->getEncodingValue(SecondReg) != FirstEncoding + 1 ||
      (isXReg && !XRegClass.contains(SecondReg)) ||
      (isWReg && !WRegClass.contains(SecondReg))) {
    Error(E,"expected second odd register of a "
             "consecutive same-size even/odd register pair");
    return MatchOperand_ParseFail;
  }
  
  unsigned Pair = 0;
  if(isXReg) {
    Pair = RI->getMatchingSuperReg(FirstReg, AArch64::sube64,
           &AArch64MCRegisterClasses[AArch64::XSeqPairsClassRegClassID]);
  } else {
    Pair = RI->getMatchingSuperReg(FirstReg, AArch64::sube32,
           &AArch64MCRegisterClasses[AArch64::WSeqPairsClassRegClassID]);
  }

  Operands.push_back(AArch64Operand::CreateReg(Pair, false, S, getLoc(),
      getContext()));

  return MatchOperand_Success;
}<|MERGE_RESOLUTION|>--- conflicted
+++ resolved
@@ -3929,18 +3929,12 @@
 
   // If that fails, try against the alternate table containing long-form NEON:
   // "fadd v0.2s, v1.2s, v2.2s"
-<<<<<<< HEAD
-  // But first, save the ErrorInfo: we can use it in case this try also fails.
-  uint64_t ShortFormNEONErrorInfo = ErrorInfo;
-  if (MatchResult != Match_Success)
-=======
   if (MatchResult != Match_Success) {
     // But first, save the short-form match result: we can use it in case the
     // long-form match also fails.
     auto ShortFormNEONErrorInfo = ErrorInfo;
     auto ShortFormNEONMatchResult = MatchResult;
 
->>>>>>> d51dd69e
     MatchResult =
         MatchInstructionImpl(Operands, Inst, ErrorInfo, MatchingInlineAsm, 0);
 
@@ -3990,16 +3984,6 @@
   case Match_InvalidOperand: {
     SMLoc ErrorLoc = IDLoc;
 
-<<<<<<< HEAD
-    // If the long-form match failed on the mnemonic suffix token operand,
-    // the short-form match failure is probably more relevant: use it instead.
-    if (ErrorInfo == 1 &&
-        ((AArch64Operand &)*Operands[1]).isToken() &&
-        ((AArch64Operand &)*Operands[1]).isTokenSuffix())
-      ErrorInfo = ShortFormNEONErrorInfo;
-
-=======
->>>>>>> d51dd69e
     if (ErrorInfo != ~0ULL) {
       if (ErrorInfo >= Operands.size())
         return Error(IDLoc, "too few operands for instruction");
