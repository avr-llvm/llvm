//===- BasicAliasAnalysis.cpp - Stateless Alias Analysis Impl -------------===//
//
//                     The LLVM Compiler Infrastructure
//
// This file is distributed under the University of Illinois Open Source
// License. See LICENSE.TXT for details.
//
//===----------------------------------------------------------------------===//
//
// This file defines the primary stateless implementation of the
// Alias Analysis interface that implements identities (two different
// globals cannot alias, etc), but does no stateful analysis.
//
//===----------------------------------------------------------------------===//

#include "llvm/Analysis/BasicAliasAnalysis.h"
#include "llvm/ADT/SmallVector.h"
#include "llvm/ADT/Statistic.h"
#include "llvm/Analysis/AliasAnalysis.h"
#include "llvm/Analysis/CFG.h"
#include "llvm/Analysis/CaptureTracking.h"
#include "llvm/Analysis/InstructionSimplify.h"
#include "llvm/Analysis/LoopInfo.h"
#include "llvm/Analysis/MemoryBuiltins.h"
#include "llvm/Analysis/ValueTracking.h"
#include "llvm/IR/Constants.h"
#include "llvm/IR/DataLayout.h"
#include "llvm/IR/DerivedTypes.h"
#include "llvm/IR/Dominators.h"
#include "llvm/IR/GlobalAlias.h"
#include "llvm/IR/GlobalVariable.h"
#include "llvm/IR/Instructions.h"
#include "llvm/IR/IntrinsicInst.h"
#include "llvm/IR/LLVMContext.h"
#include "llvm/IR/Operator.h"
#include "llvm/Pass.h"
#include "llvm/Support/ErrorHandling.h"
#include <algorithm>
using namespace llvm;

/// Enable analysis of recursive PHI nodes.
static cl::opt<bool> EnableRecPhiAnalysis("basicaa-recphi", cl::Hidden,
                                          cl::init(false));

/// SearchLimitReached / SearchTimes shows how often the limit of
/// to decompose GEPs is reached. It will affect the precision
/// of basic alias analysis.
#define DEBUG_TYPE "basicaa"
STATISTIC(SearchLimitReached, "Number of times the limit to "
                              "decompose GEPs is reached");
STATISTIC(SearchTimes, "Number of times a GEP is decomposed");

/// Cutoff after which to stop analysing a set of phi nodes potentially involved
/// in a cycle. Because we are analysing 'through' phi nodes we need to be
/// careful with value equivalence. We use reachability to make sure a value
/// cannot be involved in a cycle.
const unsigned MaxNumPhiBBsValueReachabilityCheck = 20;

// The max limit of the search depth in DecomposeGEPExpression() and
// GetUnderlyingObject(), both functions need to use the same search
// depth otherwise the algorithm in aliasGEP will assert.
static const unsigned MaxLookupSearchDepth = 6;

//===----------------------------------------------------------------------===//
// Useful predicates
//===----------------------------------------------------------------------===//

/// Returns true if the pointer is to a function-local object that never
/// escapes from the function.
static bool isNonEscapingLocalObject(const Value *V) {
  // If this is a local allocation, check to see if it escapes.
  if (isa<AllocaInst>(V) || isNoAliasCall(V))
    // Set StoreCaptures to True so that we can assume in our callers that the
    // pointer is not the result of a load instruction. Currently
    // PointerMayBeCaptured doesn't have any special analysis for the
    // StoreCaptures=false case; if it did, our callers could be refined to be
    // more precise.
    return !PointerMayBeCaptured(V, false, /*StoreCaptures=*/true);

  // If this is an argument that corresponds to a byval or noalias argument,
  // then it has not escaped before entering the function.  Check if it escapes
  // inside the function.
  if (const Argument *A = dyn_cast<Argument>(V))
    if (A->hasByValAttr() || A->hasNoAliasAttr())
      // Note even if the argument is marked nocapture we still need to check
      // for copies made inside the function. The nocapture attribute only
      // specifies that there are no copies made that outlive the function.
      return !PointerMayBeCaptured(V, false, /*StoreCaptures=*/true);

  return false;
}

/// Returns true if the pointer is one which would have been considered an
/// escape by isNonEscapingLocalObject.
static bool isEscapeSource(const Value *V) {
  if (isa<CallInst>(V) || isa<InvokeInst>(V) || isa<Argument>(V))
    return true;

  // The load case works because isNonEscapingLocalObject considers all
  // stores to be escapes (it passes true for the StoreCaptures argument
  // to PointerMayBeCaptured).
  if (isa<LoadInst>(V))
    return true;

  return false;
}

/// Returns the size of the object specified by V, or UnknownSize if unknown.
static uint64_t getObjectSize(const Value *V, const DataLayout &DL,
                              const TargetLibraryInfo &TLI,
                              bool RoundToAlign = false) {
  uint64_t Size;
  if (getObjectSize(V, Size, DL, &TLI, RoundToAlign))
    return Size;
  return MemoryLocation::UnknownSize;
}

/// Returns true if we can prove that the object specified by V is smaller than
/// Size.
static bool isObjectSmallerThan(const Value *V, uint64_t Size,
                                const DataLayout &DL,
                                const TargetLibraryInfo &TLI) {
  // Note that the meanings of the "object" are slightly different in the
  // following contexts:
  //    c1: llvm::getObjectSize()
  //    c2: llvm.objectsize() intrinsic
  //    c3: isObjectSmallerThan()
  // c1 and c2 share the same meaning; however, the meaning of "object" in c3
  // refers to the "entire object".
  //
  //  Consider this example:
  //     char *p = (char*)malloc(100)
  //     char *q = p+80;
  //
  //  In the context of c1 and c2, the "object" pointed by q refers to the
  // stretch of memory of q[0:19]. So, getObjectSize(q) should return 20.
  //
  //  However, in the context of c3, the "object" refers to the chunk of memory
  // being allocated. So, the "object" has 100 bytes, and q points to the middle
  // the "object". In case q is passed to isObjectSmallerThan() as the 1st
  // parameter, before the llvm::getObjectSize() is called to get the size of
  // entire object, we should:
  //    - either rewind the pointer q to the base-address of the object in
  //      question (in this case rewind to p), or
  //    - just give up. It is up to caller to make sure the pointer is pointing
  //      to the base address the object.
  //
  // We go for 2nd option for simplicity.
  if (!isIdentifiedObject(V))
    return false;

  // This function needs to use the aligned object size because we allow
  // reads a bit past the end given sufficient alignment.
  uint64_t ObjectSize = getObjectSize(V, DL, TLI, /*RoundToAlign*/ true);

  return ObjectSize != MemoryLocation::UnknownSize && ObjectSize < Size;
}

/// Returns true if we can prove that the object specified by V has size Size.
static bool isObjectSize(const Value *V, uint64_t Size, const DataLayout &DL,
                         const TargetLibraryInfo &TLI) {
  uint64_t ObjectSize = getObjectSize(V, DL, TLI);
  return ObjectSize != MemoryLocation::UnknownSize && ObjectSize == Size;
}

//===----------------------------------------------------------------------===//
// GetElementPtr Instruction Decomposition and Analysis
//===----------------------------------------------------------------------===//

/// Analyzes the specified value as a linear expression: "A*V + B", where A and
/// B are constant integers.
///
/// Returns the scale and offset values as APInts and return V as a Value*, and
/// return whether we looked through any sign or zero extends.  The incoming
/// Value is known to have IntegerType and it may already be sign or zero
/// extended.
///
/// Note that this looks through extends, so the high bits may not be
/// represented in the result.
/*static*/ Value *BasicAliasAnalysis::GetLinearExpression(
    Value *V, APInt &Scale, APInt &Offset, ExtensionKind &Extension,
    const DataLayout &DL, unsigned Depth, AssumptionCache *AC,
    DominatorTree *DT) {
  assert(V->getType()->isIntegerTy() && "Not an integer value");

  // Limit our recursion depth.
  if (Depth == 6) {
    Scale = 1;
    Offset = 0;
    return V;
  }

  if (BinaryOperator *BOp = dyn_cast<BinaryOperator>(V)) {
    if (ConstantInt *RHSC = dyn_cast<ConstantInt>(BOp->getOperand(1))) {
      switch (BOp->getOpcode()) {
      default:
        break;
      case Instruction::Or:
        // X|C == X+C if all the bits in C are unset in X.  Otherwise we can't
        // analyze it.
        if (!MaskedValueIsZero(BOp->getOperand(0), RHSC->getValue(), DL, 0, AC,
                               BOp, DT))
          break;
      // FALL THROUGH.
      case Instruction::Add:
        V = GetLinearExpression(BOp->getOperand(0), Scale, Offset, Extension,
                                DL, Depth + 1, AC, DT);
        Offset += RHSC->getValue();
        return V;
      case Instruction::Mul:
        V = GetLinearExpression(BOp->getOperand(0), Scale, Offset, Extension,
                                DL, Depth + 1, AC, DT);
        Offset *= RHSC->getValue();
        Scale *= RHSC->getValue();
        return V;
      case Instruction::Shl:
        V = GetLinearExpression(BOp->getOperand(0), Scale, Offset, Extension,
                                DL, Depth + 1, AC, DT);
        Offset <<= RHSC->getValue().getLimitedValue();
        Scale <<= RHSC->getValue().getLimitedValue();
        return V;
      }
    }
  }

  // Since GEP indices are sign extended anyway, we don't care about the high
  // bits of a sign or zero extended value - just scales and offsets.  The
  // extensions have to be consistent though.
  if ((isa<SExtInst>(V) && Extension != EK_ZeroExt) ||
      (isa<ZExtInst>(V) && Extension != EK_SignExt)) {
    Value *CastOp = cast<CastInst>(V)->getOperand(0);
    unsigned OldWidth = Scale.getBitWidth();
    unsigned SmallWidth = CastOp->getType()->getPrimitiveSizeInBits();
    Scale = Scale.trunc(SmallWidth);
    Offset = Offset.trunc(SmallWidth);
    Extension = isa<SExtInst>(V) ? EK_SignExt : EK_ZeroExt;

    Value *Result = GetLinearExpression(CastOp, Scale, Offset, Extension, DL,
                                        Depth + 1, AC, DT);
    Scale = Scale.zext(OldWidth);
    Offset = Offset.zext(OldWidth);

    return Result;
  }

  Scale = 1;
  Offset = 0;
  return V;
}

/// If V is a symbolic pointer expression, decompose it into a base pointer
/// with a constant offset and a number of scaled symbolic offsets.
///
/// The scaled symbolic offsets (represented by pairs of a Value* and a scale
/// in the VarIndices vector) are Value*'s that are known to be scaled by the
/// specified amount, but which may have other unrepresented high bits. As
/// such, the gep cannot necessarily be reconstructed from its decomposed form.
///
/// When DataLayout is around, this function is capable of analyzing everything
/// that GetUnderlyingObject can look through. To be able to do that
/// GetUnderlyingObject and DecomposeGEPExpression must use the same search
/// depth (MaxLookupSearchDepth). When DataLayout not is around, it just looks
/// through pointer casts.
/*static*/ const Value *BasicAliasAnalysis::DecomposeGEPExpression(
    const Value *V, int64_t &BaseOffs,
    SmallVectorImpl<VariableGEPIndex> &VarIndices, bool &MaxLookupReached,
    const DataLayout &DL, AssumptionCache *AC, DominatorTree *DT) {
  // Limit recursion depth to limit compile time in crazy cases.
  unsigned MaxLookup = MaxLookupSearchDepth;
  MaxLookupReached = false;
  SearchTimes++;

  BaseOffs = 0;
  do {
    // See if this is a bitcast or GEP.
    const Operator *Op = dyn_cast<Operator>(V);
    if (!Op) {
      // The only non-operator case we can handle are GlobalAliases.
      if (const GlobalAlias *GA = dyn_cast<GlobalAlias>(V)) {
        if (!GA->mayBeOverridden()) {
          V = GA->getAliasee();
          continue;
        }
      }
      return V;
    }

    if (Op->getOpcode() == Instruction::BitCast ||
        Op->getOpcode() == Instruction::AddrSpaceCast) {
      V = Op->getOperand(0);
      continue;
    }

    const GEPOperator *GEPOp = dyn_cast<GEPOperator>(Op);
    if (!GEPOp) {
      // If it's not a GEP, hand it off to SimplifyInstruction to see if it
      // can come up with something. This matches what GetUnderlyingObject does.
      if (const Instruction *I = dyn_cast<Instruction>(V))
        // TODO: Get a DominatorTree and AssumptionCache and use them here
        // (these are both now available in this function, but this should be
        // updated when GetUnderlyingObject is updated). TLI should be
        // provided also.
        if (const Value *Simplified =
                SimplifyInstruction(const_cast<Instruction *>(I), DL)) {
          V = Simplified;
          continue;
        }

      return V;
    }

    // Don't attempt to analyze GEPs over unsized objects.
    if (!GEPOp->getOperand(0)->getType()->getPointerElementType()->isSized())
      return V;

    unsigned AS = GEPOp->getPointerAddressSpace();
    // Walk the indices of the GEP, accumulating them into BaseOff/VarIndices.
    gep_type_iterator GTI = gep_type_begin(GEPOp);
    for (User::const_op_iterator I = GEPOp->op_begin() + 1, E = GEPOp->op_end();
         I != E; ++I) {
      Value *Index = *I;
      // Compute the (potentially symbolic) offset in bytes for this index.
      if (StructType *STy = dyn_cast<StructType>(*GTI++)) {
        // For a struct, add the member offset.
        unsigned FieldNo = cast<ConstantInt>(Index)->getZExtValue();
        if (FieldNo == 0)
          continue;

        BaseOffs += DL.getStructLayout(STy)->getElementOffset(FieldNo);
        continue;
      }

      // For an array/pointer, add the element offset, explicitly scaled.
      if (ConstantInt *CIdx = dyn_cast<ConstantInt>(Index)) {
        if (CIdx->isZero())
          continue;
        BaseOffs += DL.getTypeAllocSize(*GTI) * CIdx->getSExtValue();
        continue;
      }

      uint64_t Scale = DL.getTypeAllocSize(*GTI);
      ExtensionKind Extension = EK_NotExtended;

      // If the integer type is smaller than the pointer size, it is implicitly
      // sign extended to pointer size.
      unsigned Width = Index->getType()->getIntegerBitWidth();
      if (DL.getPointerSizeInBits(AS) > Width)
        Extension = EK_SignExt;

      // Use GetLinearExpression to decompose the index into a C1*V+C2 form.
      APInt IndexScale(Width, 0), IndexOffset(Width, 0);
      Index = GetLinearExpression(Index, IndexScale, IndexOffset, Extension, DL,
                                  0, AC, DT);

      // The GEP index scale ("Scale") scales C1*V+C2, yielding (C1*V+C2)*Scale.
      // This gives us an aggregate computation of (C1*Scale)*V + C2*Scale.
      BaseOffs += IndexOffset.getSExtValue() * Scale;
      Scale *= IndexScale.getSExtValue();

      // If we already had an occurrence of this index variable, merge this
      // scale into it.  For example, we want to handle:
      //   A[x][x] -> x*16 + x*4 -> x*20
      // This also ensures that 'x' only appears in the index list once.
      for (unsigned i = 0, e = VarIndices.size(); i != e; ++i) {
        if (VarIndices[i].V == Index && VarIndices[i].Extension == Extension) {
          Scale += VarIndices[i].Scale;
          VarIndices.erase(VarIndices.begin() + i);
          break;
        }
      }

      // Make sure that we have a scale that makes sense for this target's
      // pointer size.
      if (unsigned ShiftBits = 64 - DL.getPointerSizeInBits(AS)) {
        Scale <<= ShiftBits;
        Scale = (int64_t)Scale >> ShiftBits;
      }

      if (Scale) {
        VariableGEPIndex Entry = {Index, Extension,
                                  static_cast<int64_t>(Scale)};
        VarIndices.push_back(Entry);
      }
    }

    // Analyze the base pointer next.
    V = GEPOp->getOperand(0);
  } while (--MaxLookup);

  // If the chain of expressions is too deep, just return early.
  MaxLookupReached = true;
  SearchLimitReached++;
  return V;
}

//===----------------------------------------------------------------------===//
// BasicAliasAnalysis Pass
//===----------------------------------------------------------------------===//

// Register the pass...
char BasicAliasAnalysis::ID = 0;
INITIALIZE_AG_PASS_BEGIN(BasicAliasAnalysis, AliasAnalysis, "basicaa",
                         "Basic Alias Analysis (stateless AA impl)", false,
                         true, false)
INITIALIZE_PASS_DEPENDENCY(AssumptionCacheTracker)
INITIALIZE_PASS_DEPENDENCY(TargetLibraryInfoWrapperPass)
INITIALIZE_AG_PASS_END(BasicAliasAnalysis, AliasAnalysis, "basicaa",
                       "Basic Alias Analysis (stateless AA impl)", false, true,
                       false)

ImmutablePass *llvm::createBasicAliasAnalysisPass() {
  return new BasicAliasAnalysis();
}

/// Returns whether the given pointer value points to memory that is local to
/// the function, with global constants being considered local to all
/// functions.
bool BasicAliasAnalysis::pointsToConstantMemory(const MemoryLocation &Loc,
                                                bool OrLocal) {
  assert(Visited.empty() && "Visited must be cleared after use!");

  unsigned MaxLookup = 8;
  SmallVector<const Value *, 16> Worklist;
  Worklist.push_back(Loc.Ptr);
  do {
    const Value *V = GetUnderlyingObject(Worklist.pop_back_val(), *DL);
    if (!Visited.insert(V).second) {
      Visited.clear();
      return AliasAnalysis::pointsToConstantMemory(Loc, OrLocal);
    }

    // An alloca instruction defines local memory.
    if (OrLocal && isa<AllocaInst>(V))
      continue;

    // A global constant counts as local memory for our purposes.
    if (const GlobalVariable *GV = dyn_cast<GlobalVariable>(V)) {
      // Note: this doesn't require GV to be "ODR" because it isn't legal for a
      // global to be marked constant in some modules and non-constant in
      // others.  GV may even be a declaration, not a definition.
      if (!GV->isConstant()) {
        Visited.clear();
        return AliasAnalysis::pointsToConstantMemory(Loc, OrLocal);
      }
      continue;
    }

    // If both select values point to local memory, then so does the select.
    if (const SelectInst *SI = dyn_cast<SelectInst>(V)) {
      Worklist.push_back(SI->getTrueValue());
      Worklist.push_back(SI->getFalseValue());
      continue;
    }

    // If all values incoming to a phi node point to local memory, then so does
    // the phi.
    if (const PHINode *PN = dyn_cast<PHINode>(V)) {
      // Don't bother inspecting phi nodes with many operands.
      if (PN->getNumIncomingValues() > MaxLookup) {
        Visited.clear();
        return AliasAnalysis::pointsToConstantMemory(Loc, OrLocal);
      }
      for (Value *IncValue : PN->incoming_values())
        Worklist.push_back(IncValue);
      continue;
    }

    // Otherwise be conservative.
    Visited.clear();
    return AliasAnalysis::pointsToConstantMemory(Loc, OrLocal);

  } while (!Worklist.empty() && --MaxLookup);

  Visited.clear();
  return Worklist.empty();
}

// FIXME: This code is duplicated with MemoryLocation and should be hoisted to
// some common utility location.
static bool isMemsetPattern16(const Function *MS,
                              const TargetLibraryInfo &TLI) {
  if (TLI.has(LibFunc::memset_pattern16) &&
      MS->getName() == "memset_pattern16") {
    FunctionType *MemsetType = MS->getFunctionType();
    if (!MemsetType->isVarArg() && MemsetType->getNumParams() == 3 &&
        isa<PointerType>(MemsetType->getParamType(0)) &&
        isa<PointerType>(MemsetType->getParamType(1)) &&
        isa<IntegerType>(MemsetType->getParamType(2)))
      return true;
  }

  return false;
}

/// Returns the behavior when calling the given call site.
FunctionModRefBehavior
BasicAliasAnalysis::getModRefBehavior(ImmutableCallSite CS) {
  if (CS.doesNotAccessMemory())
    // Can't do better than this.
    return FMRB_DoesNotAccessMemory;

  FunctionModRefBehavior Min = FMRB_UnknownModRefBehavior;

  // If the callsite knows it only reads memory, don't return worse
  // than that.
  if (CS.onlyReadsMemory())
    Min = FMRB_OnlyReadsMemory;

  if (CS.onlyAccessesArgMemory())
    Min = FunctionModRefBehavior(Min & FMRB_OnlyAccessesArgumentPointees);

  // The AliasAnalysis base class has some smarts, lets use them.
  return FunctionModRefBehavior(AliasAnalysis::getModRefBehavior(CS) & Min);
}

/// Returns the behavior when calling the given function. For use when the call
/// site is not known.
FunctionModRefBehavior
BasicAliasAnalysis::getModRefBehavior(const Function *F) {
  // If the function declares it doesn't access memory, we can't do better.
  if (F->doesNotAccessMemory())
    return FMRB_DoesNotAccessMemory;

  FunctionModRefBehavior Min = FMRB_UnknownModRefBehavior;

  // If the function declares it only reads memory, go with that.
  if (F->onlyReadsMemory())
    Min = FMRB_OnlyReadsMemory;

  if (F->onlyAccessesArgMemory())
    Min = FunctionModRefBehavior(Min & FMRB_OnlyAccessesArgumentPointees);

  const TargetLibraryInfo &TLI =
      getAnalysis<TargetLibraryInfoWrapperPass>().getTLI();
  if (isMemsetPattern16(F, TLI))
    Min = FMRB_OnlyAccessesArgumentPointees;

  // Otherwise be conservative.
  return FunctionModRefBehavior(AliasAnalysis::getModRefBehavior(F) & Min);
}

ModRefInfo BasicAliasAnalysis::getArgModRefInfo(ImmutableCallSite CS,
                                                unsigned ArgIdx) {
  if (const IntrinsicInst *II = dyn_cast<IntrinsicInst>(CS.getInstruction()))
    switch (II->getIntrinsicID()) {
    default:
      break;
    case Intrinsic::memset:
    case Intrinsic::memcpy:
    case Intrinsic::memmove:
      assert((ArgIdx == 0 || ArgIdx == 1) &&
             "Invalid argument index for memory intrinsic");
      return ArgIdx ? MRI_Ref : MRI_Mod;
    }

  // We can bound the aliasing properties of memset_pattern16 just as we can
  // for memcpy/memset.  This is particularly important because the
  // LoopIdiomRecognizer likes to turn loops into calls to memset_pattern16
  // whenever possible.
  if (CS.getCalledFunction() &&
      isMemsetPattern16(CS.getCalledFunction(), *TLI)) {
    assert((ArgIdx == 0 || ArgIdx == 1) &&
           "Invalid argument index for memset_pattern16");
    return ArgIdx ? MRI_Ref : MRI_Mod;
  }
  // FIXME: Handle memset_pattern4 and memset_pattern8 also.

  return AliasAnalysis::getArgModRefInfo(CS, ArgIdx);
}

static bool isAssumeIntrinsic(ImmutableCallSite CS) {
  const IntrinsicInst *II = dyn_cast<IntrinsicInst>(CS.getInstruction());
  if (II && II->getIntrinsicID() == Intrinsic::assume)
    return true;

  return false;
}

bool BasicAliasAnalysis::doInitialization(Module &M) {
  InitializeAliasAnalysis(this, &M.getDataLayout());
  return true;
}

/// Checks to see if the specified callsite can clobber the specified memory
/// object.
///
/// Since we only look at local properties of this function, we really can't
/// say much about this query.  We do, however, use simple "address taken"
/// analysis on local objects.
ModRefInfo BasicAliasAnalysis::getModRefInfo(ImmutableCallSite CS,
                                             const MemoryLocation &Loc) {
  assert(notDifferentParent(CS.getInstruction(), Loc.Ptr) &&
         "AliasAnalysis query involving multiple functions!");

  const Value *Object = GetUnderlyingObject(Loc.Ptr, *DL);

  // If this is a tail call and Loc.Ptr points to a stack location, we know that
  // the tail call cannot access or modify the local stack.
  // We cannot exclude byval arguments here; these belong to the caller of
  // the current function not to the current function, and a tail callee
  // may reference them.
  if (isa<AllocaInst>(Object))
    if (const CallInst *CI = dyn_cast<CallInst>(CS.getInstruction()))
      if (CI->isTailCall())
        return MRI_NoModRef;

  // If the pointer is to a locally allocated object that does not escape,
  // then the call can not mod/ref the pointer unless the call takes the pointer
  // as an argument, and itself doesn't capture it.
  if (!isa<Constant>(Object) && CS.getInstruction() != Object &&
      isNonEscapingLocalObject(Object)) {
    bool PassedAsArg = false;
    unsigned ArgNo = 0;
    for (ImmutableCallSite::arg_iterator CI = CS.arg_begin(), CE = CS.arg_end();
         CI != CE; ++CI, ++ArgNo) {
      // Only look at the no-capture or byval pointer arguments.  If this
      // pointer were passed to arguments that were neither of these, then it
      // couldn't be no-capture.
      if (!(*CI)->getType()->isPointerTy() ||
          (!CS.doesNotCapture(ArgNo) && !CS.isByValArgument(ArgNo)))
        continue;

      // If this is a no-capture pointer argument, see if we can tell that it
      // is impossible to alias the pointer we're checking.  If not, we have to
      // assume that the call could touch the pointer, even though it doesn't
      // escape.
      if (!isNoAlias(MemoryLocation(*CI), MemoryLocation(Object))) {
        PassedAsArg = true;
        break;
      }
    }

    if (!PassedAsArg)
      return MRI_NoModRef;
  }

  // While the assume intrinsic is marked as arbitrarily writing so that
  // proper control dependencies will be maintained, it never aliases any
  // particular memory location.
  if (isAssumeIntrinsic(CS))
    return MRI_NoModRef;

  // The AliasAnalysis base class has some smarts, lets use them.
  return AliasAnalysis::getModRefInfo(CS, Loc);
}

ModRefInfo BasicAliasAnalysis::getModRefInfo(ImmutableCallSite CS1,
                                             ImmutableCallSite CS2) {
  // While the assume intrinsic is marked as arbitrarily writing so that
  // proper control dependencies will be maintained, it never aliases any
  // particular memory location.
  if (isAssumeIntrinsic(CS1) || isAssumeIntrinsic(CS2))
    return MRI_NoModRef;

  // The AliasAnalysis base class has some smarts, lets use them.
  return AliasAnalysis::getModRefInfo(CS1, CS2);
}

/// Provide ad-hoc rules to disambiguate accesses through two GEP operators,
/// both having the exact same pointer operand.
static AliasResult aliasSameBasePointerGEPs(const GEPOperator *GEP1,
                                            uint64_t V1Size,
                                            const GEPOperator *GEP2,
                                            uint64_t V2Size,
                                            const DataLayout &DL) {

  assert(GEP1->getPointerOperand() == GEP2->getPointerOperand() &&
         "Expected GEPs with the same pointer operand");

  // Try to determine whether GEP1 and GEP2 index through arrays, into structs,
  // such that the struct field accesses provably cannot alias.
  // We also need at least two indices (the pointer, and the struct field).
  if (GEP1->getNumIndices() != GEP2->getNumIndices() ||
      GEP1->getNumIndices() < 2)
    return MayAlias;

  // If we don't know the size of the accesses through both GEPs, we can't
  // determine whether the struct fields accessed can't alias.
  if (V1Size == MemoryLocation::UnknownSize ||
      V2Size == MemoryLocation::UnknownSize)
    return MayAlias;

  ConstantInt *C1 =
      dyn_cast<ConstantInt>(GEP1->getOperand(GEP1->getNumOperands() - 1));
  ConstantInt *C2 =
      dyn_cast<ConstantInt>(GEP2->getOperand(GEP2->getNumOperands() - 1));

  // If the last (struct) indices aren't constants, we can't say anything.
  // If they're identical, the other indices might be also be dynamically
  // equal, so the GEPs can alias.
  if (!C1 || !C2 || C1 == C2)
    return MayAlias;

  // Find the last-indexed type of the GEP, i.e., the type you'd get if
  // you stripped the last index.
  // On the way, look at each indexed type.  If there's something other
  // than an array, different indices can lead to different final types.
  SmallVector<Value *, 8> IntermediateIndices;

  // Insert the first index; we don't need to check the type indexed
  // through it as it only drops the pointer indirection.
  assert(GEP1->getNumIndices() > 1 && "Not enough GEP indices to examine");
  IntermediateIndices.push_back(GEP1->getOperand(1));

  // Insert all the remaining indices but the last one.
  // Also, check that they all index through arrays.
  for (unsigned i = 1, e = GEP1->getNumIndices() - 1; i != e; ++i) {
    if (!isa<ArrayType>(GetElementPtrInst::getIndexedType(
            GEP1->getSourceElementType(), IntermediateIndices)))
      return MayAlias;
    IntermediateIndices.push_back(GEP1->getOperand(i + 1));
  }

  StructType *LastIndexedStruct =
      dyn_cast<StructType>(GetElementPtrInst::getIndexedType(
          GEP1->getSourceElementType(), IntermediateIndices));

  if (!LastIndexedStruct)
    return MayAlias;

  // We know that:
  // - both GEPs begin indexing from the exact same pointer;
  // - the last indices in both GEPs are constants, indexing into a struct;
  // - said indices are different, hence, the pointed-to fields are different;
  // - both GEPs only index through arrays prior to that.
  //
  // This lets us determine that the struct that GEP1 indexes into and the
  // struct that GEP2 indexes into must either precisely overlap or be
  // completely disjoint.  Because they cannot partially overlap, indexing into
  // different non-overlapping fields of the struct will never alias.

  // Therefore, the only remaining thing needed to show that both GEPs can't
  // alias is that the fields are not overlapping.
  const StructLayout *SL = DL.getStructLayout(LastIndexedStruct);
  const uint64_t StructSize = SL->getSizeInBytes();
  const uint64_t V1Off = SL->getElementOffset(C1->getZExtValue());
  const uint64_t V2Off = SL->getElementOffset(C2->getZExtValue());

  auto EltsDontOverlap = [StructSize](uint64_t V1Off, uint64_t V1Size,
                                      uint64_t V2Off, uint64_t V2Size) {
    return V1Off < V2Off && V1Off + V1Size <= V2Off &&
           ((V2Off + V2Size <= StructSize) ||
            (V2Off + V2Size - StructSize <= V1Off));
  };

  if (EltsDontOverlap(V1Off, V1Size, V2Off, V2Size) ||
      EltsDontOverlap(V2Off, V2Size, V1Off, V1Size))
    return NoAlias;

  return MayAlias;
}

/// Provides a bunch of ad-hoc rules to disambiguate a GEP instruction against
/// another pointer.
///
/// We know that V1 is a GEP, but we don't know anything about V2.
/// UnderlyingV1 is GetUnderlyingObject(GEP1, DL), UnderlyingV2 is the same for
/// V2.
AliasResult BasicAliasAnalysis::aliasGEP(
    const GEPOperator *GEP1, uint64_t V1Size, const AAMDNodes &V1AAInfo,
    const Value *V2, uint64_t V2Size, const AAMDNodes &V2AAInfo,
    const Value *UnderlyingV1, const Value *UnderlyingV2) {
  int64_t GEP1BaseOffset;
  bool GEP1MaxLookupReached;
  SmallVector<VariableGEPIndex, 4> GEP1VariableIndices;

  // We have to get two AssumptionCaches here because GEP1 and V2 may be from
  // different functions.
  // FIXME: This really doesn't make any sense. We get a dominator tree below
  // that can only refer to a single function. But this function (aliasGEP) is
  // a method on an immutable pass that can be called when there *isn't*
  // a single function. The old pass management layer makes this "work", but
  // this isn't really a clean solution.
  AssumptionCacheTracker &ACT = getAnalysis<AssumptionCacheTracker>();
  AssumptionCache *AC1 = nullptr, *AC2 = nullptr;
  if (auto *GEP1I = dyn_cast<Instruction>(GEP1))
    AC1 = &ACT.getAssumptionCache(
        const_cast<Function &>(*GEP1I->getParent()->getParent()));
  if (auto *I2 = dyn_cast<Instruction>(V2))
    AC2 = &ACT.getAssumptionCache(
        const_cast<Function &>(*I2->getParent()->getParent()));

  DominatorTreeWrapperPass *DTWP =
      getAnalysisIfAvailable<DominatorTreeWrapperPass>();
  DominatorTree *DT = DTWP ? &DTWP->getDomTree() : nullptr;

  // If we have two gep instructions with must-alias or not-alias'ing base
  // pointers, figure out if the indexes to the GEP tell us anything about the
  // derived pointer.
  if (const GEPOperator *GEP2 = dyn_cast<GEPOperator>(V2)) {
    // Do the base pointers alias?
    AliasResult BaseAlias =
        aliasCheck(UnderlyingV1, MemoryLocation::UnknownSize, AAMDNodes(),
                   UnderlyingV2, MemoryLocation::UnknownSize, AAMDNodes());

    // Check for geps of non-aliasing underlying pointers where the offsets are
    // identical.
    if ((BaseAlias == MayAlias) && V1Size == V2Size) {
      // Do the base pointers alias assuming type and size.
      AliasResult PreciseBaseAlias = aliasCheck(UnderlyingV1, V1Size, V1AAInfo,
                                                UnderlyingV2, V2Size, V2AAInfo);
      if (PreciseBaseAlias == NoAlias) {
        // See if the computed offset from the common pointer tells us about the
        // relation of the resulting pointer.
        int64_t GEP2BaseOffset;
        bool GEP2MaxLookupReached;
        SmallVector<VariableGEPIndex, 4> GEP2VariableIndices;
        const Value *GEP2BasePtr =
            DecomposeGEPExpression(GEP2, GEP2BaseOffset, GEP2VariableIndices,
                                   GEP2MaxLookupReached, *DL, AC2, DT);
        const Value *GEP1BasePtr =
            DecomposeGEPExpression(GEP1, GEP1BaseOffset, GEP1VariableIndices,
                                   GEP1MaxLookupReached, *DL, AC1, DT);
        // DecomposeGEPExpression and GetUnderlyingObject should return the
        // same result except when DecomposeGEPExpression has no DataLayout.
        if (GEP1BasePtr != UnderlyingV1 || GEP2BasePtr != UnderlyingV2) {
          assert(!DL &&
                 "DecomposeGEPExpression and GetUnderlyingObject disagree!");
          return MayAlias;
        }
        // If the max search depth is reached the result is undefined
        if (GEP2MaxLookupReached || GEP1MaxLookupReached)
          return MayAlias;

        // Same offsets.
        if (GEP1BaseOffset == GEP2BaseOffset &&
            GEP1VariableIndices == GEP2VariableIndices)
          return NoAlias;
        GEP1VariableIndices.clear();
      }
    }

    // If we get a No or May, then return it immediately, no amount of analysis
    // will improve this situation.
    if (BaseAlias != MustAlias)
      return BaseAlias;

    // Otherwise, we have a MustAlias.  Since the base pointers alias each other
    // exactly, see if the computed offset from the common pointer tells us
    // about the relation of the resulting pointer.
    const Value *GEP1BasePtr =
        DecomposeGEPExpression(GEP1, GEP1BaseOffset, GEP1VariableIndices,
                               GEP1MaxLookupReached, *DL, AC1, DT);

    int64_t GEP2BaseOffset;
    bool GEP2MaxLookupReached;
    SmallVector<VariableGEPIndex, 4> GEP2VariableIndices;
    const Value *GEP2BasePtr =
        DecomposeGEPExpression(GEP2, GEP2BaseOffset, GEP2VariableIndices,
                               GEP2MaxLookupReached, *DL, AC2, DT);

    // DecomposeGEPExpression and GetUnderlyingObject should return the
    // same result except when DecomposeGEPExpression has no DataLayout.
    if (GEP1BasePtr != UnderlyingV1 || GEP2BasePtr != UnderlyingV2) {
      assert(!DL && "DecomposeGEPExpression and GetUnderlyingObject disagree!");
      return MayAlias;
    }

    // If we know the two GEPs are based off of the exact same pointer (and not
    // just the same underlying object), see if that tells us anything about
    // the resulting pointers.
    if (DL && GEP1->getPointerOperand() == GEP2->getPointerOperand()) {
      AliasResult R = aliasSameBasePointerGEPs(GEP1, V1Size, GEP2, V2Size, *DL);
      // If we couldn't find anything interesting, don't abandon just yet.
      if (R != MayAlias)
        return R;
    }

    // If the max search depth is reached the result is undefined
    if (GEP2MaxLookupReached || GEP1MaxLookupReached)
      return MayAlias;

    // Subtract the GEP2 pointer from the GEP1 pointer to find out their
    // symbolic difference.
    GEP1BaseOffset -= GEP2BaseOffset;
    GetIndexDifference(GEP1VariableIndices, GEP2VariableIndices);

  } else {
    // Check to see if these two pointers are related by the getelementptr
    // instruction.  If one pointer is a GEP with a non-zero index of the other
    // pointer, we know they cannot alias.

    // If both accesses are unknown size, we can't do anything useful here.
    if (V1Size == MemoryLocation::UnknownSize &&
        V2Size == MemoryLocation::UnknownSize)
      return MayAlias;

    AliasResult R = aliasCheck(UnderlyingV1, MemoryLocation::UnknownSize,
                               AAMDNodes(), V2, V2Size, V2AAInfo);
    if (R != MustAlias)
      // If V2 may alias GEP base pointer, conservatively returns MayAlias.
      // If V2 is known not to alias GEP base pointer, then the two values
      // cannot alias per GEP semantics: "A pointer value formed from a
      // getelementptr instruction is associated with the addresses associated
      // with the first operand of the getelementptr".
      return R;

    const Value *GEP1BasePtr =
        DecomposeGEPExpression(GEP1, GEP1BaseOffset, GEP1VariableIndices,
                               GEP1MaxLookupReached, *DL, AC1, DT);

    // DecomposeGEPExpression and GetUnderlyingObject should return the
    // same result except when DecomposeGEPExpression has no DataLayout.
    if (GEP1BasePtr != UnderlyingV1) {
      assert(!DL && "DecomposeGEPExpression and GetUnderlyingObject disagree!");
      return MayAlias;
    }
    // If the max search depth is reached the result is undefined
    if (GEP1MaxLookupReached)
      return MayAlias;
  }

  // In the two GEP Case, if there is no difference in the offsets of the
  // computed pointers, the resultant pointers are a must alias.  This
  // hapens when we have two lexically identical GEP's (for example).
  //
  // In the other case, if we have getelementptr <ptr>, 0, 0, 0, 0, ... and V2
  // must aliases the GEP, the end result is a must alias also.
  if (GEP1BaseOffset == 0 && GEP1VariableIndices.empty())
    return MustAlias;

  // If there is a constant difference between the pointers, but the difference
  // is less than the size of the associated memory object, then we know
  // that the objects are partially overlapping.  If the difference is
  // greater, we know they do not overlap.
  if (GEP1BaseOffset != 0 && GEP1VariableIndices.empty()) {
    if (GEP1BaseOffset >= 0) {
      if (V2Size != MemoryLocation::UnknownSize) {
        if ((uint64_t)GEP1BaseOffset < V2Size)
          return PartialAlias;
        return NoAlias;
      }
    } else {
      // We have the situation where:
      // +                +
      // | BaseOffset     |
      // ---------------->|
      // |-->V1Size       |-------> V2Size
      // GEP1             V2
      // We need to know that V2Size is not unknown, otherwise we might have
      // stripped a gep with negative index ('gep <ptr>, -1, ...).
      if (V1Size != MemoryLocation::UnknownSize &&
          V2Size != MemoryLocation::UnknownSize) {
        if (-(uint64_t)GEP1BaseOffset < V1Size)
          return PartialAlias;
        return NoAlias;
      }
    }
  }

  // Try to distinguish something like &A[i][1] against &A[42][0].
  // Grab the least significant bit set in any of the scales.
  if (!GEP1VariableIndices.empty()) {
    uint64_t Modulo = 0;
<<<<<<< HEAD
    bool AllPositive = true;
    for (unsigned i = 0, e = GEP1VariableIndices.size(); i != e; ++i) {

      // Try to distinguish something like &A[i][1] against &A[42][0].
      // Grab the least significant bit set in any of the scales. We
      // don't need std::abs here (even if the scale's negative) as we'll
      // be ^'ing Modulo with itself later.
      Modulo |= (uint64_t)GEP1VariableIndices[i].Scale;

      if (AllPositive) {
        // If the Value could change between cycles, then any reasoning about
        // the Value this cycle may not hold in the next cycle. We'll just
        // give up if we can't determine conditions that hold for every cycle:
        const Value *V = GEP1VariableIndices[i].V;

        bool SignKnownZero, SignKnownOne;
        ComputeSignBit(const_cast<Value *>(V), SignKnownZero, SignKnownOne, *DL,
                       0, AC1, nullptr, DT);

        // Zero-extension widens the variable, and so forces the sign
        // bit to zero.
        bool IsZExt = GEP1VariableIndices[i].Extension == EK_ZeroExt;
        SignKnownZero |= IsZExt;
        SignKnownOne &= !IsZExt;

        // If the variable begins with a zero then we know it's
        // positive, regardless of whether the value is signed or
        // unsigned.
        int64_t Scale = GEP1VariableIndices[i].Scale;
        AllPositive =
            (SignKnownZero && Scale >= 0) || (SignKnownOne && Scale < 0);
      }
    }

=======
    for (unsigned i = 0, e = GEP1VariableIndices.size(); i != e; ++i)
      Modulo |= (uint64_t)GEP1VariableIndices[i].Scale;
>>>>>>> d51dd69e
    Modulo = Modulo ^ (Modulo & (Modulo - 1));

    // We can compute the difference between the two addresses
    // mod Modulo. Check whether that difference guarantees that the
    // two locations do not alias.
    uint64_t ModOffset = (uint64_t)GEP1BaseOffset & (Modulo - 1);
    if (V1Size != MemoryLocation::UnknownSize &&
        V2Size != MemoryLocation::UnknownSize && ModOffset >= V2Size &&
        V1Size <= Modulo - ModOffset)
      return NoAlias;
<<<<<<< HEAD

    // If we know all the variables are positive, then GEP1 >= GEP1BasePtr.
    // If GEP1BasePtr > V2 (GEP1BaseOffset > 0) then we know the pointers
    // don't alias if V2Size can fit in the gap between V2 and GEP1BasePtr.
    if (AllPositive && GEP1BaseOffset > 0 && V2Size <= (uint64_t)GEP1BaseOffset)
      return NoAlias;
=======
>>>>>>> d51dd69e
  }

  // Statically, we can see that the base objects are the same, but the
  // pointers have dynamic offsets which we can't resolve. And none of our
  // little tricks above worked.
  //
  // TODO: Returning PartialAlias instead of MayAlias is a mild hack; the
  // practical effect of this is protecting TBAA in the case of dynamic
  // indices into arrays of unions or malloc'd memory.
  return PartialAlias;
}

static AliasResult MergeAliasResults(AliasResult A, AliasResult B) {
  // If the results agree, take it.
  if (A == B)
    return A;
  // A mix of PartialAlias and MustAlias is PartialAlias.
  if ((A == PartialAlias && B == MustAlias) ||
      (B == PartialAlias && A == MustAlias))
    return PartialAlias;
  // Otherwise, we don't know anything.
  return MayAlias;
}

/// Provides a bunch of ad-hoc rules to disambiguate a Select instruction
/// against another.
AliasResult BasicAliasAnalysis::aliasSelect(const SelectInst *SI,
                                            uint64_t SISize,
                                            const AAMDNodes &SIAAInfo,
                                            const Value *V2, uint64_t V2Size,
                                            const AAMDNodes &V2AAInfo) {
  // If the values are Selects with the same condition, we can do a more precise
  // check: just check for aliases between the values on corresponding arms.
  if (const SelectInst *SI2 = dyn_cast<SelectInst>(V2))
    if (SI->getCondition() == SI2->getCondition()) {
      AliasResult Alias = aliasCheck(SI->getTrueValue(), SISize, SIAAInfo,
                                     SI2->getTrueValue(), V2Size, V2AAInfo);
      if (Alias == MayAlias)
        return MayAlias;
      AliasResult ThisAlias =
          aliasCheck(SI->getFalseValue(), SISize, SIAAInfo,
                     SI2->getFalseValue(), V2Size, V2AAInfo);
      return MergeAliasResults(ThisAlias, Alias);
    }

  // If both arms of the Select node NoAlias or MustAlias V2, then returns
  // NoAlias / MustAlias. Otherwise, returns MayAlias.
  AliasResult Alias =
      aliasCheck(V2, V2Size, V2AAInfo, SI->getTrueValue(), SISize, SIAAInfo);
  if (Alias == MayAlias)
    return MayAlias;

  AliasResult ThisAlias =
      aliasCheck(V2, V2Size, V2AAInfo, SI->getFalseValue(), SISize, SIAAInfo);
  return MergeAliasResults(ThisAlias, Alias);
}

/// Provide a bunch of ad-hoc rules to disambiguate a PHI instruction against
/// another.
AliasResult BasicAliasAnalysis::aliasPHI(const PHINode *PN, uint64_t PNSize,
                                         const AAMDNodes &PNAAInfo,
                                         const Value *V2, uint64_t V2Size,
                                         const AAMDNodes &V2AAInfo) {
  // Track phi nodes we have visited. We use this information when we determine
  // value equivalence.
  VisitedPhiBBs.insert(PN->getParent());

  // If the values are PHIs in the same block, we can do a more precise
  // as well as efficient check: just check for aliases between the values
  // on corresponding edges.
  if (const PHINode *PN2 = dyn_cast<PHINode>(V2))
    if (PN2->getParent() == PN->getParent()) {
      LocPair Locs(MemoryLocation(PN, PNSize, PNAAInfo),
                   MemoryLocation(V2, V2Size, V2AAInfo));
      if (PN > V2)
        std::swap(Locs.first, Locs.second);
      // Analyse the PHIs' inputs under the assumption that the PHIs are
      // NoAlias.
      // If the PHIs are May/MustAlias there must be (recursively) an input
      // operand from outside the PHIs' cycle that is MayAlias/MustAlias or
      // there must be an operation on the PHIs within the PHIs' value cycle
      // that causes a MayAlias.
      // Pretend the phis do not alias.
      AliasResult Alias = NoAlias;
      assert(AliasCache.count(Locs) &&
             "There must exist an entry for the phi node");
      AliasResult OrigAliasResult = AliasCache[Locs];
      AliasCache[Locs] = NoAlias;

      for (unsigned i = 0, e = PN->getNumIncomingValues(); i != e; ++i) {
        AliasResult ThisAlias =
            aliasCheck(PN->getIncomingValue(i), PNSize, PNAAInfo,
                       PN2->getIncomingValueForBlock(PN->getIncomingBlock(i)),
                       V2Size, V2AAInfo);
        Alias = MergeAliasResults(ThisAlias, Alias);
        if (Alias == MayAlias)
          break;
      }

      // Reset if speculation failed.
      if (Alias != NoAlias)
        AliasCache[Locs] = OrigAliasResult;

      return Alias;
    }

  SmallPtrSet<Value *, 4> UniqueSrc;
  SmallVector<Value *, 4> V1Srcs;
  bool isRecursive = false;
  for (Value *PV1 : PN->incoming_values()) {
    if (isa<PHINode>(PV1))
      // If any of the source itself is a PHI, return MayAlias conservatively
      // to avoid compile time explosion. The worst possible case is if both
      // sides are PHI nodes. In which case, this is O(m x n) time where 'm'
      // and 'n' are the number of PHI sources.
      return MayAlias;

    if (EnableRecPhiAnalysis)
      if (GEPOperator *PV1GEP = dyn_cast<GEPOperator>(PV1)) {
        // Check whether the incoming value is a GEP that advances the pointer
        // result of this PHI node (e.g. in a loop). If this is the case, we
        // would recurse and always get a MayAlias. Handle this case specially
        // below.
        if (PV1GEP->getPointerOperand() == PN && PV1GEP->getNumIndices() == 1 &&
            isa<ConstantInt>(PV1GEP->idx_begin())) {
          isRecursive = true;
          continue;
        }
      }

    if (UniqueSrc.insert(PV1).second)
      V1Srcs.push_back(PV1);
  }

  // If this PHI node is recursive, set the size of the accessed memory to
  // unknown to represent all the possible values the GEP could advance the
  // pointer to.
  if (isRecursive)
    PNSize = MemoryLocation::UnknownSize;

  AliasResult Alias =
      aliasCheck(V2, V2Size, V2AAInfo, V1Srcs[0], PNSize, PNAAInfo);

  // Early exit if the check of the first PHI source against V2 is MayAlias.
  // Other results are not possible.
  if (Alias == MayAlias)
    return MayAlias;

  // If all sources of the PHI node NoAlias or MustAlias V2, then returns
  // NoAlias / MustAlias. Otherwise, returns MayAlias.
  for (unsigned i = 1, e = V1Srcs.size(); i != e; ++i) {
    Value *V = V1Srcs[i];

    AliasResult ThisAlias =
        aliasCheck(V2, V2Size, V2AAInfo, V, PNSize, PNAAInfo);
    Alias = MergeAliasResults(ThisAlias, Alias);
    if (Alias == MayAlias)
      break;
  }

  return Alias;
}

/// Provideis a bunch of ad-hoc rules to disambiguate in common cases, such as
/// array references.
AliasResult BasicAliasAnalysis::aliasCheck(const Value *V1, uint64_t V1Size,
                                           AAMDNodes V1AAInfo, const Value *V2,
                                           uint64_t V2Size,
                                           AAMDNodes V2AAInfo) {
  // If either of the memory references is empty, it doesn't matter what the
  // pointer values are.
  if (V1Size == 0 || V2Size == 0)
    return NoAlias;

  // Strip off any casts if they exist.
  V1 = V1->stripPointerCasts();
  V2 = V2->stripPointerCasts();

  // If V1 or V2 is undef, the result is NoAlias because we can always pick a
  // value for undef that aliases nothing in the program.
  if (isa<UndefValue>(V1) || isa<UndefValue>(V2))
    return NoAlias;

  // Are we checking for alias of the same value?
  // Because we look 'through' phi nodes we could look at "Value" pointers from
  // different iterations. We must therefore make sure that this is not the
  // case. The function isValueEqualInPotentialCycles ensures that this cannot
  // happen by looking at the visited phi nodes and making sure they cannot
  // reach the value.
  if (isValueEqualInPotentialCycles(V1, V2))
    return MustAlias;

  if (!V1->getType()->isPointerTy() || !V2->getType()->isPointerTy())
    return NoAlias; // Scalars cannot alias each other

  // Figure out what objects these things are pointing to if we can.
  const Value *O1 = GetUnderlyingObject(V1, *DL, MaxLookupSearchDepth);
  const Value *O2 = GetUnderlyingObject(V2, *DL, MaxLookupSearchDepth);

  // Null values in the default address space don't point to any object, so they
  // don't alias any other pointer.
  if (const ConstantPointerNull *CPN = dyn_cast<ConstantPointerNull>(O1))
    if (CPN->getType()->getAddressSpace() == 0)
      return NoAlias;
  if (const ConstantPointerNull *CPN = dyn_cast<ConstantPointerNull>(O2))
    if (CPN->getType()->getAddressSpace() == 0)
      return NoAlias;

  if (O1 != O2) {
    // If V1/V2 point to two different objects we know that we have no alias.
    if (isIdentifiedObject(O1) && isIdentifiedObject(O2))
      return NoAlias;

    // Constant pointers can't alias with non-const isIdentifiedObject objects.
    if ((isa<Constant>(O1) && isIdentifiedObject(O2) && !isa<Constant>(O2)) ||
        (isa<Constant>(O2) && isIdentifiedObject(O1) && !isa<Constant>(O1)))
      return NoAlias;

    // Function arguments can't alias with things that are known to be
    // unambigously identified at the function level.
    if ((isa<Argument>(O1) && isIdentifiedFunctionLocal(O2)) ||
        (isa<Argument>(O2) && isIdentifiedFunctionLocal(O1)))
      return NoAlias;

    // Most objects can't alias null.
    if ((isa<ConstantPointerNull>(O2) && isKnownNonNull(O1)) ||
        (isa<ConstantPointerNull>(O1) && isKnownNonNull(O2)))
      return NoAlias;

    // If one pointer is the result of a call/invoke or load and the other is a
    // non-escaping local object within the same function, then we know the
    // object couldn't escape to a point where the call could return it.
    //
    // Note that if the pointers are in different functions, there are a
    // variety of complications. A call with a nocapture argument may still
    // temporary store the nocapture argument's value in a temporary memory
    // location if that memory location doesn't escape. Or it may pass a
    // nocapture value to other functions as long as they don't capture it.
    if (isEscapeSource(O1) && isNonEscapingLocalObject(O2))
      return NoAlias;
    if (isEscapeSource(O2) && isNonEscapingLocalObject(O1))
      return NoAlias;
  }

  // If the size of one access is larger than the entire object on the other
  // side, then we know such behavior is undefined and can assume no alias.
  if (DL)
    if ((V1Size != MemoryLocation::UnknownSize &&
         isObjectSmallerThan(O2, V1Size, *DL, *TLI)) ||
        (V2Size != MemoryLocation::UnknownSize &&
         isObjectSmallerThan(O1, V2Size, *DL, *TLI)))
      return NoAlias;

  // Check the cache before climbing up use-def chains. This also terminates
  // otherwise infinitely recursive queries.
  LocPair Locs(MemoryLocation(V1, V1Size, V1AAInfo),
               MemoryLocation(V2, V2Size, V2AAInfo));
  if (V1 > V2)
    std::swap(Locs.first, Locs.second);
  std::pair<AliasCacheTy::iterator, bool> Pair =
      AliasCache.insert(std::make_pair(Locs, MayAlias));
  if (!Pair.second)
    return Pair.first->second;

  // FIXME: This isn't aggressively handling alias(GEP, PHI) for example: if the
  // GEP can't simplify, we don't even look at the PHI cases.
  if (!isa<GEPOperator>(V1) && isa<GEPOperator>(V2)) {
    std::swap(V1, V2);
    std::swap(V1Size, V2Size);
    std::swap(O1, O2);
    std::swap(V1AAInfo, V2AAInfo);
  }
  if (const GEPOperator *GV1 = dyn_cast<GEPOperator>(V1)) {
    AliasResult Result =
        aliasGEP(GV1, V1Size, V1AAInfo, V2, V2Size, V2AAInfo, O1, O2);
    if (Result != MayAlias)
      return AliasCache[Locs] = Result;
  }

  if (isa<PHINode>(V2) && !isa<PHINode>(V1)) {
    std::swap(V1, V2);
    std::swap(V1Size, V2Size);
    std::swap(V1AAInfo, V2AAInfo);
  }
  if (const PHINode *PN = dyn_cast<PHINode>(V1)) {
    AliasResult Result = aliasPHI(PN, V1Size, V1AAInfo, V2, V2Size, V2AAInfo);
    if (Result != MayAlias)
      return AliasCache[Locs] = Result;
  }

  if (isa<SelectInst>(V2) && !isa<SelectInst>(V1)) {
    std::swap(V1, V2);
    std::swap(V1Size, V2Size);
    std::swap(V1AAInfo, V2AAInfo);
  }
  if (const SelectInst *S1 = dyn_cast<SelectInst>(V1)) {
    AliasResult Result =
        aliasSelect(S1, V1Size, V1AAInfo, V2, V2Size, V2AAInfo);
    if (Result != MayAlias)
      return AliasCache[Locs] = Result;
  }

  // If both pointers are pointing into the same object and one of them
  // accesses is accessing the entire object, then the accesses must
  // overlap in some way.
  if (DL && O1 == O2)
    if ((V1Size != MemoryLocation::UnknownSize &&
         isObjectSize(O1, V1Size, *DL, *TLI)) ||
        (V2Size != MemoryLocation::UnknownSize &&
         isObjectSize(O2, V2Size, *DL, *TLI)))
      return AliasCache[Locs] = PartialAlias;

  AliasResult Result =
      AliasAnalysis::alias(MemoryLocation(V1, V1Size, V1AAInfo),
                           MemoryLocation(V2, V2Size, V2AAInfo));
  return AliasCache[Locs] = Result;
}

/// Check whether two Values can be considered equivalent.
///
/// In addition to pointer equivalence of \p V1 and \p V2 this checks whether
/// they can not be part of a cycle in the value graph by looking at all
/// visited phi nodes an making sure that the phis cannot reach the value. We
/// have to do this because we are looking through phi nodes (That is we say
/// noalias(V, phi(VA, VB)) if noalias(V, VA) and noalias(V, VB).
bool BasicAliasAnalysis::isValueEqualInPotentialCycles(const Value *V,
                                                       const Value *V2) {
  if (V != V2)
    return false;

  const Instruction *Inst = dyn_cast<Instruction>(V);
  if (!Inst)
    return true;

  if (VisitedPhiBBs.empty())
    return true;

  if (VisitedPhiBBs.size() > MaxNumPhiBBsValueReachabilityCheck)
    return false;

  // Use dominance or loop info if available.
  DominatorTreeWrapperPass *DTWP =
      getAnalysisIfAvailable<DominatorTreeWrapperPass>();
  DominatorTree *DT = DTWP ? &DTWP->getDomTree() : nullptr;
  auto *LIWP = getAnalysisIfAvailable<LoopInfoWrapperPass>();
  LoopInfo *LI = LIWP ? &LIWP->getLoopInfo() : nullptr;

  // Make sure that the visited phis cannot reach the Value. This ensures that
  // the Values cannot come from different iterations of a potential cycle the
  // phi nodes could be involved in.
  for (auto *P : VisitedPhiBBs)
    if (isPotentiallyReachable(P->begin(), Inst, DT, LI))
      return false;

  return true;
}

/// Computes the symbolic difference between two de-composed GEPs.
///
/// Dest and Src are the variable indices from two decomposed GetElementPtr
/// instructions GEP1 and GEP2 which have common base pointers.
void BasicAliasAnalysis::GetIndexDifference(
    SmallVectorImpl<VariableGEPIndex> &Dest,
    const SmallVectorImpl<VariableGEPIndex> &Src) {
  if (Src.empty())
    return;

  for (unsigned i = 0, e = Src.size(); i != e; ++i) {
    const Value *V = Src[i].V;
    ExtensionKind Extension = Src[i].Extension;
    int64_t Scale = Src[i].Scale;

    // Find V in Dest.  This is N^2, but pointer indices almost never have more
    // than a few variable indexes.
    for (unsigned j = 0, e = Dest.size(); j != e; ++j) {
      if (!isValueEqualInPotentialCycles(Dest[j].V, V) ||
          Dest[j].Extension != Extension)
        continue;

      // If we found it, subtract off Scale V's from the entry in Dest.  If it
      // goes to zero, remove the entry.
      if (Dest[j].Scale != Scale)
        Dest[j].Scale -= Scale;
      else
        Dest.erase(Dest.begin() + j);
      Scale = 0;
      break;
    }

    // If we didn't consume this entry, add it to the end of the Dest list.
    if (Scale) {
      VariableGEPIndex Entry = {V, Extension, -Scale};
      Dest.push_back(Entry);
    }
  }
}<|MERGE_RESOLUTION|>--- conflicted
+++ resolved
@@ -952,45 +952,8 @@
   // Grab the least significant bit set in any of the scales.
   if (!GEP1VariableIndices.empty()) {
     uint64_t Modulo = 0;
-<<<<<<< HEAD
-    bool AllPositive = true;
-    for (unsigned i = 0, e = GEP1VariableIndices.size(); i != e; ++i) {
-
-      // Try to distinguish something like &A[i][1] against &A[42][0].
-      // Grab the least significant bit set in any of the scales. We
-      // don't need std::abs here (even if the scale's negative) as we'll
-      // be ^'ing Modulo with itself later.
-      Modulo |= (uint64_t)GEP1VariableIndices[i].Scale;
-
-      if (AllPositive) {
-        // If the Value could change between cycles, then any reasoning about
-        // the Value this cycle may not hold in the next cycle. We'll just
-        // give up if we can't determine conditions that hold for every cycle:
-        const Value *V = GEP1VariableIndices[i].V;
-
-        bool SignKnownZero, SignKnownOne;
-        ComputeSignBit(const_cast<Value *>(V), SignKnownZero, SignKnownOne, *DL,
-                       0, AC1, nullptr, DT);
-
-        // Zero-extension widens the variable, and so forces the sign
-        // bit to zero.
-        bool IsZExt = GEP1VariableIndices[i].Extension == EK_ZeroExt;
-        SignKnownZero |= IsZExt;
-        SignKnownOne &= !IsZExt;
-
-        // If the variable begins with a zero then we know it's
-        // positive, regardless of whether the value is signed or
-        // unsigned.
-        int64_t Scale = GEP1VariableIndices[i].Scale;
-        AllPositive =
-            (SignKnownZero && Scale >= 0) || (SignKnownOne && Scale < 0);
-      }
-    }
-
-=======
     for (unsigned i = 0, e = GEP1VariableIndices.size(); i != e; ++i)
       Modulo |= (uint64_t)GEP1VariableIndices[i].Scale;
->>>>>>> d51dd69e
     Modulo = Modulo ^ (Modulo & (Modulo - 1));
 
     // We can compute the difference between the two addresses
@@ -1001,15 +964,6 @@
         V2Size != MemoryLocation::UnknownSize && ModOffset >= V2Size &&
         V1Size <= Modulo - ModOffset)
       return NoAlias;
-<<<<<<< HEAD
-
-    // If we know all the variables are positive, then GEP1 >= GEP1BasePtr.
-    // If GEP1BasePtr > V2 (GEP1BaseOffset > 0) then we know the pointers
-    // don't alias if V2Size can fit in the gap between V2 and GEP1BasePtr.
-    if (AllPositive && GEP1BaseOffset > 0 && V2Size <= (uint64_t)GEP1BaseOffset)
-      return NoAlias;
-=======
->>>>>>> d51dd69e
   }
 
   // Statically, we can see that the base objects are the same, but the
