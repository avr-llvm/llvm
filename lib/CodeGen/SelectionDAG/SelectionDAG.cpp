--- conflicted
+++ resolved
@@ -2927,10 +2927,7 @@
       case ISD::TRUNCATE:
       case ISD::UINT_TO_FP:
       case ISD::SINT_TO_FP:
-<<<<<<< HEAD
-=======
       case ISD::BSWAP:
->>>>>>> 485973a4
       case ISD::CTLZ:
       case ISD::CTLZ_ZERO_UNDEF:
       case ISD::CTTZ:
