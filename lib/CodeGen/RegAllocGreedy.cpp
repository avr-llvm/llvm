--- conflicted
+++ resolved
@@ -2564,11 +2564,7 @@
     return 0;
   }
 
-<<<<<<< HEAD
-  if (Stage == RS_Split || Stage == RS_Split2) {
-=======
   if (Stage < RS_Spill) {
->>>>>>> eff8385b
     // Try splitting VirtReg or interferences.
     unsigned NewVRegSizeBefore = NewVRegs.size();
     unsigned PhysReg = trySplit(VirtReg, Order, NewVRegs);
