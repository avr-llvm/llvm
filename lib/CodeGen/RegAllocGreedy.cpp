//===-- RegAllocGreedy.cpp - greedy register allocator --------------------===//
//
//                     The LLVM Compiler Infrastructure
//
// This file is distributed under the University of Illinois Open Source
// License. See LICENSE.TXT for details.
//
//===----------------------------------------------------------------------===//
//
// This file defines the RAGreedy function pass for register allocation in
// optimized builds.
//
//===----------------------------------------------------------------------===//

#include "llvm/CodeGen/Passes.h"
#include "AllocationOrder.h"
#include "InterferenceCache.h"
#include "LiveDebugVariables.h"
#include "RegAllocBase.h"
#include "SpillPlacement.h"
#include "Spiller.h"
#include "SplitKit.h"
#include "llvm/ADT/Statistic.h"
#include "llvm/Analysis/AliasAnalysis.h"
#include "llvm/CodeGen/CalcSpillWeights.h"
#include "llvm/CodeGen/EdgeBundles.h"
#include "llvm/CodeGen/LiveIntervalAnalysis.h"
#include "llvm/CodeGen/LiveRangeEdit.h"
#include "llvm/CodeGen/LiveRegMatrix.h"
#include "llvm/CodeGen/LiveStackAnalysis.h"
#include "llvm/CodeGen/MachineBlockFrequencyInfo.h"
#include "llvm/CodeGen/MachineDominators.h"
#include "llvm/CodeGen/MachineFunctionPass.h"
#include "llvm/CodeGen/MachineLoopInfo.h"
#include "llvm/CodeGen/MachineRegisterInfo.h"
#include "llvm/CodeGen/RegAllocRegistry.h"
#include "llvm/CodeGen/RegisterClassInfo.h"
#include "llvm/CodeGen/VirtRegMap.h"
#include "llvm/IR/LLVMContext.h"
#include "llvm/PassAnalysisSupport.h"
#include "llvm/Support/BranchProbability.h"
#include "llvm/Support/CommandLine.h"
#include "llvm/Support/Debug.h"
#include "llvm/Support/ErrorHandling.h"
#include "llvm/Support/Timer.h"
#include "llvm/Support/raw_ostream.h"
#include "llvm/Target/TargetSubtargetInfo.h"
#include <queue>

using namespace llvm;

#define DEBUG_TYPE "regalloc"

STATISTIC(NumGlobalSplits, "Number of split global live ranges");
STATISTIC(NumLocalSplits,  "Number of split local live ranges");
STATISTIC(NumEvicted,      "Number of interferences evicted");

static cl::opt<SplitEditor::ComplementSpillMode>
SplitSpillMode("split-spill-mode", cl::Hidden,
  cl::desc("Spill mode for splitting live ranges"),
  cl::values(clEnumValN(SplitEditor::SM_Partition, "default", "Default"),
             clEnumValN(SplitEditor::SM_Size,  "size",  "Optimize for size"),
             clEnumValN(SplitEditor::SM_Speed, "speed", "Optimize for speed"),
             clEnumValEnd),
  cl::init(SplitEditor::SM_Partition));

static cl::opt<unsigned>
LastChanceRecoloringMaxDepth("lcr-max-depth", cl::Hidden,
                             cl::desc("Last chance recoloring max depth"),
                             cl::init(5));

static cl::opt<unsigned> LastChanceRecoloringMaxInterference(
    "lcr-max-interf", cl::Hidden,
    cl::desc("Last chance recoloring maximum number of considered"
             " interference at a time"),
    cl::init(8));

static cl::opt<bool>
ExhaustiveSearch("exhaustive-register-search", cl::NotHidden,
                 cl::desc("Exhaustive Search for registers bypassing the depth "
                          "and interference cutoffs of last chance recoloring"));

static cl::opt<bool> EnableLocalReassignment(
    "enable-local-reassign", cl::Hidden,
    cl::desc("Local reassignment can yield better allocation decisions, but "
             "may be compile time intensive"),
    cl::init(false));

static cl::opt<bool> EnableDeferredSpilling(
    "enable-deferred-spilling", cl::Hidden,
    cl::desc("Instead of spilling a variable right away, defer the actual "
             "code insertion to the end of the allocation. That way the "
             "allocator might still find a suitable coloring for this "
             "variable because of other evicted variables."),
    cl::init(false));

// FIXME: Find a good default for this flag and remove the flag.
static cl::opt<unsigned>
CSRFirstTimeCost("regalloc-csr-first-time-cost",
              cl::desc("Cost for first time use of callee-saved register."),
              cl::init(0), cl::Hidden);

static RegisterRegAlloc greedyRegAlloc("greedy", "greedy register allocator",
                                       createGreedyRegisterAllocator);

namespace {
class RAGreedy : public MachineFunctionPass,
                 public RegAllocBase,
                 private LiveRangeEdit::Delegate {
  // Convenient shortcuts.
  typedef std::priority_queue<std::pair<unsigned, unsigned> > PQueue;
  typedef SmallPtrSet<LiveInterval *, 4> SmallLISet;
  typedef SmallSet<unsigned, 16> SmallVirtRegSet;

  // context
  MachineFunction *MF;

  // Shortcuts to some useful interface.
  const TargetInstrInfo *TII;
  const TargetRegisterInfo *TRI;
  RegisterClassInfo RCI;

  // analyses
  SlotIndexes *Indexes;
  MachineBlockFrequencyInfo *MBFI;
  MachineDominatorTree *DomTree;
  MachineLoopInfo *Loops;
  EdgeBundles *Bundles;
  SpillPlacement *SpillPlacer;
  LiveDebugVariables *DebugVars;

  // state
  std::unique_ptr<Spiller> SpillerInstance;
  PQueue Queue;
  unsigned NextCascade;
  
  // AVR specific: have we already unallocated REG_Y after a spill was done?
  bool IsYReserved;

  // Live ranges pass through a number of stages as we try to allocate them.
  // Some of the stages may also create new live ranges:
  //
  // - Region splitting.
  // - Per-block splitting.
  // - Local splitting.
  // - Spilling.
  //
  // Ranges produced by one of the stages skip the previous stages when they are
  // dequeued. This improves performance because we can skip interference checks
  // that are unlikely to give any results. It also guarantees that the live
  // range splitting algorithm terminates, something that is otherwise hard to
  // ensure.
  enum LiveRangeStage {
    /// Newly created live range that has never been queued.
    RS_New,

    /// Only attempt assignment and eviction. Then requeue as RS_Split.
    RS_Assign,

    /// Attempt live range splitting if assignment is impossible.
    RS_Split,

    /// Attempt more aggressive live range splitting that is guaranteed to make
    /// progress.  This is used for split products that may not be making
    /// progress.
    RS_Split2,

    /// Live range will be spilled.  No more splitting will be attempted.
    RS_Spill,


    /// Live range is in memory. Because of other evictions, it might get moved
    /// in a register in the end.
    RS_Memory,

    /// There is nothing more we can do to this live range.  Abort compilation
    /// if it can't be assigned.
    RS_Done
  };

  // Enum CutOffStage to keep a track whether the register allocation failed
  // because of the cutoffs encountered in last chance recoloring.
  // Note: This is used as bitmask. New value should be next power of 2.
  enum CutOffStage {
    // No cutoffs encountered
    CO_None = 0,

    // lcr-max-depth cutoff encountered
    CO_Depth = 1,

    // lcr-max-interf cutoff encountered
    CO_Interf = 2
  };

  uint8_t CutOffInfo;

#ifndef NDEBUG
  static const char *const StageName[];
#endif

  // RegInfo - Keep additional information about each live range.
  struct RegInfo {
    LiveRangeStage Stage;

    // Cascade - Eviction loop prevention. See canEvictInterference().
    unsigned Cascade;

    RegInfo() : Stage(RS_New), Cascade(0) {}
  };

  IndexedMap<RegInfo, VirtReg2IndexFunctor> ExtraRegInfo;

  LiveRangeStage getStage(const LiveInterval &VirtReg) const {
    return ExtraRegInfo[VirtReg.reg].Stage;
  }

  void setStage(const LiveInterval &VirtReg, LiveRangeStage Stage) {
    ExtraRegInfo.resize(MRI->getNumVirtRegs());
    ExtraRegInfo[VirtReg.reg].Stage = Stage;
  }

  template<typename Iterator>
  void setStage(Iterator Begin, Iterator End, LiveRangeStage NewStage) {
    ExtraRegInfo.resize(MRI->getNumVirtRegs());
    for (;Begin != End; ++Begin) {
      unsigned Reg = *Begin;
      if (ExtraRegInfo[Reg].Stage == RS_New)
        ExtraRegInfo[Reg].Stage = NewStage;
    }
  }

  /// Cost of evicting interference.
  struct EvictionCost {
    unsigned BrokenHints; ///< Total number of broken hints.
    float MaxWeight;      ///< Maximum spill weight evicted.

    EvictionCost(): BrokenHints(0), MaxWeight(0) {}

    bool isMax() const { return BrokenHints == ~0u; }

    void setMax() { BrokenHints = ~0u; }

    void setBrokenHints(unsigned NHints) { BrokenHints = NHints; }

    bool operator<(const EvictionCost &O) const {
      return std::tie(BrokenHints, MaxWeight) <
             std::tie(O.BrokenHints, O.MaxWeight);
    }
  };

  // splitting state.
  std::unique_ptr<SplitAnalysis> SA;
  std::unique_ptr<SplitEditor> SE;

  /// Cached per-block interference maps
  InterferenceCache IntfCache;

  /// All basic blocks where the current register has uses.
  SmallVector<SpillPlacement::BlockConstraint, 8> SplitConstraints;

  /// Global live range splitting candidate info.
  struct GlobalSplitCandidate {
    // Register intended for assignment, or 0.
    unsigned PhysReg;

    // SplitKit interval index for this candidate.
    unsigned IntvIdx;

    // Interference for PhysReg.
    InterferenceCache::Cursor Intf;

    // Bundles where this candidate should be live.
    BitVector LiveBundles;
    SmallVector<unsigned, 8> ActiveBlocks;

    void reset(InterferenceCache &Cache, unsigned Reg) {
      PhysReg = Reg;
      IntvIdx = 0;
      Intf.setPhysReg(Cache, Reg);
      LiveBundles.clear();
      ActiveBlocks.clear();
    }

    // Set B[i] = C for every live bundle where B[i] was NoCand.
    unsigned getBundles(SmallVectorImpl<unsigned> &B, unsigned C) {
      unsigned Count = 0;
      for (int i = LiveBundles.find_first(); i >= 0;
           i = LiveBundles.find_next(i))
        if (B[i] == NoCand) {
          B[i] = C;
          Count++;
        }
      return Count;
    }
  };

  /// Candidate info for each PhysReg in AllocationOrder.
  /// This vector never shrinks, but grows to the size of the largest register
  /// class.
  SmallVector<GlobalSplitCandidate, 32> GlobalCand;

  enum : unsigned { NoCand = ~0u };

  /// Candidate map. Each edge bundle is assigned to a GlobalCand entry, or to
  /// NoCand which indicates the stack interval.
  SmallVector<unsigned, 32> BundleCand;

  /// Callee-save register cost, calculated once per machine function.
  BlockFrequency CSRCost;

  /// Run or not the local reassignment heuristic. This information is
  /// obtained from the TargetSubtargetInfo.
  bool EnableLocalReassign;

  /// Set of broken hints that may be reconciled later because of eviction.
  SmallSetVector<LiveInterval *, 8> SetOfBrokenHints;

public:
  RAGreedy();

  /// Return the pass name.
  const char* getPassName() const override {
    return "Greedy Register Allocator";
  }

  /// RAGreedy analysis usage.
  void getAnalysisUsage(AnalysisUsage &AU) const override;
  void releaseMemory() override;
  Spiller &spiller() override { return *SpillerInstance; }
  void enqueue(LiveInterval *LI) override;
  LiveInterval *dequeue() override;
  unsigned selectOrSplit(LiveInterval&, SmallVectorImpl<unsigned>&) override;
  void aboutToRemoveInterval(LiveInterval &) override;

  /// Perform register allocation.
  bool runOnMachineFunction(MachineFunction &mf) override;

  static char ID;

private:
  unsigned selectOrSplitImpl(LiveInterval &, SmallVectorImpl<unsigned> &,
                             SmallVirtRegSet &, unsigned = 0);

  bool LRE_CanEraseVirtReg(unsigned) override;
  void LRE_WillShrinkVirtReg(unsigned) override;
  void LRE_DidCloneVirtReg(unsigned, unsigned) override;
  void enqueue(PQueue &CurQueue, LiveInterval *LI);
  LiveInterval *dequeue(PQueue &CurQueue);

  BlockFrequency calcSpillCost();
  bool addSplitConstraints(InterferenceCache::Cursor, BlockFrequency&);
  void addThroughConstraints(InterferenceCache::Cursor, ArrayRef<unsigned>);
  void growRegion(GlobalSplitCandidate &Cand);
  BlockFrequency calcGlobalSplitCost(GlobalSplitCandidate&);
  bool calcCompactRegion(GlobalSplitCandidate&);
  void splitAroundRegion(LiveRangeEdit&, ArrayRef<unsigned>);
  void calcGapWeights(unsigned, SmallVectorImpl<float>&);
  unsigned canReassign(LiveInterval &VirtReg, unsigned PhysReg);
  bool shouldEvict(LiveInterval &A, bool, LiveInterval &B, bool);
  bool canEvictInterference(LiveInterval&, unsigned, bool, EvictionCost&);
  void evictInterference(LiveInterval&, unsigned,
                         SmallVectorImpl<unsigned>&);
  bool mayRecolorAllInterferences(unsigned PhysReg, LiveInterval &VirtReg,
                                  SmallLISet &RecoloringCandidates,
                                  const SmallVirtRegSet &FixedRegisters);

  unsigned tryAssign(LiveInterval&, AllocationOrder&,
                     SmallVectorImpl<unsigned>&);
  unsigned tryEvict(LiveInterval&, AllocationOrder&,
                    SmallVectorImpl<unsigned>&, unsigned = ~0u);
  unsigned tryRegionSplit(LiveInterval&, AllocationOrder&,
                          SmallVectorImpl<unsigned>&);
  /// Calculate cost of region splitting.
  unsigned calculateRegionSplitCost(LiveInterval &VirtReg,
                                    AllocationOrder &Order,
                                    BlockFrequency &BestCost,
                                    unsigned &NumCands, bool IgnoreCSR);
  /// Perform region splitting.
  unsigned doRegionSplit(LiveInterval &VirtReg, unsigned BestCand,
                         bool HasCompact,
                         SmallVectorImpl<unsigned> &NewVRegs);
  /// Check other options before using a callee-saved register for the first
  /// time.
  unsigned tryAssignCSRFirstTime(LiveInterval &VirtReg, AllocationOrder &Order,
                                 unsigned PhysReg, unsigned &CostPerUseLimit,
                                 SmallVectorImpl<unsigned> &NewVRegs);
  void initializeCSRCost();
  unsigned tryBlockSplit(LiveInterval&, AllocationOrder&,
                         SmallVectorImpl<unsigned>&);
  unsigned tryInstructionSplit(LiveInterval&, AllocationOrder&,
                               SmallVectorImpl<unsigned>&);
  unsigned tryLocalSplit(LiveInterval&, AllocationOrder&,
    SmallVectorImpl<unsigned>&);
  unsigned trySplit(LiveInterval&, AllocationOrder&,
                    SmallVectorImpl<unsigned>&);
  unsigned tryLastChanceRecoloring(LiveInterval &, AllocationOrder &,
                                   SmallVectorImpl<unsigned> &,
                                   SmallVirtRegSet &, unsigned);
  bool tryRecoloringCandidates(PQueue &, SmallVectorImpl<unsigned> &,
                               SmallVirtRegSet &, unsigned);
  void tryHintRecoloring(LiveInterval &);
  void tryHintsRecoloring();

  /// Model the information carried by one end of a copy.
  struct HintInfo {
    /// The frequency of the copy.
    BlockFrequency Freq;
    /// The virtual register or physical register.
    unsigned Reg;
    /// Its currently assigned register.
    /// In case of a physical register Reg == PhysReg.
    unsigned PhysReg;
    HintInfo(BlockFrequency Freq, unsigned Reg, unsigned PhysReg)
        : Freq(Freq), Reg(Reg), PhysReg(PhysReg) {}
  };
  typedef SmallVector<HintInfo, 4> HintsInfo;
  BlockFrequency getBrokenHintFreq(const HintsInfo &, unsigned);
  void collectHintInfo(unsigned, HintsInfo &);

  bool isUnusedCalleeSavedReg(unsigned PhysReg) const;
  void UndoRegYAllocation();
};
} // end anonymous namespace

char RAGreedy::ID = 0;

#ifndef NDEBUG
const char *const RAGreedy::StageName[] = {
    "RS_New",
    "RS_Assign",
    "RS_Split",
    "RS_Split2",
    "RS_Spill",
    "RS_Memory",
    "RS_Done"
};
#endif

// Hysteresis to use when comparing floats.
// This helps stabilize decisions based on float comparisons.
const float Hysteresis = (2007 / 2048.0f); // 0.97998046875


FunctionPass* llvm::createGreedyRegisterAllocator() {
  return new RAGreedy();
}

RAGreedy::RAGreedy(): MachineFunctionPass(ID), IsYReserved(false) {
  initializeLiveDebugVariablesPass(*PassRegistry::getPassRegistry());
  initializeSlotIndexesPass(*PassRegistry::getPassRegistry());
  initializeLiveIntervalsPass(*PassRegistry::getPassRegistry());
  initializeSlotIndexesPass(*PassRegistry::getPassRegistry());
  initializeRegisterCoalescerPass(*PassRegistry::getPassRegistry());
  initializeMachineSchedulerPass(*PassRegistry::getPassRegistry());
  initializeLiveStacksPass(*PassRegistry::getPassRegistry());
  initializeMachineDominatorTreePass(*PassRegistry::getPassRegistry());
  initializeMachineLoopInfoPass(*PassRegistry::getPassRegistry());
  initializeVirtRegMapPass(*PassRegistry::getPassRegistry());
  initializeLiveRegMatrixPass(*PassRegistry::getPassRegistry());
  initializeEdgeBundlesPass(*PassRegistry::getPassRegistry());
  initializeSpillPlacementPass(*PassRegistry::getPassRegistry());
}

void RAGreedy::getAnalysisUsage(AnalysisUsage &AU) const {
  AU.setPreservesCFG();
  AU.addRequired<MachineBlockFrequencyInfo>();
  AU.addPreserved<MachineBlockFrequencyInfo>();
  AU.addRequired<AliasAnalysis>();
  AU.addPreserved<AliasAnalysis>();
  AU.addRequired<LiveIntervals>();
  AU.addPreserved<LiveIntervals>();
  AU.addRequired<SlotIndexes>();
  AU.addPreserved<SlotIndexes>();
  AU.addRequired<LiveDebugVariables>();
  AU.addPreserved<LiveDebugVariables>();
  AU.addRequired<LiveStacks>();
  AU.addPreserved<LiveStacks>();
  AU.addRequired<MachineDominatorTree>();
  AU.addPreserved<MachineDominatorTree>();
  AU.addRequired<MachineLoopInfo>();
  AU.addPreserved<MachineLoopInfo>();
  AU.addRequired<VirtRegMap>();
  AU.addPreserved<VirtRegMap>();
  AU.addRequired<LiveRegMatrix>();
  AU.addPreserved<LiveRegMatrix>();
  AU.addRequired<EdgeBundles>();
  AU.addRequired<SpillPlacement>();
  MachineFunctionPass::getAnalysisUsage(AU);
}


//===----------------------------------------------------------------------===//
//                     LiveRangeEdit delegate methods
//===----------------------------------------------------------------------===//

bool RAGreedy::LRE_CanEraseVirtReg(unsigned VirtReg) {
  if (VRM->hasPhys(VirtReg)) {
    LiveInterval &LI = LIS->getInterval(VirtReg);
    Matrix->unassign(LI);
    aboutToRemoveInterval(LI);
    return true;
  }
  // Unassigned virtreg is probably in the priority queue.
  // RegAllocBase will erase it after dequeueing.
  return false;
}

void RAGreedy::LRE_WillShrinkVirtReg(unsigned VirtReg) {
  if (!VRM->hasPhys(VirtReg))
    return;

  // Register is assigned, put it back on the queue for reassignment.
  LiveInterval &LI = LIS->getInterval(VirtReg);
  Matrix->unassign(LI);
  enqueue(&LI);
}

void RAGreedy::LRE_DidCloneVirtReg(unsigned New, unsigned Old) {
  // Cloning a register we haven't even heard about yet?  Just ignore it.
  if (!ExtraRegInfo.inBounds(Old))
    return;

  // LRE may clone a virtual register because dead code elimination causes it to
  // be split into connected components. The new components are much smaller
  // than the original, so they should get a new chance at being assigned.
  // same stage as the parent.
  ExtraRegInfo[Old].Stage = RS_Assign;
  ExtraRegInfo.grow(New);
  ExtraRegInfo[New] = ExtraRegInfo[Old];
}

void RAGreedy::releaseMemory() {
  SpillerInstance.reset();
  ExtraRegInfo.clear();
  GlobalCand.clear();
}

void RAGreedy::enqueue(LiveInterval *LI) { enqueue(Queue, LI); }

void RAGreedy::enqueue(PQueue &CurQueue, LiveInterval *LI) {
  // Prioritize live ranges by size, assigning larger ranges first.
  // The queue holds (size, reg) pairs.
  const unsigned Size = LI->getSize();
  const unsigned Reg = LI->reg;
  assert(TargetRegisterInfo::isVirtualRegister(Reg) &&
         "Can only enqueue virtual registers");
  unsigned Prio;

  ExtraRegInfo.grow(Reg);
  if (ExtraRegInfo[Reg].Stage == RS_New)
    ExtraRegInfo[Reg].Stage = RS_Assign;

  if (ExtraRegInfo[Reg].Stage == RS_Split) {
    // Unsplit ranges that couldn't be allocated immediately are deferred until
    // everything else has been allocated.
    Prio = Size;
  } else if (ExtraRegInfo[Reg].Stage == RS_Memory) {
    // Memory operand should be considered last.
    // Change the priority such that Memory operand are assigned in
    // the reverse order that they came in.
    // TODO: Make this a member variable and probably do something about hints.
    static unsigned MemOp = 0;
    Prio = MemOp++;
  } else {
    // Giant live ranges fall back to the global assignment heuristic, which
    // prevents excessive spilling in pathological cases.
    bool ReverseLocal = TRI->reverseLocalAssignment();
    const TargetRegisterClass &RC = *MRI->getRegClass(Reg);
    bool ForceGlobal = !ReverseLocal &&
      (Size / SlotIndex::InstrDist) > (2 * RC.getNumRegs());

    if (ExtraRegInfo[Reg].Stage == RS_Assign && !ForceGlobal && !LI->empty() &&
        LIS->intervalIsInOneMBB(*LI)) {
      // Allocate original local ranges in linear instruction order. Since they
      // are singly defined, this produces optimal coloring in the absence of
      // global interference and other constraints.
      if (!ReverseLocal)
        Prio = LI->beginIndex().getInstrDistance(Indexes->getLastIndex());
      else {
        // Allocating bottom up may allow many short LRGs to be assigned first
        // to one of the cheap registers. This could be much faster for very
        // large blocks on targets with many physical registers.
        Prio = Indexes->getZeroIndex().getInstrDistance(LI->endIndex());
      }
      Prio |= RC.AllocationPriority << 24;
    } else {
      // Allocate global and split ranges in long->short order. Long ranges that
      // don't fit should be spilled (or split) ASAP so they don't create
      // interference.  Mark a bit to prioritize global above local ranges.
      Prio = (1u << 29) + Size;
    }
    // Mark a higher bit to prioritize global and local above RS_Split.
    Prio |= (1u << 31);

    // Boost ranges that have a physical register hint.
    if (VRM->hasKnownPreference(Reg))
      Prio |= (1u << 30);
  }
  // The virtual register number is a tie breaker for same-sized ranges.
  // Give lower vreg numbers higher priority to assign them first.
  CurQueue.push(std::make_pair(Prio, ~Reg));
}

LiveInterval *RAGreedy::dequeue() { return dequeue(Queue); }

LiveInterval *RAGreedy::dequeue(PQueue &CurQueue) {
  if (CurQueue.empty())
    return nullptr;
  LiveInterval *LI = &LIS->getInterval(~CurQueue.top().second);
  CurQueue.pop();
  return LI;
}


//===----------------------------------------------------------------------===//
//                            Direct Assignment
//===----------------------------------------------------------------------===//

/// tryAssign - Try to assign VirtReg to an available register.
unsigned RAGreedy::tryAssign(LiveInterval &VirtReg,
                             AllocationOrder &Order,
                             SmallVectorImpl<unsigned> &NewVRegs) {
  Order.rewind();
  unsigned PhysReg;
  while ((PhysReg = Order.next()))
    if (!Matrix->checkInterference(VirtReg, PhysReg))
      break;
  if (!PhysReg || Order.isHint())
    return PhysReg;

  // PhysReg is available, but there may be a better choice.

  // If we missed a simple hint, try to cheaply evict interference from the
  // preferred register.
  if (unsigned Hint = MRI->getSimpleHint(VirtReg.reg))
    if (Order.isHint(Hint)) {
      DEBUG(dbgs() << "missed hint " << PrintReg(Hint, TRI) << '\n');
      EvictionCost MaxCost;
      MaxCost.setBrokenHints(1);
      if (canEvictInterference(VirtReg, Hint, true, MaxCost)) {
        evictInterference(VirtReg, Hint, NewVRegs);
        return Hint;
      }
    }

  // Try to evict interference from a cheaper alternative.
  unsigned Cost = TRI->getCostPerUse(PhysReg);

  // Most registers have 0 additional cost.
  if (!Cost)
    return PhysReg;

  DEBUG(dbgs() << PrintReg(PhysReg, TRI) << " is available at cost " << Cost
               << '\n');
  unsigned CheapReg = tryEvict(VirtReg, Order, NewVRegs, Cost);
  return CheapReg ? CheapReg : PhysReg;
}


//===----------------------------------------------------------------------===//
//                         Interference eviction
//===----------------------------------------------------------------------===//

unsigned RAGreedy::canReassign(LiveInterval &VirtReg, unsigned PrevReg) {
  AllocationOrder Order(VirtReg.reg, *VRM, RegClassInfo, Matrix);
  unsigned PhysReg;
  while ((PhysReg = Order.next())) {
    if (PhysReg == PrevReg)
      continue;

    MCRegUnitIterator Units(PhysReg, TRI);
    for (; Units.isValid(); ++Units) {
      // Instantiate a "subquery", not to be confused with the Queries array.
      LiveIntervalUnion::Query subQ(&VirtReg, &Matrix->getLiveUnions()[*Units]);
      if (subQ.checkInterference())
        break;
    }
    // If no units have interference, break out with the current PhysReg.
    if (!Units.isValid())
      break;
  }
  if (PhysReg)
    DEBUG(dbgs() << "can reassign: " << VirtReg << " from "
          << PrintReg(PrevReg, TRI) << " to " << PrintReg(PhysReg, TRI)
          << '\n');
  return PhysReg;
}

/// shouldEvict - determine if A should evict the assigned live range B. The
/// eviction policy defined by this function together with the allocation order
/// defined by enqueue() decides which registers ultimately end up being split
/// and spilled.
///
/// Cascade numbers are used to prevent infinite loops if this function is a
/// cyclic relation.
///
/// @param A          The live range to be assigned.
/// @param IsHint     True when A is about to be assigned to its preferred
///                   register.
/// @param B          The live range to be evicted.
/// @param BreaksHint True when B is already assigned to its preferred register.
bool RAGreedy::shouldEvict(LiveInterval &A, bool IsHint,
                           LiveInterval &B, bool BreaksHint) {
  bool CanSplit = getStage(B) < RS_Spill;

  // Be fairly aggressive about following hints as long as the evictee can be
  // split.
  if (CanSplit && IsHint && !BreaksHint)
    return true;

  if (A.weight > B.weight) {
    DEBUG(dbgs() << "should evict: " << B << " w= " << B.weight << '\n');
    return true;
  }
  return false;
}

/// canEvictInterference - Return true if all interferences between VirtReg and
/// PhysReg can be evicted.
///
/// @param VirtReg Live range that is about to be assigned.
/// @param PhysReg Desired register for assignment.
/// @param IsHint  True when PhysReg is VirtReg's preferred register.
/// @param MaxCost Only look for cheaper candidates and update with new cost
///                when returning true.
/// @returns True when interference can be evicted cheaper than MaxCost.
bool RAGreedy::canEvictInterference(LiveInterval &VirtReg, unsigned PhysReg,
                                    bool IsHint, EvictionCost &MaxCost) {
  // It is only possible to evict virtual register interference.
  if (Matrix->checkInterference(VirtReg, PhysReg) > LiveRegMatrix::IK_VirtReg)
    return false;

  bool IsLocal = LIS->intervalIsInOneMBB(VirtReg);

  // Find VirtReg's cascade number. This will be unassigned if VirtReg was never
  // involved in an eviction before. If a cascade number was assigned, deny
  // evicting anything with the same or a newer cascade number. This prevents
  // infinite eviction loops.
  //
  // This works out so a register without a cascade number is allowed to evict
  // anything, and it can be evicted by anything.
  unsigned Cascade = ExtraRegInfo[VirtReg.reg].Cascade;
  if (!Cascade)
    Cascade = NextCascade;

  EvictionCost Cost;
  for (MCRegUnitIterator Units(PhysReg, TRI); Units.isValid(); ++Units) {
    LiveIntervalUnion::Query &Q = Matrix->query(VirtReg, *Units);
    // If there is 10 or more interferences, chances are one is heavier.
    if (Q.collectInterferingVRegs(10) >= 10)
      return false;

    // Check if any interfering live range is heavier than MaxWeight.
    for (unsigned i = Q.interferingVRegs().size(); i; --i) {
      LiveInterval *Intf = Q.interferingVRegs()[i - 1];
      assert(TargetRegisterInfo::isVirtualRegister(Intf->reg) &&
             "Only expecting virtual register interference from query");
      // Never evict spill products. They cannot split or spill.
      if (getStage(*Intf) == RS_Done)
        return false;
      // Once a live range becomes small enough, it is urgent that we find a
      // register for it. This is indicated by an infinite spill weight. These
      // urgent live ranges get to evict almost anything.
      //
      // Also allow urgent evictions of unspillable ranges from a strictly
      // larger allocation order.
      bool Urgent = !VirtReg.isSpillable() &&
        (Intf->isSpillable() ||
         RegClassInfo.getNumAllocatableRegs(MRI->getRegClass(VirtReg.reg)) <
         RegClassInfo.getNumAllocatableRegs(MRI->getRegClass(Intf->reg)));
      // Only evict older cascades or live ranges without a cascade.
      unsigned IntfCascade = ExtraRegInfo[Intf->reg].Cascade;
      if (Cascade <= IntfCascade) {
        if (!Urgent)
          return false;
        // We permit breaking cascades for urgent evictions. It should be the
        // last resort, though, so make it really expensive.
        Cost.BrokenHints += 10;
      }
      // Would this break a satisfied hint?
      bool BreaksHint = VRM->hasPreferredPhys(Intf->reg);
      // Update eviction cost.
      Cost.BrokenHints += BreaksHint;
      Cost.MaxWeight = std::max(Cost.MaxWeight, Intf->weight);
      // Abort if this would be too expensive.
      if (!(Cost < MaxCost))
        return false;
      if (Urgent)
        continue;
      // Apply the eviction policy for non-urgent evictions.
      if (!shouldEvict(VirtReg, IsHint, *Intf, BreaksHint))
        return false;
      // If !MaxCost.isMax(), then we're just looking for a cheap register.
      // Evicting another local live range in this case could lead to suboptimal
      // coloring.
      if (!MaxCost.isMax() && IsLocal && LIS->intervalIsInOneMBB(*Intf) &&
          (!EnableLocalReassign || !canReassign(*Intf, PhysReg))) {
        return false;
      }
    }
  }
  MaxCost = Cost;
  return true;
}

/// evictInterference - Evict any interferring registers that prevent VirtReg
/// from being assigned to Physreg. This assumes that canEvictInterference
/// returned true.
void RAGreedy::evictInterference(LiveInterval &VirtReg, unsigned PhysReg,
                                 SmallVectorImpl<unsigned> &NewVRegs) {
  // Make sure that VirtReg has a cascade number, and assign that cascade
  // number to every evicted register. These live ranges than then only be
  // evicted by a newer cascade, preventing infinite loops.
  unsigned Cascade = ExtraRegInfo[VirtReg.reg].Cascade;
  if (!Cascade)
    Cascade = ExtraRegInfo[VirtReg.reg].Cascade = NextCascade++;

  DEBUG(dbgs() << "evicting " << PrintReg(PhysReg, TRI)
               << " interference: Cascade " << Cascade << '\n');

  // Collect all interfering virtregs first.
  SmallVector<LiveInterval*, 8> Intfs;
  for (MCRegUnitIterator Units(PhysReg, TRI); Units.isValid(); ++Units) {
    LiveIntervalUnion::Query &Q = Matrix->query(VirtReg, *Units);
    assert(Q.seenAllInterferences() && "Didn't check all interfererences.");
    ArrayRef<LiveInterval*> IVR = Q.interferingVRegs();
    Intfs.append(IVR.begin(), IVR.end());
  }

  // Evict them second. This will invalidate the queries.
  for (unsigned i = 0, e = Intfs.size(); i != e; ++i) {
    LiveInterval *Intf = Intfs[i];
    // The same VirtReg may be present in multiple RegUnits. Skip duplicates.
    if (!VRM->hasPhys(Intf->reg))
      continue;
    Matrix->unassign(*Intf);
    assert((ExtraRegInfo[Intf->reg].Cascade < Cascade ||
            VirtReg.isSpillable() < Intf->isSpillable()) &&
           "Cannot decrease cascade number, illegal eviction");
    ExtraRegInfo[Intf->reg].Cascade = Cascade;
    ++NumEvicted;
    NewVRegs.push_back(Intf->reg);
  }
}

/// Returns true if the given \p PhysReg is a callee saved register and has not
/// been used for allocation yet.
bool RAGreedy::isUnusedCalleeSavedReg(unsigned PhysReg) const {
  unsigned CSR = RegClassInfo.getLastCalleeSavedAlias(PhysReg);
  if (CSR == 0)
    return false;

  return !Matrix->isPhysRegUsed(PhysReg);
}

/// tryEvict - Try to evict all interferences for a physreg.
/// @param  VirtReg Currently unassigned virtual register.
/// @param  Order   Physregs to try.
/// @return         Physreg to assign VirtReg, or 0.
unsigned RAGreedy::tryEvict(LiveInterval &VirtReg,
                            AllocationOrder &Order,
                            SmallVectorImpl<unsigned> &NewVRegs,
                            unsigned CostPerUseLimit) {
  NamedRegionTimer T("Evict", TimerGroupName, TimePassesIsEnabled);

  // Keep track of the cheapest interference seen so far.
  EvictionCost BestCost;
  BestCost.setMax();
  unsigned BestPhys = 0;
  unsigned OrderLimit = Order.getOrder().size();

  // When we are just looking for a reduced cost per use, don't break any
  // hints, and only evict smaller spill weights.
  if (CostPerUseLimit < ~0u) {
    BestCost.BrokenHints = 0;
    BestCost.MaxWeight = VirtReg.weight;

    // Check of any registers in RC are below CostPerUseLimit.
    const TargetRegisterClass *RC = MRI->getRegClass(VirtReg.reg);
    unsigned MinCost = RegClassInfo.getMinCost(RC);
    if (MinCost >= CostPerUseLimit) {
      DEBUG(dbgs() << TRI->getRegClassName(RC) << " minimum cost = " << MinCost
                   << ", no cheaper registers to be found.\n");
      return 0;
    }

    // It is normal for register classes to have a long tail of registers with
    // the same cost. We don't need to look at them if they're too expensive.
    if (TRI->getCostPerUse(Order.getOrder().back()) >= CostPerUseLimit) {
      OrderLimit = RegClassInfo.getLastCostChange(RC);
      DEBUG(dbgs() << "Only trying the first " << OrderLimit << " regs.\n");
    }
  }

  Order.rewind();
  while (unsigned PhysReg = Order.next(OrderLimit)) {
    if (TRI->getCostPerUse(PhysReg) >= CostPerUseLimit)
      continue;
    // The first use of a callee-saved register in a function has cost 1.
    // Don't start using a CSR when the CostPerUseLimit is low.
    if (CostPerUseLimit == 1 && isUnusedCalleeSavedReg(PhysReg)) {
      DEBUG(dbgs() << PrintReg(PhysReg, TRI) << " would clobber CSR "
            << PrintReg(RegClassInfo.getLastCalleeSavedAlias(PhysReg), TRI)
            << '\n');
      continue;
    }

    if (!canEvictInterference(VirtReg, PhysReg, false, BestCost))
      continue;

    // Best so far.
    BestPhys = PhysReg;

    // Stop if the hint can be used.
    if (Order.isHint())
      break;
  }

  if (!BestPhys)
    return 0;

  evictInterference(VirtReg, BestPhys, NewVRegs);
  return BestPhys;
}


//===----------------------------------------------------------------------===//
//                              Region Splitting
//===----------------------------------------------------------------------===//

/// addSplitConstraints - Fill out the SplitConstraints vector based on the
/// interference pattern in Physreg and its aliases. Add the constraints to
/// SpillPlacement and return the static cost of this split in Cost, assuming
/// that all preferences in SplitConstraints are met.
/// Return false if there are no bundles with positive bias.
bool RAGreedy::addSplitConstraints(InterferenceCache::Cursor Intf,
                                   BlockFrequency &Cost) {
  ArrayRef<SplitAnalysis::BlockInfo> UseBlocks = SA->getUseBlocks();

  // Reset interference dependent info.
  SplitConstraints.resize(UseBlocks.size());
  BlockFrequency StaticCost = 0;
  for (unsigned i = 0; i != UseBlocks.size(); ++i) {
    const SplitAnalysis::BlockInfo &BI = UseBlocks[i];
    SpillPlacement::BlockConstraint &BC = SplitConstraints[i];

    BC.Number = BI.MBB->getNumber();
    Intf.moveToBlock(BC.Number);
    BC.Entry = BI.LiveIn ? SpillPlacement::PrefReg : SpillPlacement::DontCare;
    BC.Exit = BI.LiveOut ? SpillPlacement::PrefReg : SpillPlacement::DontCare;
    BC.ChangesValue = BI.FirstDef.isValid();

    if (!Intf.hasInterference())
      continue;

    // Number of spill code instructions to insert.
    unsigned Ins = 0;

    // Interference for the live-in value.
    if (BI.LiveIn) {
      if (Intf.first() <= Indexes->getMBBStartIdx(BC.Number))
        BC.Entry = SpillPlacement::MustSpill, ++Ins;
      else if (Intf.first() < BI.FirstInstr)
        BC.Entry = SpillPlacement::PrefSpill, ++Ins;
      else if (Intf.first() < BI.LastInstr)
        ++Ins;
    }

    // Interference for the live-out value.
    if (BI.LiveOut) {
      if (Intf.last() >= SA->getLastSplitPoint(BC.Number))
        BC.Exit = SpillPlacement::MustSpill, ++Ins;
      else if (Intf.last() > BI.LastInstr)
        BC.Exit = SpillPlacement::PrefSpill, ++Ins;
      else if (Intf.last() > BI.FirstInstr)
        ++Ins;
    }

    // Accumulate the total frequency of inserted spill code.
    while (Ins--)
      StaticCost += SpillPlacer->getBlockFrequency(BC.Number);
  }
  Cost = StaticCost;

  // Add constraints for use-blocks. Note that these are the only constraints
  // that may add a positive bias, it is downhill from here.
  SpillPlacer->addConstraints(SplitConstraints);
  return SpillPlacer->scanActiveBundles();
}


/// addThroughConstraints - Add constraints and links to SpillPlacer from the
/// live-through blocks in Blocks.
void RAGreedy::addThroughConstraints(InterferenceCache::Cursor Intf,
                                     ArrayRef<unsigned> Blocks) {
  const unsigned GroupSize = 8;
  SpillPlacement::BlockConstraint BCS[GroupSize];
  unsigned TBS[GroupSize];
  unsigned B = 0, T = 0;

  for (unsigned i = 0; i != Blocks.size(); ++i) {
    unsigned Number = Blocks[i];
    Intf.moveToBlock(Number);

    if (!Intf.hasInterference()) {
      assert(T < GroupSize && "Array overflow");
      TBS[T] = Number;
      if (++T == GroupSize) {
        SpillPlacer->addLinks(makeArrayRef(TBS, T));
        T = 0;
      }
      continue;
    }

    assert(B < GroupSize && "Array overflow");
    BCS[B].Number = Number;

    // Interference for the live-in value.
    if (Intf.first() <= Indexes->getMBBStartIdx(Number))
      BCS[B].Entry = SpillPlacement::MustSpill;
    else
      BCS[B].Entry = SpillPlacement::PrefSpill;

    // Interference for the live-out value.
    if (Intf.last() >= SA->getLastSplitPoint(Number))
      BCS[B].Exit = SpillPlacement::MustSpill;
    else
      BCS[B].Exit = SpillPlacement::PrefSpill;

    if (++B == GroupSize) {
      SpillPlacer->addConstraints(makeArrayRef(BCS, B));
      B = 0;
    }
  }

  SpillPlacer->addConstraints(makeArrayRef(BCS, B));
  SpillPlacer->addLinks(makeArrayRef(TBS, T));
}

void RAGreedy::growRegion(GlobalSplitCandidate &Cand) {
  // Keep track of through blocks that have not been added to SpillPlacer.
  BitVector Todo = SA->getThroughBlocks();
  SmallVectorImpl<unsigned> &ActiveBlocks = Cand.ActiveBlocks;
  unsigned AddedTo = 0;
#ifndef NDEBUG
  unsigned Visited = 0;
#endif

  for (;;) {
    ArrayRef<unsigned> NewBundles = SpillPlacer->getRecentPositive();
    // Find new through blocks in the periphery of PrefRegBundles.
    for (int i = 0, e = NewBundles.size(); i != e; ++i) {
      unsigned Bundle = NewBundles[i];
      // Look at all blocks connected to Bundle in the full graph.
      ArrayRef<unsigned> Blocks = Bundles->getBlocks(Bundle);
      for (ArrayRef<unsigned>::iterator I = Blocks.begin(), E = Blocks.end();
           I != E; ++I) {
        unsigned Block = *I;
        if (!Todo.test(Block))
          continue;
        Todo.reset(Block);
        // This is a new through block. Add it to SpillPlacer later.
        ActiveBlocks.push_back(Block);
#ifndef NDEBUG
        ++Visited;
#endif
      }
    }
    // Any new blocks to add?
    if (ActiveBlocks.size() == AddedTo)
      break;

    // Compute through constraints from the interference, or assume that all
    // through blocks prefer spilling when forming compact regions.
    auto NewBlocks = makeArrayRef(ActiveBlocks).slice(AddedTo);
    if (Cand.PhysReg)
      addThroughConstraints(Cand.Intf, NewBlocks);
    else
      // Provide a strong negative bias on through blocks to prevent unwanted
      // liveness on loop backedges.
      SpillPlacer->addPrefSpill(NewBlocks, /* Strong= */ true);
    AddedTo = ActiveBlocks.size();

    // Perhaps iterating can enable more bundles?
    SpillPlacer->iterate();
  }
  DEBUG(dbgs() << ", v=" << Visited);
}

/// calcCompactRegion - Compute the set of edge bundles that should be live
/// when splitting the current live range into compact regions.  Compact
/// regions can be computed without looking at interference.  They are the
/// regions formed by removing all the live-through blocks from the live range.
///
/// Returns false if the current live range is already compact, or if the
/// compact regions would form single block regions anyway.
bool RAGreedy::calcCompactRegion(GlobalSplitCandidate &Cand) {
  // Without any through blocks, the live range is already compact.
  if (!SA->getNumThroughBlocks())
    return false;

  // Compact regions don't correspond to any physreg.
  Cand.reset(IntfCache, 0);

  DEBUG(dbgs() << "Compact region bundles");

  // Use the spill placer to determine the live bundles. GrowRegion pretends
  // that all the through blocks have interference when PhysReg is unset.
  SpillPlacer->prepare(Cand.LiveBundles);

  // The static split cost will be zero since Cand.Intf reports no interference.
  BlockFrequency Cost;
  if (!addSplitConstraints(Cand.Intf, Cost)) {
    DEBUG(dbgs() << ", none.\n");
    return false;
  }

  growRegion(Cand);
  SpillPlacer->finish();

  if (!Cand.LiveBundles.any()) {
    DEBUG(dbgs() << ", none.\n");
    return false;
  }

  DEBUG({
    for (int i = Cand.LiveBundles.find_first(); i>=0;
         i = Cand.LiveBundles.find_next(i))
    dbgs() << " EB#" << i;
    dbgs() << ".\n";
  });
  return true;
}

/// calcSpillCost - Compute how expensive it would be to split the live range in
/// SA around all use blocks instead of forming bundle regions.
BlockFrequency RAGreedy::calcSpillCost() {
  BlockFrequency Cost = 0;
  ArrayRef<SplitAnalysis::BlockInfo> UseBlocks = SA->getUseBlocks();
  for (unsigned i = 0; i != UseBlocks.size(); ++i) {
    const SplitAnalysis::BlockInfo &BI = UseBlocks[i];
    unsigned Number = BI.MBB->getNumber();
    // We normally only need one spill instruction - a load or a store.
    Cost += SpillPlacer->getBlockFrequency(Number);

    // Unless the value is redefined in the block.
    if (BI.LiveIn && BI.LiveOut && BI.FirstDef)
      Cost += SpillPlacer->getBlockFrequency(Number);
  }
  return Cost;
}

/// calcGlobalSplitCost - Return the global split cost of following the split
/// pattern in LiveBundles. This cost should be added to the local cost of the
/// interference pattern in SplitConstraints.
///
BlockFrequency RAGreedy::calcGlobalSplitCost(GlobalSplitCandidate &Cand) {
  BlockFrequency GlobalCost = 0;
  const BitVector &LiveBundles = Cand.LiveBundles;
  ArrayRef<SplitAnalysis::BlockInfo> UseBlocks = SA->getUseBlocks();
  for (unsigned i = 0; i != UseBlocks.size(); ++i) {
    const SplitAnalysis::BlockInfo &BI = UseBlocks[i];
    SpillPlacement::BlockConstraint &BC = SplitConstraints[i];
    bool RegIn  = LiveBundles[Bundles->getBundle(BC.Number, 0)];
    bool RegOut = LiveBundles[Bundles->getBundle(BC.Number, 1)];
    unsigned Ins = 0;

    if (BI.LiveIn)
      Ins += RegIn != (BC.Entry == SpillPlacement::PrefReg);
    if (BI.LiveOut)
      Ins += RegOut != (BC.Exit == SpillPlacement::PrefReg);
    while (Ins--)
      GlobalCost += SpillPlacer->getBlockFrequency(BC.Number);
  }

  for (unsigned i = 0, e = Cand.ActiveBlocks.size(); i != e; ++i) {
    unsigned Number = Cand.ActiveBlocks[i];
    bool RegIn  = LiveBundles[Bundles->getBundle(Number, 0)];
    bool RegOut = LiveBundles[Bundles->getBundle(Number, 1)];
    if (!RegIn && !RegOut)
      continue;
    if (RegIn && RegOut) {
      // We need double spill code if this block has interference.
      Cand.Intf.moveToBlock(Number);
      if (Cand.Intf.hasInterference()) {
        GlobalCost += SpillPlacer->getBlockFrequency(Number);
        GlobalCost += SpillPlacer->getBlockFrequency(Number);
      }
      continue;
    }
    // live-in / stack-out or stack-in live-out.
    GlobalCost += SpillPlacer->getBlockFrequency(Number);
  }
  return GlobalCost;
}

/// splitAroundRegion - Split the current live range around the regions
/// determined by BundleCand and GlobalCand.
///
/// Before calling this function, GlobalCand and BundleCand must be initialized
/// so each bundle is assigned to a valid candidate, or NoCand for the
/// stack-bound bundles.  The shared SA/SE SplitAnalysis and SplitEditor
/// objects must be initialized for the current live range, and intervals
/// created for the used candidates.
///
/// @param LREdit    The LiveRangeEdit object handling the current split.
/// @param UsedCands List of used GlobalCand entries. Every BundleCand value
///                  must appear in this list.
void RAGreedy::splitAroundRegion(LiveRangeEdit &LREdit,
                                 ArrayRef<unsigned> UsedCands) {
  // These are the intervals created for new global ranges. We may create more
  // intervals for local ranges.
  const unsigned NumGlobalIntvs = LREdit.size();
  DEBUG(dbgs() << "splitAroundRegion with " << NumGlobalIntvs << " globals.\n");
  assert(NumGlobalIntvs && "No global intervals configured");

  // Isolate even single instructions when dealing with a proper sub-class.
  // That guarantees register class inflation for the stack interval because it
  // is all copies.
  unsigned Reg = SA->getParent().reg;
  bool SingleInstrs = RegClassInfo.isProperSubClass(MRI->getRegClass(Reg));

  // First handle all the blocks with uses.
  ArrayRef<SplitAnalysis::BlockInfo> UseBlocks = SA->getUseBlocks();
  for (unsigned i = 0; i != UseBlocks.size(); ++i) {
    const SplitAnalysis::BlockInfo &BI = UseBlocks[i];
    unsigned Number = BI.MBB->getNumber();
    unsigned IntvIn = 0, IntvOut = 0;
    SlotIndex IntfIn, IntfOut;
    if (BI.LiveIn) {
      unsigned CandIn = BundleCand[Bundles->getBundle(Number, 0)];
      if (CandIn != NoCand) {
        GlobalSplitCandidate &Cand = GlobalCand[CandIn];
        IntvIn = Cand.IntvIdx;
        Cand.Intf.moveToBlock(Number);
        IntfIn = Cand.Intf.first();
      }
    }
    if (BI.LiveOut) {
      unsigned CandOut = BundleCand[Bundles->getBundle(Number, 1)];
      if (CandOut != NoCand) {
        GlobalSplitCandidate &Cand = GlobalCand[CandOut];
        IntvOut = Cand.IntvIdx;
        Cand.Intf.moveToBlock(Number);
        IntfOut = Cand.Intf.last();
      }
    }

    // Create separate intervals for isolated blocks with multiple uses.
    if (!IntvIn && !IntvOut) {
      DEBUG(dbgs() << "BB#" << BI.MBB->getNumber() << " isolated.\n");
      if (SA->shouldSplitSingleBlock(BI, SingleInstrs))
        SE->splitSingleBlock(BI);
      continue;
    }

    if (IntvIn && IntvOut)
      SE->splitLiveThroughBlock(Number, IntvIn, IntfIn, IntvOut, IntfOut);
    else if (IntvIn)
      SE->splitRegInBlock(BI, IntvIn, IntfIn);
    else
      SE->splitRegOutBlock(BI, IntvOut, IntfOut);
  }

  // Handle live-through blocks. The relevant live-through blocks are stored in
  // the ActiveBlocks list with each candidate. We need to filter out
  // duplicates.
  BitVector Todo = SA->getThroughBlocks();
  for (unsigned c = 0; c != UsedCands.size(); ++c) {
    ArrayRef<unsigned> Blocks = GlobalCand[UsedCands[c]].ActiveBlocks;
    for (unsigned i = 0, e = Blocks.size(); i != e; ++i) {
      unsigned Number = Blocks[i];
      if (!Todo.test(Number))
        continue;
      Todo.reset(Number);

      unsigned IntvIn = 0, IntvOut = 0;
      SlotIndex IntfIn, IntfOut;

      unsigned CandIn = BundleCand[Bundles->getBundle(Number, 0)];
      if (CandIn != NoCand) {
        GlobalSplitCandidate &Cand = GlobalCand[CandIn];
        IntvIn = Cand.IntvIdx;
        Cand.Intf.moveToBlock(Number);
        IntfIn = Cand.Intf.first();
      }

      unsigned CandOut = BundleCand[Bundles->getBundle(Number, 1)];
      if (CandOut != NoCand) {
        GlobalSplitCandidate &Cand = GlobalCand[CandOut];
        IntvOut = Cand.IntvIdx;
        Cand.Intf.moveToBlock(Number);
        IntfOut = Cand.Intf.last();
      }
      if (!IntvIn && !IntvOut)
        continue;
      SE->splitLiveThroughBlock(Number, IntvIn, IntfIn, IntvOut, IntfOut);
    }
  }

  ++NumGlobalSplits;

  SmallVector<unsigned, 8> IntvMap;
  SE->finish(&IntvMap);
  DebugVars->splitRegister(Reg, LREdit.regs(), *LIS);

  ExtraRegInfo.resize(MRI->getNumVirtRegs());
  unsigned OrigBlocks = SA->getNumLiveBlocks();

  // Sort out the new intervals created by splitting. We get four kinds:
  // - Remainder intervals should not be split again.
  // - Candidate intervals can be assigned to Cand.PhysReg.
  // - Block-local splits are candidates for local splitting.
  // - DCE leftovers should go back on the queue.
  for (unsigned i = 0, e = LREdit.size(); i != e; ++i) {
    LiveInterval &Reg = LIS->getInterval(LREdit.get(i));

    // Ignore old intervals from DCE.
    if (getStage(Reg) != RS_New)
      continue;

    // Remainder interval. Don't try splitting again, spill if it doesn't
    // allocate.
    if (IntvMap[i] == 0) {
      setStage(Reg, RS_Spill);
      continue;
    }

    // Global intervals. Allow repeated splitting as long as the number of live
    // blocks is strictly decreasing.
    if (IntvMap[i] < NumGlobalIntvs) {
      if (SA->countLiveBlocks(&Reg) >= OrigBlocks) {
        DEBUG(dbgs() << "Main interval covers the same " << OrigBlocks
                     << " blocks as original.\n");
        // Don't allow repeated splitting as a safe guard against looping.
        setStage(Reg, RS_Split2);
      }
      continue;
    }

    // Other intervals are treated as new. This includes local intervals created
    // for blocks with multiple uses, and anything created by DCE.
  }

  if (VerifyEnabled)
    MF->verify(this, "After splitting live range around region");
}

unsigned RAGreedy::tryRegionSplit(LiveInterval &VirtReg, AllocationOrder &Order,
                                  SmallVectorImpl<unsigned> &NewVRegs) {
  unsigned NumCands = 0;
  BlockFrequency BestCost;

  // Check if we can split this live range around a compact region.
  bool HasCompact = calcCompactRegion(GlobalCand.front());
  if (HasCompact) {
    // Yes, keep GlobalCand[0] as the compact region candidate.
    NumCands = 1;
    BestCost = BlockFrequency::getMaxFrequency();
  } else {
    // No benefit from the compact region, our fallback will be per-block
    // splitting. Make sure we find a solution that is cheaper than spilling.
    BestCost = calcSpillCost();
    DEBUG(dbgs() << "Cost of isolating all blocks = ";
                 MBFI->printBlockFreq(dbgs(), BestCost) << '\n');
  }

  unsigned BestCand =
      calculateRegionSplitCost(VirtReg, Order, BestCost, NumCands,
                               false/*IgnoreCSR*/);

  // No solutions found, fall back to single block splitting.
  if (!HasCompact && BestCand == NoCand)
    return 0;

  return doRegionSplit(VirtReg, BestCand, HasCompact, NewVRegs);
}

unsigned RAGreedy::calculateRegionSplitCost(LiveInterval &VirtReg,
                                            AllocationOrder &Order,
                                            BlockFrequency &BestCost,
                                            unsigned &NumCands,
                                            bool IgnoreCSR) {
  unsigned BestCand = NoCand;
  Order.rewind();
  while (unsigned PhysReg = Order.next()) {
    if (IgnoreCSR && isUnusedCalleeSavedReg(PhysReg))
      continue;

    // Discard bad candidates before we run out of interference cache cursors.
    // This will only affect register classes with a lot of registers (>32).
    if (NumCands == IntfCache.getMaxCursors()) {
      unsigned WorstCount = ~0u;
      unsigned Worst = 0;
      for (unsigned i = 0; i != NumCands; ++i) {
        if (i == BestCand || !GlobalCand[i].PhysReg)
          continue;
        unsigned Count = GlobalCand[i].LiveBundles.count();
        if (Count < WorstCount)
          Worst = i, WorstCount = Count;
      }
      --NumCands;
      GlobalCand[Worst] = GlobalCand[NumCands];
      if (BestCand == NumCands)
        BestCand = Worst;
    }

    if (GlobalCand.size() <= NumCands)
      GlobalCand.resize(NumCands+1);
    GlobalSplitCandidate &Cand = GlobalCand[NumCands];
    Cand.reset(IntfCache, PhysReg);

    SpillPlacer->prepare(Cand.LiveBundles);
    BlockFrequency Cost;
    if (!addSplitConstraints(Cand.Intf, Cost)) {
      DEBUG(dbgs() << PrintReg(PhysReg, TRI) << "\tno positive bundles\n");
      continue;
    }
    DEBUG(dbgs() << PrintReg(PhysReg, TRI) << "\tstatic = ";
                 MBFI->printBlockFreq(dbgs(), Cost));
    if (Cost >= BestCost) {
      DEBUG({
        if (BestCand == NoCand)
          dbgs() << " worse than no bundles\n";
        else
          dbgs() << " worse than "
                 << PrintReg(GlobalCand[BestCand].PhysReg, TRI) << '\n';
      });
      continue;
    }
    growRegion(Cand);

    SpillPlacer->finish();

    // No live bundles, defer to splitSingleBlocks().
    if (!Cand.LiveBundles.any()) {
      DEBUG(dbgs() << " no bundles.\n");
      continue;
    }

    Cost += calcGlobalSplitCost(Cand);
    DEBUG({
      dbgs() << ", total = "; MBFI->printBlockFreq(dbgs(), Cost)
                                << " with bundles";
      for (int i = Cand.LiveBundles.find_first(); i>=0;
           i = Cand.LiveBundles.find_next(i))
        dbgs() << " EB#" << i;
      dbgs() << ".\n";
    });
    if (Cost < BestCost) {
      BestCand = NumCands;
      BestCost = Cost;
    }
    ++NumCands;
  }
  return BestCand;
}

unsigned RAGreedy::doRegionSplit(LiveInterval &VirtReg, unsigned BestCand,
                                 bool HasCompact,
                                 SmallVectorImpl<unsigned> &NewVRegs) {
  SmallVector<unsigned, 8> UsedCands;
  // Prepare split editor.
  LiveRangeEdit LREdit(&VirtReg, NewVRegs, *MF, *LIS, VRM, this);
  SE->reset(LREdit, SplitSpillMode);

  // Assign all edge bundles to the preferred candidate, or NoCand.
  BundleCand.assign(Bundles->getNumBundles(), NoCand);

  // Assign bundles for the best candidate region.
  if (BestCand != NoCand) {
    GlobalSplitCandidate &Cand = GlobalCand[BestCand];
    if (unsigned B = Cand.getBundles(BundleCand, BestCand)) {
      UsedCands.push_back(BestCand);
      Cand.IntvIdx = SE->openIntv();
      DEBUG(dbgs() << "Split for " << PrintReg(Cand.PhysReg, TRI) << " in "
                   << B << " bundles, intv " << Cand.IntvIdx << ".\n");
      (void)B;
    }
  }

  // Assign bundles for the compact region.
  if (HasCompact) {
    GlobalSplitCandidate &Cand = GlobalCand.front();
    assert(!Cand.PhysReg && "Compact region has no physreg");
    if (unsigned B = Cand.getBundles(BundleCand, 0)) {
      UsedCands.push_back(0);
      Cand.IntvIdx = SE->openIntv();
      DEBUG(dbgs() << "Split for compact region in " << B << " bundles, intv "
                   << Cand.IntvIdx << ".\n");
      (void)B;
    }
  }

  splitAroundRegion(LREdit, UsedCands);
  return 0;
}


//===----------------------------------------------------------------------===//
//                            Per-Block Splitting
//===----------------------------------------------------------------------===//

/// tryBlockSplit - Split a global live range around every block with uses. This
/// creates a lot of local live ranges, that will be split by tryLocalSplit if
/// they don't allocate.
unsigned RAGreedy::tryBlockSplit(LiveInterval &VirtReg, AllocationOrder &Order,
                                 SmallVectorImpl<unsigned> &NewVRegs) {
  assert(&SA->getParent() == &VirtReg && "Live range wasn't analyzed");
  unsigned Reg = VirtReg.reg;
  bool SingleInstrs = RegClassInfo.isProperSubClass(MRI->getRegClass(Reg));
  LiveRangeEdit LREdit(&VirtReg, NewVRegs, *MF, *LIS, VRM, this);
  SE->reset(LREdit, SplitSpillMode);
  ArrayRef<SplitAnalysis::BlockInfo> UseBlocks = SA->getUseBlocks();
  for (unsigned i = 0; i != UseBlocks.size(); ++i) {
    const SplitAnalysis::BlockInfo &BI = UseBlocks[i];
    if (SA->shouldSplitSingleBlock(BI, SingleInstrs))
      SE->splitSingleBlock(BI);
  }
  // No blocks were split.
  if (LREdit.empty())
    return 0;

  // We did split for some blocks.
  SmallVector<unsigned, 8> IntvMap;
  SE->finish(&IntvMap);

  // Tell LiveDebugVariables about the new ranges.
  DebugVars->splitRegister(Reg, LREdit.regs(), *LIS);

  ExtraRegInfo.resize(MRI->getNumVirtRegs());

  // Sort out the new intervals created by splitting. The remainder interval
  // goes straight to spilling, the new local ranges get to stay RS_New.
  for (unsigned i = 0, e = LREdit.size(); i != e; ++i) {
    LiveInterval &LI = LIS->getInterval(LREdit.get(i));
    if (getStage(LI) == RS_New && IntvMap[i] == 0)
      setStage(LI, RS_Spill);
  }

  if (VerifyEnabled)
    MF->verify(this, "After splitting live range around basic blocks");
  return 0;
}


//===----------------------------------------------------------------------===//
//                         Per-Instruction Splitting
//===----------------------------------------------------------------------===//

/// Get the number of allocatable registers that match the constraints of \p Reg
/// on \p MI and that are also in \p SuperRC.
static unsigned getNumAllocatableRegsForConstraints(
    const MachineInstr *MI, unsigned Reg, const TargetRegisterClass *SuperRC,
    const TargetInstrInfo *TII, const TargetRegisterInfo *TRI,
    const RegisterClassInfo &RCI) {
  assert(SuperRC && "Invalid register class");

  const TargetRegisterClass *ConstrainedRC =
      MI->getRegClassConstraintEffectForVReg(Reg, SuperRC, TII, TRI,
                                             /* ExploreBundle */ true);
  if (!ConstrainedRC)
    return 0;
  return RCI.getNumAllocatableRegs(ConstrainedRC);
}

/// tryInstructionSplit - Split a live range around individual instructions.
/// This is normally not worthwhile since the spiller is doing essentially the
/// same thing. However, when the live range is in a constrained register
/// class, it may help to insert copies such that parts of the live range can
/// be moved to a larger register class.
///
/// This is similar to spilling to a larger register class.
unsigned
RAGreedy::tryInstructionSplit(LiveInterval &VirtReg, AllocationOrder &Order,
                              SmallVectorImpl<unsigned> &NewVRegs) {
  const TargetRegisterClass *CurRC = MRI->getRegClass(VirtReg.reg);
  // There is no point to this if there are no larger sub-classes.
  if (!RegClassInfo.isProperSubClass(CurRC))
    return 0;

  // Always enable split spill mode, since we're effectively spilling to a
  // register.
  LiveRangeEdit LREdit(&VirtReg, NewVRegs, *MF, *LIS, VRM, this);
  SE->reset(LREdit, SplitEditor::SM_Size);

  ArrayRef<SlotIndex> Uses = SA->getUseSlots();
  if (Uses.size() <= 1)
    return 0;

  DEBUG(dbgs() << "Split around " << Uses.size() << " individual instrs.\n");

  const TargetRegisterClass *SuperRC =
      TRI->getLargestLegalSuperClass(CurRC, *MF);
  unsigned SuperRCNumAllocatableRegs = RCI.getNumAllocatableRegs(SuperRC);
  // Split around every non-copy instruction if this split will relax
  // the constraints on the virtual register.
  // Otherwise, splitting just inserts uncoalescable copies that do not help
  // the allocation.
  for (unsigned i = 0; i != Uses.size(); ++i) {
    if (const MachineInstr *MI = Indexes->getInstructionFromIndex(Uses[i]))
      if (MI->isFullCopy() ||
          SuperRCNumAllocatableRegs ==
              getNumAllocatableRegsForConstraints(MI, VirtReg.reg, SuperRC, TII,
                                                  TRI, RCI)) {
        DEBUG(dbgs() << "    skip:\t" << Uses[i] << '\t' << *MI);
        continue;
      }
    SE->openIntv();
    SlotIndex SegStart = SE->enterIntvBefore(Uses[i]);
    SlotIndex SegStop  = SE->leaveIntvAfter(Uses[i]);
    SE->useIntv(SegStart, SegStop);
  }

  if (LREdit.empty()) {
    DEBUG(dbgs() << "All uses were copies.\n");
    return 0;
  }

  SmallVector<unsigned, 8> IntvMap;
  SE->finish(&IntvMap);
  DebugVars->splitRegister(VirtReg.reg, LREdit.regs(), *LIS);
  ExtraRegInfo.resize(MRI->getNumVirtRegs());

  // Assign all new registers to RS_Spill. This was the last chance.
  setStage(LREdit.begin(), LREdit.end(), RS_Spill);
  return 0;
}

// AVR specific code used to handle the reservation of REG_Y if any other
// register has been spilled.
// :NOTE: KEEP THIS CONSTANT UPDATED with the backend!
//   This has to be a define because of linkage problems between libraries.
#define REG_Y   (51U)
namespace llvm {
bool RA_ReserveREG_Y = false;
bool RA_InSpillerCode = false;
} // end of namespace llvm

void RAGreedy::UndoRegYAllocation() {
  // search through all virtual registers where REG_Y has been assigned and
  // send them back to the work list for reallocation
  for (unsigned i = 0, e = MRI->getNumVirtRegs(); i != e; ++i) {
    unsigned VirtReg = TargetRegisterInfo::index2VirtReg(i);
    if (MRI->reg_nodbg_empty(VirtReg))
      continue;

    for (MCRegAliasIterator AI(REG_Y, TRI, true); AI.isValid(); ++AI)
      if (VRM->getPhys(VirtReg) == *AI) {
        LiveInterval &LI = LIS->getInterval(VirtReg);
        Matrix->unassign(LI);
        enqueue(&LI);
      }
  }
}
#undef REG_Y


//===----------------------------------------------------------------------===//
//                             Local Splitting
//===----------------------------------------------------------------------===//


/// calcGapWeights - Compute the maximum spill weight that needs to be evicted
/// in order to use PhysReg between two entries in SA->UseSlots.
///
/// GapWeight[i] represents the gap between UseSlots[i] and UseSlots[i+1].
///
void RAGreedy::calcGapWeights(unsigned PhysReg,
                              SmallVectorImpl<float> &GapWeight) {
  assert(SA->getUseBlocks().size() == 1 && "Not a local interval");
  const SplitAnalysis::BlockInfo &BI = SA->getUseBlocks().front();
  ArrayRef<SlotIndex> Uses = SA->getUseSlots();
  const unsigned NumGaps = Uses.size()-1;

  // Start and end points for the interference check.
  SlotIndex StartIdx =
    BI.LiveIn ? BI.FirstInstr.getBaseIndex() : BI.FirstInstr;
  SlotIndex StopIdx =
    BI.LiveOut ? BI.LastInstr.getBoundaryIndex() : BI.LastInstr;

  GapWeight.assign(NumGaps, 0.0f);

  // Add interference from each overlapping register.
  for (MCRegUnitIterator Units(PhysReg, TRI); Units.isValid(); ++Units) {
    if (!Matrix->query(const_cast<LiveInterval&>(SA->getParent()), *Units)
          .checkInterference())
      continue;

    // We know that VirtReg is a continuous interval from FirstInstr to
    // LastInstr, so we don't need InterferenceQuery.
    //
    // Interference that overlaps an instruction is counted in both gaps
    // surrounding the instruction. The exception is interference before
    // StartIdx and after StopIdx.
    //
    LiveIntervalUnion::SegmentIter IntI =
      Matrix->getLiveUnions()[*Units] .find(StartIdx);
    for (unsigned Gap = 0; IntI.valid() && IntI.start() < StopIdx; ++IntI) {
      // Skip the gaps before IntI.
      while (Uses[Gap+1].getBoundaryIndex() < IntI.start())
        if (++Gap == NumGaps)
          break;
      if (Gap == NumGaps)
        break;

      // Update the gaps covered by IntI.
      const float weight = IntI.value()->weight;
      for (; Gap != NumGaps; ++Gap) {
        GapWeight[Gap] = std::max(GapWeight[Gap], weight);
        if (Uses[Gap+1].getBaseIndex() >= IntI.stop())
          break;
      }
      if (Gap == NumGaps)
        break;
    }
  }

  // Add fixed interference.
  for (MCRegUnitIterator Units(PhysReg, TRI); Units.isValid(); ++Units) {
    const LiveRange &LR = LIS->getRegUnit(*Units);
    LiveRange::const_iterator I = LR.find(StartIdx);
    LiveRange::const_iterator E = LR.end();

    // Same loop as above. Mark any overlapped gaps as HUGE_VALF.
    for (unsigned Gap = 0; I != E && I->start < StopIdx; ++I) {
      while (Uses[Gap+1].getBoundaryIndex() < I->start)
        if (++Gap == NumGaps)
          break;
      if (Gap == NumGaps)
        break;

      for (; Gap != NumGaps; ++Gap) {
        GapWeight[Gap] = llvm::huge_valf;
        if (Uses[Gap+1].getBaseIndex() >= I->end)
          break;
      }
      if (Gap == NumGaps)
        break;
    }
  }
}

/// tryLocalSplit - Try to split VirtReg into smaller intervals inside its only
/// basic block.
///
unsigned RAGreedy::tryLocalSplit(LiveInterval &VirtReg, AllocationOrder &Order,
                                 SmallVectorImpl<unsigned> &NewVRegs) {
  assert(SA->getUseBlocks().size() == 1 && "Not a local interval");
  const SplitAnalysis::BlockInfo &BI = SA->getUseBlocks().front();

  // Note that it is possible to have an interval that is live-in or live-out
  // while only covering a single block - A phi-def can use undef values from
  // predecessors, and the block could be a single-block loop.
  // We don't bother doing anything clever about such a case, we simply assume
  // that the interval is continuous from FirstInstr to LastInstr. We should
  // make sure that we don't do anything illegal to such an interval, though.

  ArrayRef<SlotIndex> Uses = SA->getUseSlots();
  if (Uses.size() <= 2)
    return 0;
  const unsigned NumGaps = Uses.size()-1;

  DEBUG({
    dbgs() << "tryLocalSplit: ";
    for (unsigned i = 0, e = Uses.size(); i != e; ++i)
      dbgs() << ' ' << Uses[i];
    dbgs() << '\n';
  });

  // If VirtReg is live across any register mask operands, compute a list of
  // gaps with register masks.
  SmallVector<unsigned, 8> RegMaskGaps;
  if (Matrix->checkRegMaskInterference(VirtReg)) {
    // Get regmask slots for the whole block.
    ArrayRef<SlotIndex> RMS = LIS->getRegMaskSlotsInBlock(BI.MBB->getNumber());
    DEBUG(dbgs() << RMS.size() << " regmasks in block:");
    // Constrain to VirtReg's live range.
    unsigned ri = std::lower_bound(RMS.begin(), RMS.end(),
                                   Uses.front().getRegSlot()) - RMS.begin();
    unsigned re = RMS.size();
    for (unsigned i = 0; i != NumGaps && ri != re; ++i) {
      // Look for Uses[i] <= RMS <= Uses[i+1].
      assert(!SlotIndex::isEarlierInstr(RMS[ri], Uses[i]));
      if (SlotIndex::isEarlierInstr(Uses[i+1], RMS[ri]))
        continue;
      // Skip a regmask on the same instruction as the last use. It doesn't
      // overlap the live range.
      if (SlotIndex::isSameInstr(Uses[i+1], RMS[ri]) && i+1 == NumGaps)
        break;
      DEBUG(dbgs() << ' ' << RMS[ri] << ':' << Uses[i] << '-' << Uses[i+1]);
      RegMaskGaps.push_back(i);
      // Advance ri to the next gap. A regmask on one of the uses counts in
      // both gaps.
      while (ri != re && SlotIndex::isEarlierInstr(RMS[ri], Uses[i+1]))
        ++ri;
    }
    DEBUG(dbgs() << '\n');
  }

  // Since we allow local split results to be split again, there is a risk of
  // creating infinite loops. It is tempting to require that the new live
  // ranges have less instructions than the original. That would guarantee
  // convergence, but it is too strict. A live range with 3 instructions can be
  // split 2+3 (including the COPY), and we want to allow that.
  //
  // Instead we use these rules:
  //
  // 1. Allow any split for ranges with getStage() < RS_Split2. (Except for the
  //    noop split, of course).
  // 2. Require progress be made for ranges with getStage() == RS_Split2. All
  //    the new ranges must have fewer instructions than before the split.
  // 3. New ranges with the same number of instructions are marked RS_Split2,
  //    smaller ranges are marked RS_New.
  //
  // These rules allow a 3 -> 2+3 split once, which we need. They also prevent
  // excessive splitting and infinite loops.
  //
  bool ProgressRequired = getStage(VirtReg) >= RS_Split2;

  // Best split candidate.
  unsigned BestBefore = NumGaps;
  unsigned BestAfter = 0;
  float BestDiff = 0;

  const float blockFreq =
    SpillPlacer->getBlockFrequency(BI.MBB->getNumber()).getFrequency() *
    (1.0f / MBFI->getEntryFreq());
  SmallVector<float, 8> GapWeight;

  Order.rewind();
  while (unsigned PhysReg = Order.next()) {
    // Keep track of the largest spill weight that would need to be evicted in
    // order to make use of PhysReg between UseSlots[i] and UseSlots[i+1].
    calcGapWeights(PhysReg, GapWeight);

    // Remove any gaps with regmask clobbers.
    if (Matrix->checkRegMaskInterference(VirtReg, PhysReg))
      for (unsigned i = 0, e = RegMaskGaps.size(); i != e; ++i)
        GapWeight[RegMaskGaps[i]] = llvm::huge_valf;

    // Try to find the best sequence of gaps to close.
    // The new spill weight must be larger than any gap interference.

    // We will split before Uses[SplitBefore] and after Uses[SplitAfter].
    unsigned SplitBefore = 0, SplitAfter = 1;

    // MaxGap should always be max(GapWeight[SplitBefore..SplitAfter-1]).
    // It is the spill weight that needs to be evicted.
    float MaxGap = GapWeight[0];

    for (;;) {
      // Live before/after split?
      const bool LiveBefore = SplitBefore != 0 || BI.LiveIn;
      const bool LiveAfter = SplitAfter != NumGaps || BI.LiveOut;

      DEBUG(dbgs() << PrintReg(PhysReg, TRI) << ' '
                   << Uses[SplitBefore] << '-' << Uses[SplitAfter]
                   << " i=" << MaxGap);

      // Stop before the interval gets so big we wouldn't be making progress.
      if (!LiveBefore && !LiveAfter) {
        DEBUG(dbgs() << " all\n");
        break;
      }
      // Should the interval be extended or shrunk?
      bool Shrink = true;

      // How many gaps would the new range have?
      unsigned NewGaps = LiveBefore + SplitAfter - SplitBefore + LiveAfter;

      // Legally, without causing looping?
      bool Legal = !ProgressRequired || NewGaps < NumGaps;

      if (Legal && MaxGap < llvm::huge_valf) {
        // Estimate the new spill weight. Each instruction reads or writes the
        // register. Conservatively assume there are no read-modify-write
        // instructions.
        //
        // Try to guess the size of the new interval.
        const float EstWeight = normalizeSpillWeight(
            blockFreq * (NewGaps + 1),
            Uses[SplitBefore].distance(Uses[SplitAfter]) +
                (LiveBefore + LiveAfter) * SlotIndex::InstrDist,
            1);
        // Would this split be possible to allocate?
        // Never allocate all gaps, we wouldn't be making progress.
        DEBUG(dbgs() << " w=" << EstWeight);
        if (EstWeight * Hysteresis >= MaxGap) {
          Shrink = false;
          float Diff = EstWeight - MaxGap;
          if (Diff > BestDiff) {
            DEBUG(dbgs() << " (best)");
            BestDiff = Hysteresis * Diff;
            BestBefore = SplitBefore;
            BestAfter = SplitAfter;
          }
        }
      }

      // Try to shrink.
      if (Shrink) {
        if (++SplitBefore < SplitAfter) {
          DEBUG(dbgs() << " shrink\n");
          // Recompute the max when necessary.
          if (GapWeight[SplitBefore - 1] >= MaxGap) {
            MaxGap = GapWeight[SplitBefore];
            for (unsigned i = SplitBefore + 1; i != SplitAfter; ++i)
              MaxGap = std::max(MaxGap, GapWeight[i]);
          }
          continue;
        }
        MaxGap = 0;
      }

      // Try to extend the interval.
      if (SplitAfter >= NumGaps) {
        DEBUG(dbgs() << " end\n");
        break;
      }

      DEBUG(dbgs() << " extend\n");
      MaxGap = std::max(MaxGap, GapWeight[SplitAfter++]);
    }
  }

  // Didn't find any candidates?
  if (BestBefore == NumGaps)
    return 0;

  DEBUG(dbgs() << "Best local split range: " << Uses[BestBefore]
               << '-' << Uses[BestAfter] << ", " << BestDiff
               << ", " << (BestAfter - BestBefore + 1) << " instrs\n");

  LiveRangeEdit LREdit(&VirtReg, NewVRegs, *MF, *LIS, VRM, this);
  SE->reset(LREdit);

  SE->openIntv();
  SlotIndex SegStart = SE->enterIntvBefore(Uses[BestBefore]);
  SlotIndex SegStop  = SE->leaveIntvAfter(Uses[BestAfter]);
  SE->useIntv(SegStart, SegStop);
  SmallVector<unsigned, 8> IntvMap;
  SE->finish(&IntvMap);
  DebugVars->splitRegister(VirtReg.reg, LREdit.regs(), *LIS);

  // If the new range has the same number of instructions as before, mark it as
  // RS_Split2 so the next split will be forced to make progress. Otherwise,
  // leave the new intervals as RS_New so they can compete.
  bool LiveBefore = BestBefore != 0 || BI.LiveIn;
  bool LiveAfter = BestAfter != NumGaps || BI.LiveOut;
  unsigned NewGaps = LiveBefore + BestAfter - BestBefore + LiveAfter;
  if (NewGaps >= NumGaps) {
    DEBUG(dbgs() << "Tagging non-progress ranges: ");
    assert(!ProgressRequired && "Didn't make progress when it was required.");
    for (unsigned i = 0, e = IntvMap.size(); i != e; ++i)
      if (IntvMap[i] == 1) {
        setStage(LIS->getInterval(LREdit.get(i)), RS_Split2);
        DEBUG(dbgs() << PrintReg(LREdit.get(i)));
      }
    DEBUG(dbgs() << '\n');
  }
  ++NumLocalSplits;

  return 0;
}

//===----------------------------------------------------------------------===//
//                          Live Range Splitting
//===----------------------------------------------------------------------===//

/// trySplit - Try to split VirtReg or one of its interferences, making it
/// assignable.
/// @return Physreg when VirtReg may be assigned and/or new NewVRegs.
unsigned RAGreedy::trySplit(LiveInterval &VirtReg, AllocationOrder &Order,
                            SmallVectorImpl<unsigned>&NewVRegs) {
  // Ranges must be Split2 or less.
  if (getStage(VirtReg) >= RS_Spill)
    return 0;

  // Local intervals are handled separately.
  if (LIS->intervalIsInOneMBB(VirtReg)) {
    NamedRegionTimer T("Local Splitting", TimerGroupName, TimePassesIsEnabled);
    SA->analyze(&VirtReg);
    unsigned PhysReg = tryLocalSplit(VirtReg, Order, NewVRegs);
    if (PhysReg || !NewVRegs.empty())
      return PhysReg;
    return tryInstructionSplit(VirtReg, Order, NewVRegs);
  }

  NamedRegionTimer T("Global Splitting", TimerGroupName, TimePassesIsEnabled);

  SA->analyze(&VirtReg);

  // FIXME: SplitAnalysis may repair broken live ranges coming from the
  // coalescer. That may cause the range to become allocatable which means that
  // tryRegionSplit won't be making progress. This check should be replaced with
  // an assertion when the coalescer is fixed.
  if (SA->didRepairRange()) {
    // VirtReg has changed, so all cached queries are invalid.
    Matrix->invalidateVirtRegs();
    if (unsigned PhysReg = tryAssign(VirtReg, Order, NewVRegs))
      return PhysReg;
  }

  // First try to split around a region spanning multiple blocks. RS_Split2
  // ranges already made dubious progress with region splitting, so they go
  // straight to single block splitting.
  if (getStage(VirtReg) < RS_Split2) {
    unsigned PhysReg = tryRegionSplit(VirtReg, Order, NewVRegs);
    if (PhysReg || !NewVRegs.empty())
      return PhysReg;
  }

  // Then isolate blocks.
  return tryBlockSplit(VirtReg, Order, NewVRegs);
}

//===----------------------------------------------------------------------===//
//                          Last Chance Recoloring
//===----------------------------------------------------------------------===//

/// mayRecolorAllInterferences - Check if the virtual registers that
/// interfere with \p VirtReg on \p PhysReg (or one of its aliases) may be
/// recolored to free \p PhysReg.
/// When true is returned, \p RecoloringCandidates has been augmented with all
/// the live intervals that need to be recolored in order to free \p PhysReg
/// for \p VirtReg.
/// \p FixedRegisters contains all the virtual registers that cannot be
/// recolored.
bool
RAGreedy::mayRecolorAllInterferences(unsigned PhysReg, LiveInterval &VirtReg,
                                     SmallLISet &RecoloringCandidates,
                                     const SmallVirtRegSet &FixedRegisters) {
  const TargetRegisterClass *CurRC = MRI->getRegClass(VirtReg.reg);

  for (MCRegUnitIterator Units(PhysReg, TRI); Units.isValid(); ++Units) {
    LiveIntervalUnion::Query &Q = Matrix->query(VirtReg, *Units);
    // If there is LastChanceRecoloringMaxInterference or more interferences,
    // chances are one would not be recolorable.
    if (Q.collectInterferingVRegs(LastChanceRecoloringMaxInterference) >=
        LastChanceRecoloringMaxInterference && !ExhaustiveSearch) {
      DEBUG(dbgs() << "Early abort: too many interferences.\n");
      CutOffInfo |= CO_Interf;
      return false;
    }
    for (unsigned i = Q.interferingVRegs().size(); i; --i) {
      LiveInterval *Intf = Q.interferingVRegs()[i - 1];
      // If Intf is done and sit on the same register class as VirtReg,
      // it would not be recolorable as it is in the same state as VirtReg.
      if ((getStage(*Intf) == RS_Done &&
           MRI->getRegClass(Intf->reg) == CurRC) ||
          FixedRegisters.count(Intf->reg)) {
        DEBUG(dbgs() << "Early abort: the inteference is not recolorable.\n");
        return false;
      }
      RecoloringCandidates.insert(Intf);
    }
  }
  return true;
}

/// tryLastChanceRecoloring - Try to assign a color to \p VirtReg by recoloring
/// its interferences.
/// Last chance recoloring chooses a color for \p VirtReg and recolors every
/// virtual register that was using it. The recoloring process may recursively
/// use the last chance recoloring. Therefore, when a virtual register has been
/// assigned a color by this mechanism, it is marked as Fixed, i.e., it cannot
/// be last-chance-recolored again during this recoloring "session".
/// E.g.,
/// Let
/// vA can use {R1, R2    }
/// vB can use {    R2, R3}
/// vC can use {R1        }
/// Where vA, vB, and vC cannot be split anymore (they are reloads for
/// instance) and they all interfere.
///
/// vA is assigned R1
/// vB is assigned R2
/// vC tries to evict vA but vA is already done.
/// Regular register allocation fails.
///
/// Last chance recoloring kicks in:
/// vC does as if vA was evicted => vC uses R1.
/// vC is marked as fixed.
/// vA needs to find a color.
/// None are available.
/// vA cannot evict vC: vC is a fixed virtual register now.
/// vA does as if vB was evicted => vA uses R2.
/// vB needs to find a color.
/// R3 is available.
/// Recoloring => vC = R1, vA = R2, vB = R3
///
/// \p Order defines the preferred allocation order for \p VirtReg.
/// \p NewRegs will contain any new virtual register that have been created
/// (split, spill) during the process and that must be assigned.
/// \p FixedRegisters contains all the virtual registers that cannot be
/// recolored.
/// \p Depth gives the current depth of the last chance recoloring.
/// \return a physical register that can be used for VirtReg or ~0u if none
/// exists.
unsigned RAGreedy::tryLastChanceRecoloring(LiveInterval &VirtReg,
                                           AllocationOrder &Order,
                                           SmallVectorImpl<unsigned> &NewVRegs,
                                           SmallVirtRegSet &FixedRegisters,
                                           unsigned Depth) {
  DEBUG(dbgs() << "Try last chance recoloring for " << VirtReg << '\n');
  // Ranges must be Done.
  assert((getStage(VirtReg) >= RS_Done || !VirtReg.isSpillable()) &&
         "Last chance recoloring should really be last chance");
  // Set the max depth to LastChanceRecoloringMaxDepth.
  // We may want to reconsider that if we end up with a too large search space
  // for target with hundreds of registers.
  // Indeed, in that case we may want to cut the search space earlier.
  if (Depth >= LastChanceRecoloringMaxDepth && !ExhaustiveSearch) {
    DEBUG(dbgs() << "Abort because max depth has been reached.\n");
    CutOffInfo |= CO_Depth;
    return ~0u;
  }

  // Set of Live intervals that will need to be recolored.
  SmallLISet RecoloringCandidates;
  // Record the original mapping virtual register to physical register in case
  // the recoloring fails.
  DenseMap<unsigned, unsigned> VirtRegToPhysReg;
  // Mark VirtReg as fixed, i.e., it will not be recolored pass this point in
  // this recoloring "session".
  FixedRegisters.insert(VirtReg.reg);

  Order.rewind();
  while (unsigned PhysReg = Order.next()) {
    DEBUG(dbgs() << "Try to assign: " << VirtReg << " to "
                 << PrintReg(PhysReg, TRI) << '\n');
    RecoloringCandidates.clear();
    VirtRegToPhysReg.clear();

    // It is only possible to recolor virtual register interference.
    if (Matrix->checkInterference(VirtReg, PhysReg) >
        LiveRegMatrix::IK_VirtReg) {
      DEBUG(dbgs() << "Some inteferences are not with virtual registers.\n");

      continue;
    }

    // Early give up on this PhysReg if it is obvious we cannot recolor all
    // the interferences.
    if (!mayRecolorAllInterferences(PhysReg, VirtReg, RecoloringCandidates,
                                    FixedRegisters)) {
      DEBUG(dbgs() << "Some inteferences cannot be recolored.\n");
      continue;
    }

    // RecoloringCandidates contains all the virtual registers that interfer
    // with VirtReg on PhysReg (or one of its aliases).
    // Enqueue them for recoloring and perform the actual recoloring.
    PQueue RecoloringQueue;
    for (SmallLISet::iterator It = RecoloringCandidates.begin(),
                              EndIt = RecoloringCandidates.end();
         It != EndIt; ++It) {
      unsigned ItVirtReg = (*It)->reg;
      enqueue(RecoloringQueue, *It);
      assert(VRM->hasPhys(ItVirtReg) &&
             "Interferences are supposed to be with allocated vairables");

      // Record the current allocation.
      VirtRegToPhysReg[ItVirtReg] = VRM->getPhys(ItVirtReg);
      // unset the related struct.
      Matrix->unassign(**It);
    }

    // Do as if VirtReg was assigned to PhysReg so that the underlying
    // recoloring has the right information about the interferes and
    // available colors.
    Matrix->assign(VirtReg, PhysReg);

    // Save the current recoloring state.
    // If we cannot recolor all the interferences, we will have to start again
    // at this point for the next physical register.
    SmallVirtRegSet SaveFixedRegisters(FixedRegisters);
    if (tryRecoloringCandidates(RecoloringQueue, NewVRegs, FixedRegisters,
                                Depth)) {
      // Do not mess up with the global assignment process.
      // I.e., VirtReg must be unassigned.
      Matrix->unassign(VirtReg);
      return PhysReg;
    }

    DEBUG(dbgs() << "Fail to assign: " << VirtReg << " to "
                 << PrintReg(PhysReg, TRI) << '\n');

    // The recoloring attempt failed, undo the changes.
    FixedRegisters = SaveFixedRegisters;
    Matrix->unassign(VirtReg);

    for (SmallLISet::iterator It = RecoloringCandidates.begin(),
                              EndIt = RecoloringCandidates.end();
         It != EndIt; ++It) {
      unsigned ItVirtReg = (*It)->reg;
      if (VRM->hasPhys(ItVirtReg))
        Matrix->unassign(**It);
      unsigned ItPhysReg = VirtRegToPhysReg[ItVirtReg];
      Matrix->assign(**It, ItPhysReg);
    }
  }

  // Last chance recoloring did not worked either, give up.
  return ~0u;
}

/// tryRecoloringCandidates - Try to assign a new color to every register
/// in \RecoloringQueue.
/// \p NewRegs will contain any new virtual register created during the
/// recoloring process.
/// \p FixedRegisters[in/out] contains all the registers that have been
/// recolored.
/// \return true if all virtual registers in RecoloringQueue were successfully
/// recolored, false otherwise.
bool RAGreedy::tryRecoloringCandidates(PQueue &RecoloringQueue,
                                       SmallVectorImpl<unsigned> &NewVRegs,
                                       SmallVirtRegSet &FixedRegisters,
                                       unsigned Depth) {
  while (!RecoloringQueue.empty()) {
    LiveInterval *LI = dequeue(RecoloringQueue);
    DEBUG(dbgs() << "Try to recolor: " << *LI << '\n');
    unsigned PhysReg;
    PhysReg = selectOrSplitImpl(*LI, NewVRegs, FixedRegisters, Depth + 1);
    if (PhysReg == ~0u || !PhysReg)
      return false;
    DEBUG(dbgs() << "Recoloring of " << *LI
                 << " succeeded with: " << PrintReg(PhysReg, TRI) << '\n');
    Matrix->assign(*LI, PhysReg);
    FixedRegisters.insert(LI->reg);
  }
  return true;
}

//===----------------------------------------------------------------------===//
//                            Main Entry Point
//===----------------------------------------------------------------------===//

unsigned RAGreedy::selectOrSplit(LiveInterval &VirtReg,
                                 SmallVectorImpl<unsigned> &NewVRegs) {
  CutOffInfo = CO_None;
  LLVMContext &Ctx = MF->getFunction()->getContext();
  SmallVirtRegSet FixedRegisters;
  unsigned Reg = selectOrSplitImpl(VirtReg, NewVRegs, FixedRegisters);
  if (Reg == ~0U && (CutOffInfo != CO_None)) {
    uint8_t CutOffEncountered = CutOffInfo & (CO_Depth | CO_Interf);
    if (CutOffEncountered == CO_Depth)
      Ctx.emitError("register allocation failed: maximum depth for recoloring "
                    "reached. Use -fexhaustive-register-search to skip "
                    "cutoffs");
    else if (CutOffEncountered == CO_Interf)
      Ctx.emitError("register allocation failed: maximum interference for "
                    "recoloring reached. Use -fexhaustive-register-search "
                    "to skip cutoffs");
    else if (CutOffEncountered == (CO_Depth | CO_Interf))
      Ctx.emitError("register allocation failed: maximum interference and "
                    "depth for recoloring reached. Use "
                    "-fexhaustive-register-search to skip cutoffs");
  }
  return Reg;
}

/// Using a CSR for the first time has a cost because it causes push|pop
/// to be added to prologue|epilogue. Splitting a cold section of the live
/// range can have lower cost than using the CSR for the first time;
/// Spilling a live range in the cold path can have lower cost than using
/// the CSR for the first time. Returns the physical register if we decide
/// to use the CSR; otherwise return 0.
unsigned RAGreedy::tryAssignCSRFirstTime(LiveInterval &VirtReg,
                                         AllocationOrder &Order,
                                         unsigned PhysReg,
                                         unsigned &CostPerUseLimit,
                                         SmallVectorImpl<unsigned> &NewVRegs) {
  if (getStage(VirtReg) == RS_Spill && VirtReg.isSpillable()) {
    // We choose spill over using the CSR for the first time if the spill cost
    // is lower than CSRCost.
    SA->analyze(&VirtReg);
    if (calcSpillCost() >= CSRCost)
      return PhysReg;

    // We are going to spill, set CostPerUseLimit to 1 to make sure that
    // we will not use a callee-saved register in tryEvict.
    CostPerUseLimit = 1;
    return 0;
  }
  if (getStage(VirtReg) < RS_Split) {
    // We choose pre-splitting over using the CSR for the first time if
    // the cost of splitting is lower than CSRCost.
    SA->analyze(&VirtReg);
    unsigned NumCands = 0;
    BlockFrequency BestCost = CSRCost; // Don't modify CSRCost.
    unsigned BestCand = calculateRegionSplitCost(VirtReg, Order, BestCost,
                                                 NumCands, true /*IgnoreCSR*/);
    if (BestCand == NoCand)
      // Use the CSR if we can't find a region split below CSRCost.
      return PhysReg;

    // Perform the actual pre-splitting.
    doRegionSplit(VirtReg, BestCand, false/*HasCompact*/, NewVRegs);
    return 0;
  }
  return PhysReg;
}

void RAGreedy::aboutToRemoveInterval(LiveInterval &LI) {
  // Do not keep invalid information around.
  SetOfBrokenHints.remove(&LI);
}

void RAGreedy::initializeCSRCost() {
  // We use the larger one out of the command-line option and the value report
  // by TRI.
  CSRCost = BlockFrequency(
      std::max((unsigned)CSRFirstTimeCost, TRI->getCSRFirstUseCost()));
  if (!CSRCost.getFrequency())
    return;

  // Raw cost is relative to Entry == 2^14; scale it appropriately.
  uint64_t ActualEntry = MBFI->getEntryFreq();
  if (!ActualEntry) {
    CSRCost = 0;
    return;
  }
  uint64_t FixedEntry = 1 << 14;
  if (ActualEntry < FixedEntry)
    CSRCost *= BranchProbability(ActualEntry, FixedEntry);
  else if (ActualEntry <= UINT32_MAX)
    // Invert the fraction and divide.
    CSRCost /= BranchProbability(FixedEntry, ActualEntry);
  else
    // Can't use BranchProbability in general, since it takes 32-bit numbers.
    CSRCost = CSRCost.getFrequency() * (ActualEntry / FixedEntry);
}

/// \brief Collect the hint info for \p Reg.
/// The results are stored into \p Out.
/// \p Out is not cleared before being populated.
void RAGreedy::collectHintInfo(unsigned Reg, HintsInfo &Out) {
  for (const MachineInstr &Instr : MRI->reg_nodbg_instructions(Reg)) {
    if (!Instr.isFullCopy())
      continue;
    // Look for the other end of the copy.
    unsigned OtherReg = Instr.getOperand(0).getReg();
    if (OtherReg == Reg) {
      OtherReg = Instr.getOperand(1).getReg();
      if (OtherReg == Reg)
        continue;
    }
    // Get the current assignment.
    unsigned OtherPhysReg = TargetRegisterInfo::isPhysicalRegister(OtherReg)
                                ? OtherReg
                                : VRM->getPhys(OtherReg);
    // Push the collected information.
    Out.push_back(HintInfo(MBFI->getBlockFreq(Instr.getParent()), OtherReg,
                           OtherPhysReg));
  }
}

/// \brief Using the given \p List, compute the cost of the broken hints if
/// \p PhysReg was used.
/// \return The cost of \p List for \p PhysReg.
BlockFrequency RAGreedy::getBrokenHintFreq(const HintsInfo &List,
                                           unsigned PhysReg) {
  BlockFrequency Cost = 0;
  for (const HintInfo &Info : List) {
    if (Info.PhysReg != PhysReg)
      Cost += Info.Freq;
  }
  return Cost;
}

/// \brief Using the register assigned to \p VirtReg, try to recolor
/// all the live ranges that are copy-related with \p VirtReg.
/// The recoloring is then propagated to all the live-ranges that have
/// been recolored and so on, until no more copies can be coalesced or
/// it is not profitable.
/// For a given live range, profitability is determined by the sum of the
/// frequencies of the non-identity copies it would introduce with the old
/// and new register.
void RAGreedy::tryHintRecoloring(LiveInterval &VirtReg) {
  // We have a broken hint, check if it is possible to fix it by
  // reusing PhysReg for the copy-related live-ranges. Indeed, we evicted
  // some register and PhysReg may be available for the other live-ranges.
  SmallSet<unsigned, 4> Visited;
  SmallVector<unsigned, 2> RecoloringCandidates;
  HintsInfo Info;
  unsigned Reg = VirtReg.reg;
  unsigned PhysReg = VRM->getPhys(Reg);
  // Start the recoloring algorithm from the input live-interval, then
  // it will propagate to the ones that are copy-related with it.
  Visited.insert(Reg);
  RecoloringCandidates.push_back(Reg);

  DEBUG(dbgs() << "Trying to reconcile hints for: " << PrintReg(Reg, TRI) << '('
               << PrintReg(PhysReg, TRI) << ")\n");

  do {
    Reg = RecoloringCandidates.pop_back_val();

    // We cannot recolor physcal register.
    if (TargetRegisterInfo::isPhysicalRegister(Reg))
      continue;

    assert(VRM->hasPhys(Reg) && "We have unallocated variable!!");

    // Get the live interval mapped with this virtual register to be able
    // to check for the interference with the new color.
    LiveInterval &LI = LIS->getInterval(Reg);
    unsigned CurrPhys = VRM->getPhys(Reg);
    // Check that the new color matches the register class constraints and
    // that it is free for this live range.
    if (CurrPhys != PhysReg && (!MRI->getRegClass(Reg)->contains(PhysReg) ||
                                Matrix->checkInterference(LI, PhysReg)))
      continue;

    DEBUG(dbgs() << PrintReg(Reg, TRI) << '(' << PrintReg(CurrPhys, TRI)
                 << ") is recolorable.\n");

    // Gather the hint info.
    Info.clear();
    collectHintInfo(Reg, Info);
    // Check if recoloring the live-range will increase the cost of the
    // non-identity copies.
    if (CurrPhys != PhysReg) {
      DEBUG(dbgs() << "Checking profitability:\n");
      BlockFrequency OldCopiesCost = getBrokenHintFreq(Info, CurrPhys);
      BlockFrequency NewCopiesCost = getBrokenHintFreq(Info, PhysReg);
      DEBUG(dbgs() << "Old Cost: " << OldCopiesCost.getFrequency()
                   << "\nNew Cost: " << NewCopiesCost.getFrequency() << '\n');
      if (OldCopiesCost < NewCopiesCost) {
        DEBUG(dbgs() << "=> Not profitable.\n");
        continue;
      }
      // At this point, the cost is either cheaper or equal. If it is
      // equal, we consider this is profitable because it may expose
      // more recoloring opportunities.
      DEBUG(dbgs() << "=> Profitable.\n");
      // Recolor the live-range.
      Matrix->unassign(LI);
      Matrix->assign(LI, PhysReg);
    }
    // Push all copy-related live-ranges to keep reconciling the broken
    // hints.
    for (const HintInfo &HI : Info) {
      if (Visited.insert(HI.Reg).second)
        RecoloringCandidates.push_back(HI.Reg);
    }
  } while (!RecoloringCandidates.empty());
}

/// \brief Try to recolor broken hints.
/// Broken hints may be repaired by recoloring when an evicted variable
/// freed up a register for a larger live-range.
/// Consider the following example:
/// BB1:
///   a =
///   b =
/// BB2:
///   ...
///   = b
///   = a
/// Let us assume b gets split:
/// BB1:
///   a =
///   b =
/// BB2:
///   c = b
///   ...
///   d = c
///   = d
///   = a
/// Because of how the allocation work, b, c, and d may be assigned different
/// colors. Now, if a gets evicted later:
/// BB1:
///   a =
///   st a, SpillSlot
///   b =
/// BB2:
///   c = b
///   ...
///   d = c
///   = d
///   e = ld SpillSlot
///   = e
/// This is likely that we can assign the same register for b, c, and d,
/// getting rid of 2 copies.
void RAGreedy::tryHintsRecoloring() {
  for (LiveInterval *LI : SetOfBrokenHints) {
    assert(TargetRegisterInfo::isVirtualRegister(LI->reg) &&
           "Recoloring is possible only for virtual registers");
    // Some dead defs may be around (e.g., because of debug uses).
    // Ignore those.
    if (!VRM->hasPhys(LI->reg))
      continue;
    tryHintRecoloring(*LI);
  }
}

unsigned RAGreedy::selectOrSplitImpl(LiveInterval &VirtReg,
                                     SmallVectorImpl<unsigned> &NewVRegs,
                                     SmallVirtRegSet &FixedRegisters,
                                     unsigned Depth) {
  unsigned CostPerUseLimit = ~0u;
  // First try assigning a free register.
  AllocationOrder Order(VirtReg.reg, *VRM, RegClassInfo, Matrix);
  if (unsigned PhysReg = tryAssign(VirtReg, Order, NewVRegs)) {
    // When NewVRegs is not empty, we may have made decisions such as evicting
    // a virtual register, go with the earlier decisions and use the physical
    // register.
    if (CSRCost.getFrequency() && isUnusedCalleeSavedReg(PhysReg) &&
        NewVRegs.empty()) {
      unsigned CSRReg = tryAssignCSRFirstTime(VirtReg, Order, PhysReg,
                                              CostPerUseLimit, NewVRegs);
      if (CSRReg || !NewVRegs.empty())
        // Return now if we decide to use a CSR or create new vregs due to
        // pre-splitting.
        return CSRReg;
    } else
      return PhysReg;
  }

  LiveRangeStage Stage = getStage(VirtReg);
  DEBUG(dbgs() << StageName[Stage]
               << " Cascade " << ExtraRegInfo[VirtReg.reg].Cascade << '\n');

  // Try to evict a less worthy live range, but only for ranges from the primary
  // queue. The RS_Split ranges already failed to do this, and they should not
  // get a second chance until they have been split.
  if (Stage != RS_Split)
    if (unsigned PhysReg =
            tryEvict(VirtReg, Order, NewVRegs, CostPerUseLimit)) {
      unsigned Hint = MRI->getSimpleHint(VirtReg.reg);
      // If VirtReg has a hint and that hint is broken record this
      // virtual register as a recoloring candidate for broken hint.
      // Indeed, since we evicted a variable in its neighborhood it is
      // likely we can at least partially recolor some of the
      // copy-related live-ranges.
      if (Hint && Hint != PhysReg)
        SetOfBrokenHints.insert(&VirtReg);
      return PhysReg;
    }

  assert(NewVRegs.empty() && "Cannot append to existing NewVRegs");

  // The first time we see a live range, don't try to split or spill.
  // Wait until the second time, when all smaller ranges have been allocated.
  // This gives a better picture of the interference to split around.
  if (Stage < RS_Split) {
    setStage(VirtReg, RS_Split);
    DEBUG(dbgs() << "wait for second round\n");
    NewVRegs.push_back(VirtReg.reg);
    return 0;
  }

  // If we couldn't allocate a register from spilling, there is probably some
  // invalid inline assembly. The base class wil report it.
  if (Stage >= RS_Done || !VirtReg.isSpillable())
    return tryLastChanceRecoloring(VirtReg, Order, NewVRegs, FixedRegisters,
                                   Depth);

  // Try splitting VirtReg or interferences.
  unsigned PhysReg = trySplit(VirtReg, Order, NewVRegs);
  if (PhysReg || !NewVRegs.empty())
    return PhysReg;

  // Finally spill VirtReg itself.
<<<<<<< HEAD
  RA_InSpillerCode = true;
  NamedRegionTimer T("Spiller", TimerGroupName, TimePassesIsEnabled);
  LiveRangeEdit LRE(&VirtReg, NewVRegs, *MF, *LIS, VRM, this);
  spiller().spill(LRE);
  setStage(NewVRegs.begin(), NewVRegs.end(), RS_Done);
  RA_InSpillerCode = false;
  
  // AVR specific: If we have reached this point and the backend has notified
  // it has inserted a spill via ReserveREG_Y, then search for any allocations
  // of REG_Y in the live intervals and undo them.
  if (!IsYReserved && RA_ReserveREG_Y) {
    // do all this work only once
    IsYReserved = true;
    // update the reserved register list
    MRI->freezeReservedRegs(VRM->getMachineFunction());
    RegClassInfo.runOnMachineFunction(VRM->getMachineFunction());
    // finally perform the real work
    UndoRegYAllocation();
  }
=======
  if (EnableDeferredSpilling && getStage(VirtReg) < RS_Memory) {
    // TODO: This is experimental and in particular, we do not model
    // the live range splitting done by spilling correctly.
    // We would need a deep integration with the spiller to do the
    // right thing here. Anyway, that is still good for early testing.
    setStage(VirtReg, RS_Memory);
    DEBUG(dbgs() << "Do as if this register is in memory\n");
    NewVRegs.push_back(VirtReg.reg);
  } else {
    NamedRegionTimer T("Spiller", TimerGroupName, TimePassesIsEnabled);
    LiveRangeEdit LRE(&VirtReg, NewVRegs, *MF, *LIS, VRM, this);
    spiller().spill(LRE);
    setStage(NewVRegs.begin(), NewVRegs.end(), RS_Done);
>>>>>>> 2623dd44

    if (VerifyEnabled)
      MF->verify(this, "After spilling");
  }

  // The live virtual register requesting allocation was spilled, so tell
  // the caller not to allocate anything during this round.
  return 0;
}

bool RAGreedy::runOnMachineFunction(MachineFunction &mf) {
  DEBUG(dbgs() << "********** GREEDY REGISTER ALLOCATION **********\n"
               << "********** Function: " << mf.getName() << '\n');

  MF = &mf;
  TRI = MF->getSubtarget().getRegisterInfo();
  TII = MF->getSubtarget().getInstrInfo();
  RCI.runOnMachineFunction(mf);

  EnableLocalReassign = EnableLocalReassignment ||
                        MF->getSubtarget().enableRALocalReassignment(
                            MF->getTarget().getOptLevel());

  if (VerifyEnabled)
    MF->verify(this, "Before greedy register allocator");

  RegAllocBase::init(getAnalysis<VirtRegMap>(),
                     getAnalysis<LiveIntervals>(),
                     getAnalysis<LiveRegMatrix>());
  Indexes = &getAnalysis<SlotIndexes>();
  MBFI = &getAnalysis<MachineBlockFrequencyInfo>();
  DomTree = &getAnalysis<MachineDominatorTree>();
  SpillerInstance.reset(createInlineSpiller(*this, *MF, *VRM));
  Loops = &getAnalysis<MachineLoopInfo>();
  Bundles = &getAnalysis<EdgeBundles>();
  SpillPlacer = &getAnalysis<SpillPlacement>();
  DebugVars = &getAnalysis<LiveDebugVariables>();

  initializeCSRCost();

  calculateSpillWeightsAndHints(*LIS, mf, *Loops, *MBFI);

  DEBUG(LIS->dump());

  SA.reset(new SplitAnalysis(*VRM, *LIS, *Loops));
  SE.reset(new SplitEditor(*SA, *LIS, *VRM, *DomTree, *MBFI));
  ExtraRegInfo.clear();
  ExtraRegInfo.resize(MRI->getNumVirtRegs());
  NextCascade = 1;
  IntfCache.init(MF, Matrix->getLiveUnions(), Indexes, LIS, TRI);
  GlobalCand.resize(32);  // This will grow as needed.
  SetOfBrokenHints.clear();

  allocatePhysRegs();
  tryHintsRecoloring();
  releaseMemory();
  
  IsYReserved = false;
  RA_ReserveREG_Y = false;
  return true;
}<|MERGE_RESOLUTION|>--- conflicted
+++ resolved
@@ -2565,27 +2565,6 @@
     return PhysReg;
 
   // Finally spill VirtReg itself.
-<<<<<<< HEAD
-  RA_InSpillerCode = true;
-  NamedRegionTimer T("Spiller", TimerGroupName, TimePassesIsEnabled);
-  LiveRangeEdit LRE(&VirtReg, NewVRegs, *MF, *LIS, VRM, this);
-  spiller().spill(LRE);
-  setStage(NewVRegs.begin(), NewVRegs.end(), RS_Done);
-  RA_InSpillerCode = false;
-  
-  // AVR specific: If we have reached this point and the backend has notified
-  // it has inserted a spill via ReserveREG_Y, then search for any allocations
-  // of REG_Y in the live intervals and undo them.
-  if (!IsYReserved && RA_ReserveREG_Y) {
-    // do all this work only once
-    IsYReserved = true;
-    // update the reserved register list
-    MRI->freezeReservedRegs(VRM->getMachineFunction());
-    RegClassInfo.runOnMachineFunction(VRM->getMachineFunction());
-    // finally perform the real work
-    UndoRegYAllocation();
-  }
-=======
   if (EnableDeferredSpilling && getStage(VirtReg) < RS_Memory) {
     // TODO: This is experimental and in particular, we do not model
     // the live range splitting done by spilling correctly.
@@ -2595,11 +2574,25 @@
     DEBUG(dbgs() << "Do as if this register is in memory\n");
     NewVRegs.push_back(VirtReg.reg);
   } else {
+    RA_InSpillerCode = true;
     NamedRegionTimer T("Spiller", TimerGroupName, TimePassesIsEnabled);
     LiveRangeEdit LRE(&VirtReg, NewVRegs, *MF, *LIS, VRM, this);
     spiller().spill(LRE);
     setStage(NewVRegs.begin(), NewVRegs.end(), RS_Done);
->>>>>>> 2623dd44
+    RA_InSpillerCode = false;
+
+    // AVR specific: If we have reached this point and the backend has notified
+    // it has inserted a spill via ReserveREG_Y, then search for any allocations
+    // of REG_Y in the live intervals and undo them.
+    if (!IsYReserved && RA_ReserveREG_Y) {
+      // do all this work only once
+      IsYReserved = true;
+      // update the reserved register list
+      MRI->freezeReservedRegs(VRM->getMachineFunction());
+      RegClassInfo.runOnMachineFunction(VRM->getMachineFunction());
+      // finally perform the real work
+      UndoRegYAllocation();
+    }
 
     if (VerifyEnabled)
       MF->verify(this, "After spilling");
