//===-- RegAllocGreedy.cpp - greedy register allocator --------------------===//
//
//                     The LLVM Compiler Infrastructure
//
// This file is distributed under the University of Illinois Open Source
// License. See LICENSE.TXT for details.
//
//===----------------------------------------------------------------------===//
//
// This file defines the RAGreedy function pass for register allocation in
// optimized builds.
//
//===----------------------------------------------------------------------===//

#include "llvm/CodeGen/Passes.h"
#include "AllocationOrder.h"
#include "InterferenceCache.h"
#include "LiveDebugVariables.h"
#include "RegAllocBase.h"
#include "SpillPlacement.h"
#include "Spiller.h"
#include "SplitKit.h"
#include "llvm/ADT/Statistic.h"
#include "llvm/Analysis/AliasAnalysis.h"
#include "llvm/CodeGen/CalcSpillWeights.h"
#include "llvm/CodeGen/EdgeBundles.h"
#include "llvm/CodeGen/LiveIntervalAnalysis.h"
#include "llvm/CodeGen/LiveRangeEdit.h"
#include "llvm/CodeGen/LiveRegMatrix.h"
#include "llvm/CodeGen/LiveStackAnalysis.h"
#include "llvm/CodeGen/MachineBlockFrequencyInfo.h"
#include "llvm/CodeGen/MachineDominators.h"
#include "llvm/CodeGen/MachineFunctionPass.h"
#include "llvm/CodeGen/MachineLoopInfo.h"
#include "llvm/CodeGen/MachineRegisterInfo.h"
#include "llvm/CodeGen/RegAllocRegistry.h"
#include "llvm/CodeGen/RegisterClassInfo.h"
#include "llvm/CodeGen/VirtRegMap.h"
#include "llvm/IR/LLVMContext.h"
#include "llvm/PassAnalysisSupport.h"
#include "llvm/Support/BranchProbability.h"
#include "llvm/Support/CommandLine.h"
#include "llvm/Support/Debug.h"
#include "llvm/Support/ErrorHandling.h"
#include "llvm/Support/Timer.h"
#include "llvm/Support/raw_ostream.h"
#include "llvm/Target/TargetSubtargetInfo.h"
#include <queue>

using namespace llvm;

#define DEBUG_TYPE "regalloc"

STATISTIC(NumGlobalSplits, "Number of split global live ranges");
STATISTIC(NumLocalSplits,  "Number of split local live ranges");
STATISTIC(NumEvicted,      "Number of interferences evicted");

static cl::opt<SplitEditor::ComplementSpillMode>
SplitSpillMode("split-spill-mode", cl::Hidden,
  cl::desc("Spill mode for splitting live ranges"),
  cl::values(clEnumValN(SplitEditor::SM_Partition, "default", "Default"),
             clEnumValN(SplitEditor::SM_Size,  "size",  "Optimize for size"),
             clEnumValN(SplitEditor::SM_Speed, "speed", "Optimize for speed"),
             clEnumValEnd),
  cl::init(SplitEditor::SM_Partition));

static cl::opt<unsigned>
LastChanceRecoloringMaxDepth("lcr-max-depth", cl::Hidden,
                             cl::desc("Last chance recoloring max depth"),
                             cl::init(5));

static cl::opt<unsigned> LastChanceRecoloringMaxInterference(
    "lcr-max-interf", cl::Hidden,
    cl::desc("Last chance recoloring maximum number of considered"
             " interference at a time"),
    cl::init(8));

static cl::opt<bool>
ExhaustiveSearch("exhaustive-register-search", cl::NotHidden,
                 cl::desc("Exhaustive Search for registers bypassing the depth "
                          "and interference cutoffs of last chance recoloring"));

static cl::opt<bool> EnableLocalReassignment(
    "enable-local-reassign", cl::Hidden,
    cl::desc("Local reassignment can yield better allocation decisions, but "
             "may be compile time intensive"),
    cl::init(false));

// FIXME: Find a good default for this flag and remove the flag.
static cl::opt<unsigned>
CSRFirstTimeCost("regalloc-csr-first-time-cost",
              cl::desc("Cost for first time use of callee-saved register."),
              cl::init(0), cl::Hidden);

static RegisterRegAlloc greedyRegAlloc("greedy", "greedy register allocator",
                                       createGreedyRegisterAllocator);

namespace {
class RAGreedy : public MachineFunctionPass,
                 public RegAllocBase,
                 private LiveRangeEdit::Delegate {
  // Convenient shortcuts.
  typedef std::priority_queue<std::pair<unsigned, unsigned> > PQueue;
  typedef SmallPtrSet<LiveInterval *, 4> SmallLISet;
  typedef SmallSet<unsigned, 16> SmallVirtRegSet;

  // context
  MachineFunction *MF;

  // Shortcuts to some useful interface.
  const TargetInstrInfo *TII;
  const TargetRegisterInfo *TRI;
  RegisterClassInfo RCI;

  // analyses
  SlotIndexes *Indexes;
  MachineBlockFrequencyInfo *MBFI;
  MachineDominatorTree *DomTree;
  MachineLoopInfo *Loops;
  EdgeBundles *Bundles;
  SpillPlacement *SpillPlacer;
  LiveDebugVariables *DebugVars;

  // state
  std::unique_ptr<Spiller> SpillerInstance;
  PQueue Queue;
  unsigned NextCascade;
  
  // AVR specific: have we already unallocated REG_Y after a spill was done?
  bool IsYReserved;

  // Live ranges pass through a number of stages as we try to allocate them.
  // Some of the stages may also create new live ranges:
  //
  // - Region splitting.
  // - Per-block splitting.
  // - Local splitting.
  // - Spilling.
  //
  // Ranges produced by one of the stages skip the previous stages when they are
  // dequeued. This improves performance because we can skip interference checks
  // that are unlikely to give any results. It also guarantees that the live
  // range splitting algorithm terminates, something that is otherwise hard to
  // ensure.
  enum LiveRangeStage {
    /// Newly created live range that has never been queued.
    RS_New,

    /// Only attempt assignment and eviction. Then requeue as RS_Split.
    RS_Assign,

    /// Attempt live range splitting if assignment is impossible.
    RS_Split,

    /// Attempt more aggressive live range splitting that is guaranteed to make
    /// progress.  This is used for split products that may not be making
    /// progress.
    RS_Split2,

    /// Live range will be spilled.  No more splitting will be attempted.
    RS_Spill,

    /// There is nothing more we can do to this live range.  Abort compilation
    /// if it can't be assigned.
    RS_Done
  };

  // Enum CutOffStage to keep a track whether the register allocation failed
  // because of the cutoffs encountered in last chance recoloring.
  // Note: This is used as bitmask. New value should be next power of 2.
  enum CutOffStage {
    // No cutoffs encountered
    CO_None = 0,

    // lcr-max-depth cutoff encountered
    CO_Depth = 1,

    // lcr-max-interf cutoff encountered
    CO_Interf = 2
  };

  uint8_t CutOffInfo;

#ifndef NDEBUG
  static const char *const StageName[];
#endif

  // RegInfo - Keep additional information about each live range.
  struct RegInfo {
    LiveRangeStage Stage;

    // Cascade - Eviction loop prevention. See canEvictInterference().
    unsigned Cascade;

    RegInfo() : Stage(RS_New), Cascade(0) {}
  };

  IndexedMap<RegInfo, VirtReg2IndexFunctor> ExtraRegInfo;

  LiveRangeStage getStage(const LiveInterval &VirtReg) const {
    return ExtraRegInfo[VirtReg.reg].Stage;
  }

  void setStage(const LiveInterval &VirtReg, LiveRangeStage Stage) {
    ExtraRegInfo.resize(MRI->getNumVirtRegs());
    ExtraRegInfo[VirtReg.reg].Stage = Stage;
  }

  template<typename Iterator>
  void setStage(Iterator Begin, Iterator End, LiveRangeStage NewStage) {
    ExtraRegInfo.resize(MRI->getNumVirtRegs());
    for (;Begin != End; ++Begin) {
      unsigned Reg = *Begin;
      if (ExtraRegInfo[Reg].Stage == RS_New)
        ExtraRegInfo[Reg].Stage = NewStage;
    }
  }

  /// Cost of evicting interference.
  struct EvictionCost {
    unsigned BrokenHints; ///< Total number of broken hints.
    float MaxWeight;      ///< Maximum spill weight evicted.

    EvictionCost(): BrokenHints(0), MaxWeight(0) {}

    bool isMax() const { return BrokenHints == ~0u; }

    void setMax() { BrokenHints = ~0u; }

    void setBrokenHints(unsigned NHints) { BrokenHints = NHints; }

    bool operator<(const EvictionCost &O) const {
      return std::tie(BrokenHints, MaxWeight) <
             std::tie(O.BrokenHints, O.MaxWeight);
    }
  };

  // splitting state.
  std::unique_ptr<SplitAnalysis> SA;
  std::unique_ptr<SplitEditor> SE;

  /// Cached per-block interference maps
  InterferenceCache IntfCache;

  /// All basic blocks where the current register has uses.
  SmallVector<SpillPlacement::BlockConstraint, 8> SplitConstraints;

  /// Global live range splitting candidate info.
  struct GlobalSplitCandidate {
    // Register intended for assignment, or 0.
    unsigned PhysReg;

    // SplitKit interval index for this candidate.
    unsigned IntvIdx;

    // Interference for PhysReg.
    InterferenceCache::Cursor Intf;

    // Bundles where this candidate should be live.
    BitVector LiveBundles;
    SmallVector<unsigned, 8> ActiveBlocks;

    void reset(InterferenceCache &Cache, unsigned Reg) {
      PhysReg = Reg;
      IntvIdx = 0;
      Intf.setPhysReg(Cache, Reg);
      LiveBundles.clear();
      ActiveBlocks.clear();
    }

    // Set B[i] = C for every live bundle where B[i] was NoCand.
    unsigned getBundles(SmallVectorImpl<unsigned> &B, unsigned C) {
      unsigned Count = 0;
      for (int i = LiveBundles.find_first(); i >= 0;
           i = LiveBundles.find_next(i))
        if (B[i] == NoCand) {
          B[i] = C;
          Count++;
        }
      return Count;
    }
  };

  /// Candidate info for each PhysReg in AllocationOrder.
  /// This vector never shrinks, but grows to the size of the largest register
  /// class.
  SmallVector<GlobalSplitCandidate, 32> GlobalCand;

  enum : unsigned { NoCand = ~0u };

  /// Candidate map. Each edge bundle is assigned to a GlobalCand entry, or to
  /// NoCand which indicates the stack interval.
  SmallVector<unsigned, 32> BundleCand;

  /// Callee-save register cost, calculated once per machine function.
  BlockFrequency CSRCost;

  /// Run or not the local reassignment heuristic. This information is
  /// obtained from the TargetSubtargetInfo.
  bool EnableLocalReassign;

  /// Set of broken hints that may be reconciled later because of eviction.
  SmallSetVector<LiveInterval *, 8> SetOfBrokenHints;

public:
  RAGreedy();

  /// Return the pass name.
  const char* getPassName() const override {
    return "Greedy Register Allocator";
  }

  /// RAGreedy analysis usage.
  void getAnalysisUsage(AnalysisUsage &AU) const override;
  void releaseMemory() override;
  Spiller &spiller() override { return *SpillerInstance; }
  void enqueue(LiveInterval *LI) override;
  LiveInterval *dequeue() override;
  unsigned selectOrSplit(LiveInterval&, SmallVectorImpl<unsigned>&) override;
  void aboutToRemoveInterval(LiveInterval &) override;

  /// Perform register allocation.
  bool runOnMachineFunction(MachineFunction &mf) override;

  static char ID;

private:
  unsigned selectOrSplitImpl(LiveInterval &, SmallVectorImpl<unsigned> &,
                             SmallVirtRegSet &, unsigned = 0);

  bool LRE_CanEraseVirtReg(unsigned) override;
  void LRE_WillShrinkVirtReg(unsigned) override;
  void LRE_DidCloneVirtReg(unsigned, unsigned) override;
  void enqueue(PQueue &CurQueue, LiveInterval *LI);
  LiveInterval *dequeue(PQueue &CurQueue);

  BlockFrequency calcSpillCost();
  bool addSplitConstraints(InterferenceCache::Cursor, BlockFrequency&);
  void addThroughConstraints(InterferenceCache::Cursor, ArrayRef<unsigned>);
  void growRegion(GlobalSplitCandidate &Cand);
  BlockFrequency calcGlobalSplitCost(GlobalSplitCandidate&);
  bool calcCompactRegion(GlobalSplitCandidate&);
  void splitAroundRegion(LiveRangeEdit&, ArrayRef<unsigned>);
  void calcGapWeights(unsigned, SmallVectorImpl<float>&);
  unsigned canReassign(LiveInterval &VirtReg, unsigned PhysReg);
  bool shouldEvict(LiveInterval &A, bool, LiveInterval &B, bool);
  bool canEvictInterference(LiveInterval&, unsigned, bool, EvictionCost&);
  void evictInterference(LiveInterval&, unsigned,
                         SmallVectorImpl<unsigned>&);
  bool mayRecolorAllInterferences(unsigned PhysReg, LiveInterval &VirtReg,
                                  SmallLISet &RecoloringCandidates,
                                  const SmallVirtRegSet &FixedRegisters);

  unsigned tryAssign(LiveInterval&, AllocationOrder&,
                     SmallVectorImpl<unsigned>&);
  unsigned tryEvict(LiveInterval&, AllocationOrder&,
                    SmallVectorImpl<unsigned>&, unsigned = ~0u);
  unsigned tryRegionSplit(LiveInterval&, AllocationOrder&,
                          SmallVectorImpl<unsigned>&);
  /// Calculate cost of region splitting.
  unsigned calculateRegionSplitCost(LiveInterval &VirtReg,
                                    AllocationOrder &Order,
                                    BlockFrequency &BestCost,
                                    unsigned &NumCands, bool IgnoreCSR);
  /// Perform region splitting.
  unsigned doRegionSplit(LiveInterval &VirtReg, unsigned BestCand,
                         bool HasCompact,
                         SmallVectorImpl<unsigned> &NewVRegs);
  /// Check other options before using a callee-saved register for the first
  /// time.
  unsigned tryAssignCSRFirstTime(LiveInterval &VirtReg, AllocationOrder &Order,
                                 unsigned PhysReg, unsigned &CostPerUseLimit,
                                 SmallVectorImpl<unsigned> &NewVRegs);
  void initializeCSRCost();
  unsigned tryBlockSplit(LiveInterval&, AllocationOrder&,
                         SmallVectorImpl<unsigned>&);
  unsigned tryInstructionSplit(LiveInterval&, AllocationOrder&,
                               SmallVectorImpl<unsigned>&);
  unsigned tryLocalSplit(LiveInterval&, AllocationOrder&,
    SmallVectorImpl<unsigned>&);
  unsigned trySplit(LiveInterval&, AllocationOrder&,
                    SmallVectorImpl<unsigned>&);
  unsigned tryLastChanceRecoloring(LiveInterval &, AllocationOrder &,
                                   SmallVectorImpl<unsigned> &,
                                   SmallVirtRegSet &, unsigned);
  bool tryRecoloringCandidates(PQueue &, SmallVectorImpl<unsigned> &,
                               SmallVirtRegSet &, unsigned);
<<<<<<< HEAD
  void UndoRegYAllocation();
=======
  void tryHintRecoloring(LiveInterval &);
  void tryHintsRecoloring();

  /// Model the information carried by one end of a copy.
  struct HintInfo {
    /// The frequency of the copy.
    BlockFrequency Freq;
    /// The virtual register or physical register.
    unsigned Reg;
    /// Its currently assigned register.
    /// In case of a physical register Reg == PhysReg.
    unsigned PhysReg;
    HintInfo(BlockFrequency Freq, unsigned Reg, unsigned PhysReg)
        : Freq(Freq), Reg(Reg), PhysReg(PhysReg) {}
  };
  typedef SmallVector<HintInfo, 4> HintsInfo;
  BlockFrequency getBrokenHintFreq(const HintsInfo &, unsigned);
  void collectHintInfo(unsigned, HintsInfo &);
>>>>>>> 886bbe2d
};
} // end anonymous namespace

char RAGreedy::ID = 0;

#ifndef NDEBUG
const char *const RAGreedy::StageName[] = {
    "RS_New",
    "RS_Assign",
    "RS_Split",
    "RS_Split2",
    "RS_Spill",
    "RS_Done"
};
#endif

// Hysteresis to use when comparing floats.
// This helps stabilize decisions based on float comparisons.
const float Hysteresis = (2007 / 2048.0f); // 0.97998046875


FunctionPass* llvm::createGreedyRegisterAllocator() {
  return new RAGreedy();
}

RAGreedy::RAGreedy(): MachineFunctionPass(ID), IsYReserved(false) {
  initializeLiveDebugVariablesPass(*PassRegistry::getPassRegistry());
  initializeSlotIndexesPass(*PassRegistry::getPassRegistry());
  initializeLiveIntervalsPass(*PassRegistry::getPassRegistry());
  initializeSlotIndexesPass(*PassRegistry::getPassRegistry());
  initializeRegisterCoalescerPass(*PassRegistry::getPassRegistry());
  initializeMachineSchedulerPass(*PassRegistry::getPassRegistry());
  initializeLiveStacksPass(*PassRegistry::getPassRegistry());
  initializeMachineDominatorTreePass(*PassRegistry::getPassRegistry());
  initializeMachineLoopInfoPass(*PassRegistry::getPassRegistry());
  initializeVirtRegMapPass(*PassRegistry::getPassRegistry());
  initializeLiveRegMatrixPass(*PassRegistry::getPassRegistry());
  initializeEdgeBundlesPass(*PassRegistry::getPassRegistry());
  initializeSpillPlacementPass(*PassRegistry::getPassRegistry());
}

void RAGreedy::getAnalysisUsage(AnalysisUsage &AU) const {
  AU.setPreservesCFG();
  AU.addRequired<MachineBlockFrequencyInfo>();
  AU.addPreserved<MachineBlockFrequencyInfo>();
  AU.addRequired<AliasAnalysis>();
  AU.addPreserved<AliasAnalysis>();
  AU.addRequired<LiveIntervals>();
  AU.addPreserved<LiveIntervals>();
  AU.addRequired<SlotIndexes>();
  AU.addPreserved<SlotIndexes>();
  AU.addRequired<LiveDebugVariables>();
  AU.addPreserved<LiveDebugVariables>();
  AU.addRequired<LiveStacks>();
  AU.addPreserved<LiveStacks>();
  AU.addRequired<MachineDominatorTree>();
  AU.addPreserved<MachineDominatorTree>();
  AU.addRequired<MachineLoopInfo>();
  AU.addPreserved<MachineLoopInfo>();
  AU.addRequired<VirtRegMap>();
  AU.addPreserved<VirtRegMap>();
  AU.addRequired<LiveRegMatrix>();
  AU.addPreserved<LiveRegMatrix>();
  AU.addRequired<EdgeBundles>();
  AU.addRequired<SpillPlacement>();
  MachineFunctionPass::getAnalysisUsage(AU);
}


//===----------------------------------------------------------------------===//
//                     LiveRangeEdit delegate methods
//===----------------------------------------------------------------------===//

bool RAGreedy::LRE_CanEraseVirtReg(unsigned VirtReg) {
  if (VRM->hasPhys(VirtReg)) {
    LiveInterval &LI = LIS->getInterval(VirtReg);
    Matrix->unassign(LI);
    aboutToRemoveInterval(LI);
    return true;
  }
  // Unassigned virtreg is probably in the priority queue.
  // RegAllocBase will erase it after dequeueing.
  return false;
}

void RAGreedy::LRE_WillShrinkVirtReg(unsigned VirtReg) {
  if (!VRM->hasPhys(VirtReg))
    return;

  // Register is assigned, put it back on the queue for reassignment.
  LiveInterval &LI = LIS->getInterval(VirtReg);
  Matrix->unassign(LI);
  enqueue(&LI);
}

void RAGreedy::LRE_DidCloneVirtReg(unsigned New, unsigned Old) {
  // Cloning a register we haven't even heard about yet?  Just ignore it.
  if (!ExtraRegInfo.inBounds(Old))
    return;

  // LRE may clone a virtual register because dead code elimination causes it to
  // be split into connected components. The new components are much smaller
  // than the original, so they should get a new chance at being assigned.
  // same stage as the parent.
  ExtraRegInfo[Old].Stage = RS_Assign;
  ExtraRegInfo.grow(New);
  ExtraRegInfo[New] = ExtraRegInfo[Old];
}

void RAGreedy::releaseMemory() {
  SpillerInstance.reset();
  ExtraRegInfo.clear();
  GlobalCand.clear();
}

void RAGreedy::enqueue(LiveInterval *LI) { enqueue(Queue, LI); }

void RAGreedy::enqueue(PQueue &CurQueue, LiveInterval *LI) {
  // Prioritize live ranges by size, assigning larger ranges first.
  // The queue holds (size, reg) pairs.
  const unsigned Size = LI->getSize();
  const unsigned Reg = LI->reg;
  assert(TargetRegisterInfo::isVirtualRegister(Reg) &&
         "Can only enqueue virtual registers");
  unsigned Prio;

  ExtraRegInfo.grow(Reg);
  if (ExtraRegInfo[Reg].Stage == RS_New)
    ExtraRegInfo[Reg].Stage = RS_Assign;

  if (ExtraRegInfo[Reg].Stage == RS_Split) {
    // Unsplit ranges that couldn't be allocated immediately are deferred until
    // everything else has been allocated.
    Prio = Size;
  } else {
    // Giant live ranges fall back to the global assignment heuristic, which
    // prevents excessive spilling in pathological cases.
    bool ReverseLocal = TRI->reverseLocalAssignment();
    bool ForceGlobal = !ReverseLocal &&
      (Size / SlotIndex::InstrDist) > (2 * MRI->getRegClass(Reg)->getNumRegs());

    if (ExtraRegInfo[Reg].Stage == RS_Assign && !ForceGlobal && !LI->empty() &&
        LIS->intervalIsInOneMBB(*LI)) {
      // Allocate original local ranges in linear instruction order. Since they
      // are singly defined, this produces optimal coloring in the absence of
      // global interference and other constraints.
      if (!ReverseLocal)
        Prio = LI->beginIndex().getInstrDistance(Indexes->getLastIndex());
      else {
        // Allocating bottom up may allow many short LRGs to be assigned first
        // to one of the cheap registers. This could be much faster for very
        // large blocks on targets with many physical registers.
        Prio = Indexes->getZeroIndex().getInstrDistance(LI->beginIndex());
      }
    }
    else {
      // Allocate global and split ranges in long->short order. Long ranges that
      // don't fit should be spilled (or split) ASAP so they don't create
      // interference.  Mark a bit to prioritize global above local ranges.
      Prio = (1u << 29) + Size;
    }
    // Mark a higher bit to prioritize global and local above RS_Split.
    Prio |= (1u << 31);

    // Boost ranges that have a physical register hint.
    if (VRM->hasKnownPreference(Reg))
      Prio |= (1u << 30);
  }
  // The virtual register number is a tie breaker for same-sized ranges.
  // Give lower vreg numbers higher priority to assign them first.
  CurQueue.push(std::make_pair(Prio, ~Reg));
}

LiveInterval *RAGreedy::dequeue() { return dequeue(Queue); }

LiveInterval *RAGreedy::dequeue(PQueue &CurQueue) {
  if (CurQueue.empty())
    return nullptr;
  LiveInterval *LI = &LIS->getInterval(~CurQueue.top().second);
  CurQueue.pop();
  return LI;
}


//===----------------------------------------------------------------------===//
//                            Direct Assignment
//===----------------------------------------------------------------------===//

/// tryAssign - Try to assign VirtReg to an available register.
unsigned RAGreedy::tryAssign(LiveInterval &VirtReg,
                             AllocationOrder &Order,
                             SmallVectorImpl<unsigned> &NewVRegs) {
  Order.rewind();
  unsigned PhysReg;
  while ((PhysReg = Order.next()))
    if (!Matrix->checkInterference(VirtReg, PhysReg))
      break;
  if (!PhysReg || Order.isHint())
    return PhysReg;

  // PhysReg is available, but there may be a better choice.

  // If we missed a simple hint, try to cheaply evict interference from the
  // preferred register.
  if (unsigned Hint = MRI->getSimpleHint(VirtReg.reg))
    if (Order.isHint(Hint)) {
      DEBUG(dbgs() << "missed hint " << PrintReg(Hint, TRI) << '\n');
      EvictionCost MaxCost;
      MaxCost.setBrokenHints(1);
      if (canEvictInterference(VirtReg, Hint, true, MaxCost)) {
        evictInterference(VirtReg, Hint, NewVRegs);
        return Hint;
      }
    }

  // Try to evict interference from a cheaper alternative.
  unsigned Cost = TRI->getCostPerUse(PhysReg);

  // Most registers have 0 additional cost.
  if (!Cost)
    return PhysReg;

  DEBUG(dbgs() << PrintReg(PhysReg, TRI) << " is available at cost " << Cost
               << '\n');
  unsigned CheapReg = tryEvict(VirtReg, Order, NewVRegs, Cost);
  return CheapReg ? CheapReg : PhysReg;
}


//===----------------------------------------------------------------------===//
//                         Interference eviction
//===----------------------------------------------------------------------===//

unsigned RAGreedy::canReassign(LiveInterval &VirtReg, unsigned PrevReg) {
  AllocationOrder Order(VirtReg.reg, *VRM, RegClassInfo);
  unsigned PhysReg;
  while ((PhysReg = Order.next())) {
    if (PhysReg == PrevReg)
      continue;

    MCRegUnitIterator Units(PhysReg, TRI);
    for (; Units.isValid(); ++Units) {
      // Instantiate a "subquery", not to be confused with the Queries array.
      LiveIntervalUnion::Query subQ(&VirtReg, &Matrix->getLiveUnions()[*Units]);
      if (subQ.checkInterference())
        break;
    }
    // If no units have interference, break out with the current PhysReg.
    if (!Units.isValid())
      break;
  }
  if (PhysReg)
    DEBUG(dbgs() << "can reassign: " << VirtReg << " from "
          << PrintReg(PrevReg, TRI) << " to " << PrintReg(PhysReg, TRI)
          << '\n');
  return PhysReg;
}

/// shouldEvict - determine if A should evict the assigned live range B. The
/// eviction policy defined by this function together with the allocation order
/// defined by enqueue() decides which registers ultimately end up being split
/// and spilled.
///
/// Cascade numbers are used to prevent infinite loops if this function is a
/// cyclic relation.
///
/// @param A          The live range to be assigned.
/// @param IsHint     True when A is about to be assigned to its preferred
///                   register.
/// @param B          The live range to be evicted.
/// @param BreaksHint True when B is already assigned to its preferred register.
bool RAGreedy::shouldEvict(LiveInterval &A, bool IsHint,
                           LiveInterval &B, bool BreaksHint) {
  bool CanSplit = getStage(B) < RS_Spill;

  // Be fairly aggressive about following hints as long as the evictee can be
  // split.
  if (CanSplit && IsHint && !BreaksHint)
    return true;

  if (A.weight > B.weight) {
    DEBUG(dbgs() << "should evict: " << B << " w= " << B.weight << '\n');
    return true;
  }
  return false;
}

/// canEvictInterference - Return true if all interferences between VirtReg and
/// PhysReg can be evicted.
///
/// @param VirtReg Live range that is about to be assigned.
/// @param PhysReg Desired register for assignment.
/// @param IsHint  True when PhysReg is VirtReg's preferred register.
/// @param MaxCost Only look for cheaper candidates and update with new cost
///                when returning true.
/// @returns True when interference can be evicted cheaper than MaxCost.
bool RAGreedy::canEvictInterference(LiveInterval &VirtReg, unsigned PhysReg,
                                    bool IsHint, EvictionCost &MaxCost) {
  // It is only possible to evict virtual register interference.
  if (Matrix->checkInterference(VirtReg, PhysReg) > LiveRegMatrix::IK_VirtReg)
    return false;

  bool IsLocal = LIS->intervalIsInOneMBB(VirtReg);

  // Find VirtReg's cascade number. This will be unassigned if VirtReg was never
  // involved in an eviction before. If a cascade number was assigned, deny
  // evicting anything with the same or a newer cascade number. This prevents
  // infinite eviction loops.
  //
  // This works out so a register without a cascade number is allowed to evict
  // anything, and it can be evicted by anything.
  unsigned Cascade = ExtraRegInfo[VirtReg.reg].Cascade;
  if (!Cascade)
    Cascade = NextCascade;

  EvictionCost Cost;
  for (MCRegUnitIterator Units(PhysReg, TRI); Units.isValid(); ++Units) {
    LiveIntervalUnion::Query &Q = Matrix->query(VirtReg, *Units);
    // If there is 10 or more interferences, chances are one is heavier.
    if (Q.collectInterferingVRegs(10) >= 10)
      return false;

    // Check if any interfering live range is heavier than MaxWeight.
    for (unsigned i = Q.interferingVRegs().size(); i; --i) {
      LiveInterval *Intf = Q.interferingVRegs()[i - 1];
      assert(TargetRegisterInfo::isVirtualRegister(Intf->reg) &&
             "Only expecting virtual register interference from query");
      // Never evict spill products. They cannot split or spill.
      if (getStage(*Intf) == RS_Done)
        return false;
      // Once a live range becomes small enough, it is urgent that we find a
      // register for it. This is indicated by an infinite spill weight. These
      // urgent live ranges get to evict almost anything.
      //
      // Also allow urgent evictions of unspillable ranges from a strictly
      // larger allocation order.
      bool Urgent = !VirtReg.isSpillable() &&
        (Intf->isSpillable() ||
         RegClassInfo.getNumAllocatableRegs(MRI->getRegClass(VirtReg.reg)) <
         RegClassInfo.getNumAllocatableRegs(MRI->getRegClass(Intf->reg)));
      // Only evict older cascades or live ranges without a cascade.
      unsigned IntfCascade = ExtraRegInfo[Intf->reg].Cascade;
      if (Cascade <= IntfCascade) {
        if (!Urgent)
          return false;
        // We permit breaking cascades for urgent evictions. It should be the
        // last resort, though, so make it really expensive.
        Cost.BrokenHints += 10;
      }
      // Would this break a satisfied hint?
      bool BreaksHint = VRM->hasPreferredPhys(Intf->reg);
      // Update eviction cost.
      Cost.BrokenHints += BreaksHint;
      Cost.MaxWeight = std::max(Cost.MaxWeight, Intf->weight);
      // Abort if this would be too expensive.
      if (!(Cost < MaxCost))
        return false;
      if (Urgent)
        continue;
      // Apply the eviction policy for non-urgent evictions.
      if (!shouldEvict(VirtReg, IsHint, *Intf, BreaksHint))
        return false;
      // If !MaxCost.isMax(), then we're just looking for a cheap register.
      // Evicting another local live range in this case could lead to suboptimal
      // coloring.
      if (!MaxCost.isMax() && IsLocal && LIS->intervalIsInOneMBB(*Intf) &&
          (!EnableLocalReassign || !canReassign(*Intf, PhysReg))) {
        return false;
      }
    }
  }
  MaxCost = Cost;
  return true;
}

/// evictInterference - Evict any interferring registers that prevent VirtReg
/// from being assigned to Physreg. This assumes that canEvictInterference
/// returned true.
void RAGreedy::evictInterference(LiveInterval &VirtReg, unsigned PhysReg,
                                 SmallVectorImpl<unsigned> &NewVRegs) {
  // Make sure that VirtReg has a cascade number, and assign that cascade
  // number to every evicted register. These live ranges than then only be
  // evicted by a newer cascade, preventing infinite loops.
  unsigned Cascade = ExtraRegInfo[VirtReg.reg].Cascade;
  if (!Cascade)
    Cascade = ExtraRegInfo[VirtReg.reg].Cascade = NextCascade++;

  DEBUG(dbgs() << "evicting " << PrintReg(PhysReg, TRI)
               << " interference: Cascade " << Cascade << '\n');

  // Collect all interfering virtregs first.
  SmallVector<LiveInterval*, 8> Intfs;
  for (MCRegUnitIterator Units(PhysReg, TRI); Units.isValid(); ++Units) {
    LiveIntervalUnion::Query &Q = Matrix->query(VirtReg, *Units);
    assert(Q.seenAllInterferences() && "Didn't check all interfererences.");
    ArrayRef<LiveInterval*> IVR = Q.interferingVRegs();
    Intfs.append(IVR.begin(), IVR.end());
  }

  // Evict them second. This will invalidate the queries.
  for (unsigned i = 0, e = Intfs.size(); i != e; ++i) {
    LiveInterval *Intf = Intfs[i];
    // The same VirtReg may be present in multiple RegUnits. Skip duplicates.
    if (!VRM->hasPhys(Intf->reg))
      continue;
    Matrix->unassign(*Intf);
    assert((ExtraRegInfo[Intf->reg].Cascade < Cascade ||
            VirtReg.isSpillable() < Intf->isSpillable()) &&
           "Cannot decrease cascade number, illegal eviction");
    ExtraRegInfo[Intf->reg].Cascade = Cascade;
    ++NumEvicted;
    NewVRegs.push_back(Intf->reg);
  }
}

/// tryEvict - Try to evict all interferences for a physreg.
/// @param  VirtReg Currently unassigned virtual register.
/// @param  Order   Physregs to try.
/// @return         Physreg to assign VirtReg, or 0.
unsigned RAGreedy::tryEvict(LiveInterval &VirtReg,
                            AllocationOrder &Order,
                            SmallVectorImpl<unsigned> &NewVRegs,
                            unsigned CostPerUseLimit) {
  NamedRegionTimer T("Evict", TimerGroupName, TimePassesIsEnabled);

  // Keep track of the cheapest interference seen so far.
  EvictionCost BestCost;
  BestCost.setMax();
  unsigned BestPhys = 0;
  unsigned OrderLimit = Order.getOrder().size();

  // When we are just looking for a reduced cost per use, don't break any
  // hints, and only evict smaller spill weights.
  if (CostPerUseLimit < ~0u) {
    BestCost.BrokenHints = 0;
    BestCost.MaxWeight = VirtReg.weight;

    // Check of any registers in RC are below CostPerUseLimit.
    const TargetRegisterClass *RC = MRI->getRegClass(VirtReg.reg);
    unsigned MinCost = RegClassInfo.getMinCost(RC);
    if (MinCost >= CostPerUseLimit) {
      DEBUG(dbgs() << TRI->getRegClassName(RC) << " minimum cost = " << MinCost
                   << ", no cheaper registers to be found.\n");
      return 0;
    }

    // It is normal for register classes to have a long tail of registers with
    // the same cost. We don't need to look at them if they're too expensive.
    if (TRI->getCostPerUse(Order.getOrder().back()) >= CostPerUseLimit) {
      OrderLimit = RegClassInfo.getLastCostChange(RC);
      DEBUG(dbgs() << "Only trying the first " << OrderLimit << " regs.\n");
    }
  }

  Order.rewind();
  while (unsigned PhysReg = Order.next(OrderLimit)) {
    if (TRI->getCostPerUse(PhysReg) >= CostPerUseLimit)
      continue;
    // The first use of a callee-saved register in a function has cost 1.
    // Don't start using a CSR when the CostPerUseLimit is low.
    if (CostPerUseLimit == 1)
     if (unsigned CSR = RegClassInfo.getLastCalleeSavedAlias(PhysReg))
       if (!MRI->isPhysRegUsed(CSR)) {
         DEBUG(dbgs() << PrintReg(PhysReg, TRI) << " would clobber CSR "
                      << PrintReg(CSR, TRI) << '\n');
         continue;
       }

    if (!canEvictInterference(VirtReg, PhysReg, false, BestCost))
      continue;

    // Best so far.
    BestPhys = PhysReg;

    // Stop if the hint can be used.
    if (Order.isHint())
      break;
  }

  if (!BestPhys)
    return 0;

  evictInterference(VirtReg, BestPhys, NewVRegs);
  return BestPhys;
}


//===----------------------------------------------------------------------===//
//                              Region Splitting
//===----------------------------------------------------------------------===//

/// addSplitConstraints - Fill out the SplitConstraints vector based on the
/// interference pattern in Physreg and its aliases. Add the constraints to
/// SpillPlacement and return the static cost of this split in Cost, assuming
/// that all preferences in SplitConstraints are met.
/// Return false if there are no bundles with positive bias.
bool RAGreedy::addSplitConstraints(InterferenceCache::Cursor Intf,
                                   BlockFrequency &Cost) {
  ArrayRef<SplitAnalysis::BlockInfo> UseBlocks = SA->getUseBlocks();

  // Reset interference dependent info.
  SplitConstraints.resize(UseBlocks.size());
  BlockFrequency StaticCost = 0;
  for (unsigned i = 0; i != UseBlocks.size(); ++i) {
    const SplitAnalysis::BlockInfo &BI = UseBlocks[i];
    SpillPlacement::BlockConstraint &BC = SplitConstraints[i];

    BC.Number = BI.MBB->getNumber();
    Intf.moveToBlock(BC.Number);
    BC.Entry = BI.LiveIn ? SpillPlacement::PrefReg : SpillPlacement::DontCare;
    BC.Exit = BI.LiveOut ? SpillPlacement::PrefReg : SpillPlacement::DontCare;
    BC.ChangesValue = BI.FirstDef.isValid();

    if (!Intf.hasInterference())
      continue;

    // Number of spill code instructions to insert.
    unsigned Ins = 0;

    // Interference for the live-in value.
    if (BI.LiveIn) {
      if (Intf.first() <= Indexes->getMBBStartIdx(BC.Number))
        BC.Entry = SpillPlacement::MustSpill, ++Ins;
      else if (Intf.first() < BI.FirstInstr)
        BC.Entry = SpillPlacement::PrefSpill, ++Ins;
      else if (Intf.first() < BI.LastInstr)
        ++Ins;
    }

    // Interference for the live-out value.
    if (BI.LiveOut) {
      if (Intf.last() >= SA->getLastSplitPoint(BC.Number))
        BC.Exit = SpillPlacement::MustSpill, ++Ins;
      else if (Intf.last() > BI.LastInstr)
        BC.Exit = SpillPlacement::PrefSpill, ++Ins;
      else if (Intf.last() > BI.FirstInstr)
        ++Ins;
    }

    // Accumulate the total frequency of inserted spill code.
    while (Ins--)
      StaticCost += SpillPlacer->getBlockFrequency(BC.Number);
  }
  Cost = StaticCost;

  // Add constraints for use-blocks. Note that these are the only constraints
  // that may add a positive bias, it is downhill from here.
  SpillPlacer->addConstraints(SplitConstraints);
  return SpillPlacer->scanActiveBundles();
}


/// addThroughConstraints - Add constraints and links to SpillPlacer from the
/// live-through blocks in Blocks.
void RAGreedy::addThroughConstraints(InterferenceCache::Cursor Intf,
                                     ArrayRef<unsigned> Blocks) {
  const unsigned GroupSize = 8;
  SpillPlacement::BlockConstraint BCS[GroupSize];
  unsigned TBS[GroupSize];
  unsigned B = 0, T = 0;

  for (unsigned i = 0; i != Blocks.size(); ++i) {
    unsigned Number = Blocks[i];
    Intf.moveToBlock(Number);

    if (!Intf.hasInterference()) {
      assert(T < GroupSize && "Array overflow");
      TBS[T] = Number;
      if (++T == GroupSize) {
        SpillPlacer->addLinks(makeArrayRef(TBS, T));
        T = 0;
      }
      continue;
    }

    assert(B < GroupSize && "Array overflow");
    BCS[B].Number = Number;

    // Interference for the live-in value.
    if (Intf.first() <= Indexes->getMBBStartIdx(Number))
      BCS[B].Entry = SpillPlacement::MustSpill;
    else
      BCS[B].Entry = SpillPlacement::PrefSpill;

    // Interference for the live-out value.
    if (Intf.last() >= SA->getLastSplitPoint(Number))
      BCS[B].Exit = SpillPlacement::MustSpill;
    else
      BCS[B].Exit = SpillPlacement::PrefSpill;

    if (++B == GroupSize) {
      SpillPlacer->addConstraints(makeArrayRef(BCS, B));
      B = 0;
    }
  }

  SpillPlacer->addConstraints(makeArrayRef(BCS, B));
  SpillPlacer->addLinks(makeArrayRef(TBS, T));
}

void RAGreedy::growRegion(GlobalSplitCandidate &Cand) {
  // Keep track of through blocks that have not been added to SpillPlacer.
  BitVector Todo = SA->getThroughBlocks();
  SmallVectorImpl<unsigned> &ActiveBlocks = Cand.ActiveBlocks;
  unsigned AddedTo = 0;
#ifndef NDEBUG
  unsigned Visited = 0;
#endif

  for (;;) {
    ArrayRef<unsigned> NewBundles = SpillPlacer->getRecentPositive();
    // Find new through blocks in the periphery of PrefRegBundles.
    for (int i = 0, e = NewBundles.size(); i != e; ++i) {
      unsigned Bundle = NewBundles[i];
      // Look at all blocks connected to Bundle in the full graph.
      ArrayRef<unsigned> Blocks = Bundles->getBlocks(Bundle);
      for (ArrayRef<unsigned>::iterator I = Blocks.begin(), E = Blocks.end();
           I != E; ++I) {
        unsigned Block = *I;
        if (!Todo.test(Block))
          continue;
        Todo.reset(Block);
        // This is a new through block. Add it to SpillPlacer later.
        ActiveBlocks.push_back(Block);
#ifndef NDEBUG
        ++Visited;
#endif
      }
    }
    // Any new blocks to add?
    if (ActiveBlocks.size() == AddedTo)
      break;

    // Compute through constraints from the interference, or assume that all
    // through blocks prefer spilling when forming compact regions.
    auto NewBlocks = makeArrayRef(ActiveBlocks).slice(AddedTo);
    if (Cand.PhysReg)
      addThroughConstraints(Cand.Intf, NewBlocks);
    else
      // Provide a strong negative bias on through blocks to prevent unwanted
      // liveness on loop backedges.
      SpillPlacer->addPrefSpill(NewBlocks, /* Strong= */ true);
    AddedTo = ActiveBlocks.size();

    // Perhaps iterating can enable more bundles?
    SpillPlacer->iterate();
  }
  DEBUG(dbgs() << ", v=" << Visited);
}

/// calcCompactRegion - Compute the set of edge bundles that should be live
/// when splitting the current live range into compact regions.  Compact
/// regions can be computed without looking at interference.  They are the
/// regions formed by removing all the live-through blocks from the live range.
///
/// Returns false if the current live range is already compact, or if the
/// compact regions would form single block regions anyway.
bool RAGreedy::calcCompactRegion(GlobalSplitCandidate &Cand) {
  // Without any through blocks, the live range is already compact.
  if (!SA->getNumThroughBlocks())
    return false;

  // Compact regions don't correspond to any physreg.
  Cand.reset(IntfCache, 0);

  DEBUG(dbgs() << "Compact region bundles");

  // Use the spill placer to determine the live bundles. GrowRegion pretends
  // that all the through blocks have interference when PhysReg is unset.
  SpillPlacer->prepare(Cand.LiveBundles);

  // The static split cost will be zero since Cand.Intf reports no interference.
  BlockFrequency Cost;
  if (!addSplitConstraints(Cand.Intf, Cost)) {
    DEBUG(dbgs() << ", none.\n");
    return false;
  }

  growRegion(Cand);
  SpillPlacer->finish();

  if (!Cand.LiveBundles.any()) {
    DEBUG(dbgs() << ", none.\n");
    return false;
  }

  DEBUG({
    for (int i = Cand.LiveBundles.find_first(); i>=0;
         i = Cand.LiveBundles.find_next(i))
    dbgs() << " EB#" << i;
    dbgs() << ".\n";
  });
  return true;
}

/// calcSpillCost - Compute how expensive it would be to split the live range in
/// SA around all use blocks instead of forming bundle regions.
BlockFrequency RAGreedy::calcSpillCost() {
  BlockFrequency Cost = 0;
  ArrayRef<SplitAnalysis::BlockInfo> UseBlocks = SA->getUseBlocks();
  for (unsigned i = 0; i != UseBlocks.size(); ++i) {
    const SplitAnalysis::BlockInfo &BI = UseBlocks[i];
    unsigned Number = BI.MBB->getNumber();
    // We normally only need one spill instruction - a load or a store.
    Cost += SpillPlacer->getBlockFrequency(Number);

    // Unless the value is redefined in the block.
    if (BI.LiveIn && BI.LiveOut && BI.FirstDef)
      Cost += SpillPlacer->getBlockFrequency(Number);
  }
  return Cost;
}

/// calcGlobalSplitCost - Return the global split cost of following the split
/// pattern in LiveBundles. This cost should be added to the local cost of the
/// interference pattern in SplitConstraints.
///
BlockFrequency RAGreedy::calcGlobalSplitCost(GlobalSplitCandidate &Cand) {
  BlockFrequency GlobalCost = 0;
  const BitVector &LiveBundles = Cand.LiveBundles;
  ArrayRef<SplitAnalysis::BlockInfo> UseBlocks = SA->getUseBlocks();
  for (unsigned i = 0; i != UseBlocks.size(); ++i) {
    const SplitAnalysis::BlockInfo &BI = UseBlocks[i];
    SpillPlacement::BlockConstraint &BC = SplitConstraints[i];
    bool RegIn  = LiveBundles[Bundles->getBundle(BC.Number, 0)];
    bool RegOut = LiveBundles[Bundles->getBundle(BC.Number, 1)];
    unsigned Ins = 0;

    if (BI.LiveIn)
      Ins += RegIn != (BC.Entry == SpillPlacement::PrefReg);
    if (BI.LiveOut)
      Ins += RegOut != (BC.Exit == SpillPlacement::PrefReg);
    while (Ins--)
      GlobalCost += SpillPlacer->getBlockFrequency(BC.Number);
  }

  for (unsigned i = 0, e = Cand.ActiveBlocks.size(); i != e; ++i) {
    unsigned Number = Cand.ActiveBlocks[i];
    bool RegIn  = LiveBundles[Bundles->getBundle(Number, 0)];
    bool RegOut = LiveBundles[Bundles->getBundle(Number, 1)];
    if (!RegIn && !RegOut)
      continue;
    if (RegIn && RegOut) {
      // We need double spill code if this block has interference.
      Cand.Intf.moveToBlock(Number);
      if (Cand.Intf.hasInterference()) {
        GlobalCost += SpillPlacer->getBlockFrequency(Number);
        GlobalCost += SpillPlacer->getBlockFrequency(Number);
      }
      continue;
    }
    // live-in / stack-out or stack-in live-out.
    GlobalCost += SpillPlacer->getBlockFrequency(Number);
  }
  return GlobalCost;
}

/// splitAroundRegion - Split the current live range around the regions
/// determined by BundleCand and GlobalCand.
///
/// Before calling this function, GlobalCand and BundleCand must be initialized
/// so each bundle is assigned to a valid candidate, or NoCand for the
/// stack-bound bundles.  The shared SA/SE SplitAnalysis and SplitEditor
/// objects must be initialized for the current live range, and intervals
/// created for the used candidates.
///
/// @param LREdit    The LiveRangeEdit object handling the current split.
/// @param UsedCands List of used GlobalCand entries. Every BundleCand value
///                  must appear in this list.
void RAGreedy::splitAroundRegion(LiveRangeEdit &LREdit,
                                 ArrayRef<unsigned> UsedCands) {
  // These are the intervals created for new global ranges. We may create more
  // intervals for local ranges.
  const unsigned NumGlobalIntvs = LREdit.size();
  DEBUG(dbgs() << "splitAroundRegion with " << NumGlobalIntvs << " globals.\n");
  assert(NumGlobalIntvs && "No global intervals configured");

  // Isolate even single instructions when dealing with a proper sub-class.
  // That guarantees register class inflation for the stack interval because it
  // is all copies.
  unsigned Reg = SA->getParent().reg;
  bool SingleInstrs = RegClassInfo.isProperSubClass(MRI->getRegClass(Reg));

  // First handle all the blocks with uses.
  ArrayRef<SplitAnalysis::BlockInfo> UseBlocks = SA->getUseBlocks();
  for (unsigned i = 0; i != UseBlocks.size(); ++i) {
    const SplitAnalysis::BlockInfo &BI = UseBlocks[i];
    unsigned Number = BI.MBB->getNumber();
    unsigned IntvIn = 0, IntvOut = 0;
    SlotIndex IntfIn, IntfOut;
    if (BI.LiveIn) {
      unsigned CandIn = BundleCand[Bundles->getBundle(Number, 0)];
      if (CandIn != NoCand) {
        GlobalSplitCandidate &Cand = GlobalCand[CandIn];
        IntvIn = Cand.IntvIdx;
        Cand.Intf.moveToBlock(Number);
        IntfIn = Cand.Intf.first();
      }
    }
    if (BI.LiveOut) {
      unsigned CandOut = BundleCand[Bundles->getBundle(Number, 1)];
      if (CandOut != NoCand) {
        GlobalSplitCandidate &Cand = GlobalCand[CandOut];
        IntvOut = Cand.IntvIdx;
        Cand.Intf.moveToBlock(Number);
        IntfOut = Cand.Intf.last();
      }
    }

    // Create separate intervals for isolated blocks with multiple uses.
    if (!IntvIn && !IntvOut) {
      DEBUG(dbgs() << "BB#" << BI.MBB->getNumber() << " isolated.\n");
      if (SA->shouldSplitSingleBlock(BI, SingleInstrs))
        SE->splitSingleBlock(BI);
      continue;
    }

    if (IntvIn && IntvOut)
      SE->splitLiveThroughBlock(Number, IntvIn, IntfIn, IntvOut, IntfOut);
    else if (IntvIn)
      SE->splitRegInBlock(BI, IntvIn, IntfIn);
    else
      SE->splitRegOutBlock(BI, IntvOut, IntfOut);
  }

  // Handle live-through blocks. The relevant live-through blocks are stored in
  // the ActiveBlocks list with each candidate. We need to filter out
  // duplicates.
  BitVector Todo = SA->getThroughBlocks();
  for (unsigned c = 0; c != UsedCands.size(); ++c) {
    ArrayRef<unsigned> Blocks = GlobalCand[UsedCands[c]].ActiveBlocks;
    for (unsigned i = 0, e = Blocks.size(); i != e; ++i) {
      unsigned Number = Blocks[i];
      if (!Todo.test(Number))
        continue;
      Todo.reset(Number);

      unsigned IntvIn = 0, IntvOut = 0;
      SlotIndex IntfIn, IntfOut;

      unsigned CandIn = BundleCand[Bundles->getBundle(Number, 0)];
      if (CandIn != NoCand) {
        GlobalSplitCandidate &Cand = GlobalCand[CandIn];
        IntvIn = Cand.IntvIdx;
        Cand.Intf.moveToBlock(Number);
        IntfIn = Cand.Intf.first();
      }

      unsigned CandOut = BundleCand[Bundles->getBundle(Number, 1)];
      if (CandOut != NoCand) {
        GlobalSplitCandidate &Cand = GlobalCand[CandOut];
        IntvOut = Cand.IntvIdx;
        Cand.Intf.moveToBlock(Number);
        IntfOut = Cand.Intf.last();
      }
      if (!IntvIn && !IntvOut)
        continue;
      SE->splitLiveThroughBlock(Number, IntvIn, IntfIn, IntvOut, IntfOut);
    }
  }

  ++NumGlobalSplits;

  SmallVector<unsigned, 8> IntvMap;
  SE->finish(&IntvMap);
  DebugVars->splitRegister(Reg, LREdit.regs(), *LIS);

  ExtraRegInfo.resize(MRI->getNumVirtRegs());
  unsigned OrigBlocks = SA->getNumLiveBlocks();

  // Sort out the new intervals created by splitting. We get four kinds:
  // - Remainder intervals should not be split again.
  // - Candidate intervals can be assigned to Cand.PhysReg.
  // - Block-local splits are candidates for local splitting.
  // - DCE leftovers should go back on the queue.
  for (unsigned i = 0, e = LREdit.size(); i != e; ++i) {
    LiveInterval &Reg = LIS->getInterval(LREdit.get(i));

    // Ignore old intervals from DCE.
    if (getStage(Reg) != RS_New)
      continue;

    // Remainder interval. Don't try splitting again, spill if it doesn't
    // allocate.
    if (IntvMap[i] == 0) {
      setStage(Reg, RS_Spill);
      continue;
    }

    // Global intervals. Allow repeated splitting as long as the number of live
    // blocks is strictly decreasing.
    if (IntvMap[i] < NumGlobalIntvs) {
      if (SA->countLiveBlocks(&Reg) >= OrigBlocks) {
        DEBUG(dbgs() << "Main interval covers the same " << OrigBlocks
                     << " blocks as original.\n");
        // Don't allow repeated splitting as a safe guard against looping.
        setStage(Reg, RS_Split2);
      }
      continue;
    }

    // Other intervals are treated as new. This includes local intervals created
    // for blocks with multiple uses, and anything created by DCE.
  }

  if (VerifyEnabled)
    MF->verify(this, "After splitting live range around region");
}

unsigned RAGreedy::tryRegionSplit(LiveInterval &VirtReg, AllocationOrder &Order,
                                  SmallVectorImpl<unsigned> &NewVRegs) {
  unsigned NumCands = 0;
  BlockFrequency BestCost;

  // Check if we can split this live range around a compact region.
  bool HasCompact = calcCompactRegion(GlobalCand.front());
  if (HasCompact) {
    // Yes, keep GlobalCand[0] as the compact region candidate.
    NumCands = 1;
    BestCost = BlockFrequency::getMaxFrequency();
  } else {
    // No benefit from the compact region, our fallback will be per-block
    // splitting. Make sure we find a solution that is cheaper than spilling.
    BestCost = calcSpillCost();
    DEBUG(dbgs() << "Cost of isolating all blocks = ";
                 MBFI->printBlockFreq(dbgs(), BestCost) << '\n');
  }

  unsigned BestCand =
      calculateRegionSplitCost(VirtReg, Order, BestCost, NumCands,
                               false/*IgnoreCSR*/);

  // No solutions found, fall back to single block splitting.
  if (!HasCompact && BestCand == NoCand)
    return 0;

  return doRegionSplit(VirtReg, BestCand, HasCompact, NewVRegs);
}

unsigned RAGreedy::calculateRegionSplitCost(LiveInterval &VirtReg,
                                            AllocationOrder &Order,
                                            BlockFrequency &BestCost,
                                            unsigned &NumCands,
                                            bool IgnoreCSR) {
  unsigned BestCand = NoCand;
  Order.rewind();
  while (unsigned PhysReg = Order.next()) {
   if (unsigned CSR = RegClassInfo.getLastCalleeSavedAlias(PhysReg))
     if (IgnoreCSR && !MRI->isPhysRegUsed(CSR))
       continue;

    // Discard bad candidates before we run out of interference cache cursors.
    // This will only affect register classes with a lot of registers (>32).
    if (NumCands == IntfCache.getMaxCursors()) {
      unsigned WorstCount = ~0u;
      unsigned Worst = 0;
      for (unsigned i = 0; i != NumCands; ++i) {
        if (i == BestCand || !GlobalCand[i].PhysReg)
          continue;
        unsigned Count = GlobalCand[i].LiveBundles.count();
        if (Count < WorstCount)
          Worst = i, WorstCount = Count;
      }
      --NumCands;
      GlobalCand[Worst] = GlobalCand[NumCands];
      if (BestCand == NumCands)
        BestCand = Worst;
    }

    if (GlobalCand.size() <= NumCands)
      GlobalCand.resize(NumCands+1);
    GlobalSplitCandidate &Cand = GlobalCand[NumCands];
    Cand.reset(IntfCache, PhysReg);

    SpillPlacer->prepare(Cand.LiveBundles);
    BlockFrequency Cost;
    if (!addSplitConstraints(Cand.Intf, Cost)) {
      DEBUG(dbgs() << PrintReg(PhysReg, TRI) << "\tno positive bundles\n");
      continue;
    }
    DEBUG(dbgs() << PrintReg(PhysReg, TRI) << "\tstatic = ";
                 MBFI->printBlockFreq(dbgs(), Cost));
    if (Cost >= BestCost) {
      DEBUG({
        if (BestCand == NoCand)
          dbgs() << " worse than no bundles\n";
        else
          dbgs() << " worse than "
                 << PrintReg(GlobalCand[BestCand].PhysReg, TRI) << '\n';
      });
      continue;
    }
    growRegion(Cand);

    SpillPlacer->finish();

    // No live bundles, defer to splitSingleBlocks().
    if (!Cand.LiveBundles.any()) {
      DEBUG(dbgs() << " no bundles.\n");
      continue;
    }

    Cost += calcGlobalSplitCost(Cand);
    DEBUG({
      dbgs() << ", total = "; MBFI->printBlockFreq(dbgs(), Cost)
                                << " with bundles";
      for (int i = Cand.LiveBundles.find_first(); i>=0;
           i = Cand.LiveBundles.find_next(i))
        dbgs() << " EB#" << i;
      dbgs() << ".\n";
    });
    if (Cost < BestCost) {
      BestCand = NumCands;
      BestCost = Cost;
    }
    ++NumCands;
  }
  return BestCand;
}

unsigned RAGreedy::doRegionSplit(LiveInterval &VirtReg, unsigned BestCand,
                                 bool HasCompact,
                                 SmallVectorImpl<unsigned> &NewVRegs) {
  SmallVector<unsigned, 8> UsedCands;
  // Prepare split editor.
  LiveRangeEdit LREdit(&VirtReg, NewVRegs, *MF, *LIS, VRM, this);
  SE->reset(LREdit, SplitSpillMode);

  // Assign all edge bundles to the preferred candidate, or NoCand.
  BundleCand.assign(Bundles->getNumBundles(), NoCand);

  // Assign bundles for the best candidate region.
  if (BestCand != NoCand) {
    GlobalSplitCandidate &Cand = GlobalCand[BestCand];
    if (unsigned B = Cand.getBundles(BundleCand, BestCand)) {
      UsedCands.push_back(BestCand);
      Cand.IntvIdx = SE->openIntv();
      DEBUG(dbgs() << "Split for " << PrintReg(Cand.PhysReg, TRI) << " in "
                   << B << " bundles, intv " << Cand.IntvIdx << ".\n");
      (void)B;
    }
  }

  // Assign bundles for the compact region.
  if (HasCompact) {
    GlobalSplitCandidate &Cand = GlobalCand.front();
    assert(!Cand.PhysReg && "Compact region has no physreg");
    if (unsigned B = Cand.getBundles(BundleCand, 0)) {
      UsedCands.push_back(0);
      Cand.IntvIdx = SE->openIntv();
      DEBUG(dbgs() << "Split for compact region in " << B << " bundles, intv "
                   << Cand.IntvIdx << ".\n");
      (void)B;
    }
  }

  splitAroundRegion(LREdit, UsedCands);
  return 0;
}


//===----------------------------------------------------------------------===//
//                            Per-Block Splitting
//===----------------------------------------------------------------------===//

/// tryBlockSplit - Split a global live range around every block with uses. This
/// creates a lot of local live ranges, that will be split by tryLocalSplit if
/// they don't allocate.
unsigned RAGreedy::tryBlockSplit(LiveInterval &VirtReg, AllocationOrder &Order,
                                 SmallVectorImpl<unsigned> &NewVRegs) {
  assert(&SA->getParent() == &VirtReg && "Live range wasn't analyzed");
  unsigned Reg = VirtReg.reg;
  bool SingleInstrs = RegClassInfo.isProperSubClass(MRI->getRegClass(Reg));
  LiveRangeEdit LREdit(&VirtReg, NewVRegs, *MF, *LIS, VRM, this);
  SE->reset(LREdit, SplitSpillMode);
  ArrayRef<SplitAnalysis::BlockInfo> UseBlocks = SA->getUseBlocks();
  for (unsigned i = 0; i != UseBlocks.size(); ++i) {
    const SplitAnalysis::BlockInfo &BI = UseBlocks[i];
    if (SA->shouldSplitSingleBlock(BI, SingleInstrs))
      SE->splitSingleBlock(BI);
  }
  // No blocks were split.
  if (LREdit.empty())
    return 0;

  // We did split for some blocks.
  SmallVector<unsigned, 8> IntvMap;
  SE->finish(&IntvMap);

  // Tell LiveDebugVariables about the new ranges.
  DebugVars->splitRegister(Reg, LREdit.regs(), *LIS);

  ExtraRegInfo.resize(MRI->getNumVirtRegs());

  // Sort out the new intervals created by splitting. The remainder interval
  // goes straight to spilling, the new local ranges get to stay RS_New.
  for (unsigned i = 0, e = LREdit.size(); i != e; ++i) {
    LiveInterval &LI = LIS->getInterval(LREdit.get(i));
    if (getStage(LI) == RS_New && IntvMap[i] == 0)
      setStage(LI, RS_Spill);
  }

  if (VerifyEnabled)
    MF->verify(this, "After splitting live range around basic blocks");
  return 0;
}


//===----------------------------------------------------------------------===//
//                         Per-Instruction Splitting
//===----------------------------------------------------------------------===//

/// Get the number of allocatable registers that match the constraints of \p Reg
/// on \p MI and that are also in \p SuperRC.
static unsigned getNumAllocatableRegsForConstraints(
    const MachineInstr *MI, unsigned Reg, const TargetRegisterClass *SuperRC,
    const TargetInstrInfo *TII, const TargetRegisterInfo *TRI,
    const RegisterClassInfo &RCI) {
  assert(SuperRC && "Invalid register class");

  const TargetRegisterClass *ConstrainedRC =
      MI->getRegClassConstraintEffectForVReg(Reg, SuperRC, TII, TRI,
                                             /* ExploreBundle */ true);
  if (!ConstrainedRC)
    return 0;
  return RCI.getNumAllocatableRegs(ConstrainedRC);
}

/// tryInstructionSplit - Split a live range around individual instructions.
/// This is normally not worthwhile since the spiller is doing essentially the
/// same thing. However, when the live range is in a constrained register
/// class, it may help to insert copies such that parts of the live range can
/// be moved to a larger register class.
///
/// This is similar to spilling to a larger register class.
unsigned
RAGreedy::tryInstructionSplit(LiveInterval &VirtReg, AllocationOrder &Order,
                              SmallVectorImpl<unsigned> &NewVRegs) {
  const TargetRegisterClass *CurRC = MRI->getRegClass(VirtReg.reg);
  // There is no point to this if there are no larger sub-classes.
  if (!RegClassInfo.isProperSubClass(CurRC))
    return 0;

  // Always enable split spill mode, since we're effectively spilling to a
  // register.
  LiveRangeEdit LREdit(&VirtReg, NewVRegs, *MF, *LIS, VRM, this);
  SE->reset(LREdit, SplitEditor::SM_Size);

  ArrayRef<SlotIndex> Uses = SA->getUseSlots();
  if (Uses.size() <= 1)
    return 0;

  DEBUG(dbgs() << "Split around " << Uses.size() << " individual instrs.\n");

  const TargetRegisterClass *SuperRC = TRI->getLargestLegalSuperClass(CurRC);
  unsigned SuperRCNumAllocatableRegs = RCI.getNumAllocatableRegs(SuperRC);
  // Split around every non-copy instruction if this split will relax
  // the constraints on the virtual register.
  // Otherwise, splitting just inserts uncoalescable copies that do not help
  // the allocation.
  for (unsigned i = 0; i != Uses.size(); ++i) {
    if (const MachineInstr *MI = Indexes->getInstructionFromIndex(Uses[i]))
      if (MI->isFullCopy() ||
          SuperRCNumAllocatableRegs ==
              getNumAllocatableRegsForConstraints(MI, VirtReg.reg, SuperRC, TII,
                                                  TRI, RCI)) {
        DEBUG(dbgs() << "    skip:\t" << Uses[i] << '\t' << *MI);
        continue;
      }
    SE->openIntv();
    SlotIndex SegStart = SE->enterIntvBefore(Uses[i]);
    SlotIndex SegStop  = SE->leaveIntvAfter(Uses[i]);
    SE->useIntv(SegStart, SegStop);
  }

  if (LREdit.empty()) {
    DEBUG(dbgs() << "All uses were copies.\n");
    return 0;
  }

  SmallVector<unsigned, 8> IntvMap;
  SE->finish(&IntvMap);
  DebugVars->splitRegister(VirtReg.reg, LREdit.regs(), *LIS);
  ExtraRegInfo.resize(MRI->getNumVirtRegs());

  // Assign all new registers to RS_Spill. This was the last chance.
  setStage(LREdit.begin(), LREdit.end(), RS_Spill);
  return 0;
}

// AVR specific code used to handle the reservation of REG_Y if any other
// register has been spilled.
// :NOTE: KEEP THIS CONSTANT UPDATED with the backend!
//   This has to be a define because of linkage problems between libraries.
#define REG_Y   (51U)
bool RA_ReserveREG_Y = false;
bool RA_InSpillerCode = false;

void RAGreedy::UndoRegYAllocation() {
  // search through all virtual registers where REG_Y has been assigned and
  // send them back to the work list for reallocation
  for (unsigned i = 0, e = MRI->getNumVirtRegs(); i != e; ++i) {
    unsigned VirtReg = TargetRegisterInfo::index2VirtReg(i);
    if (MRI->reg_nodbg_empty(VirtReg))
      continue;

    for (MCRegAliasIterator AI(REG_Y, TRI, true); AI.isValid(); ++AI)
      if (VRM->getPhys(VirtReg) == *AI) {
        LiveInterval &LI = LIS->getInterval(VirtReg);
        Matrix->unassign(LI);
        enqueue(&LI);
      }
  }
}
#undef REG_Y


//===----------------------------------------------------------------------===//
//                             Local Splitting
//===----------------------------------------------------------------------===//


/// calcGapWeights - Compute the maximum spill weight that needs to be evicted
/// in order to use PhysReg between two entries in SA->UseSlots.
///
/// GapWeight[i] represents the gap between UseSlots[i] and UseSlots[i+1].
///
void RAGreedy::calcGapWeights(unsigned PhysReg,
                              SmallVectorImpl<float> &GapWeight) {
  assert(SA->getUseBlocks().size() == 1 && "Not a local interval");
  const SplitAnalysis::BlockInfo &BI = SA->getUseBlocks().front();
  ArrayRef<SlotIndex> Uses = SA->getUseSlots();
  const unsigned NumGaps = Uses.size()-1;

  // Start and end points for the interference check.
  SlotIndex StartIdx =
    BI.LiveIn ? BI.FirstInstr.getBaseIndex() : BI.FirstInstr;
  SlotIndex StopIdx =
    BI.LiveOut ? BI.LastInstr.getBoundaryIndex() : BI.LastInstr;

  GapWeight.assign(NumGaps, 0.0f);

  // Add interference from each overlapping register.
  for (MCRegUnitIterator Units(PhysReg, TRI); Units.isValid(); ++Units) {
    if (!Matrix->query(const_cast<LiveInterval&>(SA->getParent()), *Units)
          .checkInterference())
      continue;

    // We know that VirtReg is a continuous interval from FirstInstr to
    // LastInstr, so we don't need InterferenceQuery.
    //
    // Interference that overlaps an instruction is counted in both gaps
    // surrounding the instruction. The exception is interference before
    // StartIdx and after StopIdx.
    //
    LiveIntervalUnion::SegmentIter IntI =
      Matrix->getLiveUnions()[*Units] .find(StartIdx);
    for (unsigned Gap = 0; IntI.valid() && IntI.start() < StopIdx; ++IntI) {
      // Skip the gaps before IntI.
      while (Uses[Gap+1].getBoundaryIndex() < IntI.start())
        if (++Gap == NumGaps)
          break;
      if (Gap == NumGaps)
        break;

      // Update the gaps covered by IntI.
      const float weight = IntI.value()->weight;
      for (; Gap != NumGaps; ++Gap) {
        GapWeight[Gap] = std::max(GapWeight[Gap], weight);
        if (Uses[Gap+1].getBaseIndex() >= IntI.stop())
          break;
      }
      if (Gap == NumGaps)
        break;
    }
  }

  // Add fixed interference.
  for (MCRegUnitIterator Units(PhysReg, TRI); Units.isValid(); ++Units) {
    const LiveRange &LR = LIS->getRegUnit(*Units);
    LiveRange::const_iterator I = LR.find(StartIdx);
    LiveRange::const_iterator E = LR.end();

    // Same loop as above. Mark any overlapped gaps as HUGE_VALF.
    for (unsigned Gap = 0; I != E && I->start < StopIdx; ++I) {
      while (Uses[Gap+1].getBoundaryIndex() < I->start)
        if (++Gap == NumGaps)
          break;
      if (Gap == NumGaps)
        break;

      for (; Gap != NumGaps; ++Gap) {
        GapWeight[Gap] = llvm::huge_valf;
        if (Uses[Gap+1].getBaseIndex() >= I->end)
          break;
      }
      if (Gap == NumGaps)
        break;
    }
  }
}

/// tryLocalSplit - Try to split VirtReg into smaller intervals inside its only
/// basic block.
///
unsigned RAGreedy::tryLocalSplit(LiveInterval &VirtReg, AllocationOrder &Order,
                                 SmallVectorImpl<unsigned> &NewVRegs) {
  assert(SA->getUseBlocks().size() == 1 && "Not a local interval");
  const SplitAnalysis::BlockInfo &BI = SA->getUseBlocks().front();

  // Note that it is possible to have an interval that is live-in or live-out
  // while only covering a single block - A phi-def can use undef values from
  // predecessors, and the block could be a single-block loop.
  // We don't bother doing anything clever about such a case, we simply assume
  // that the interval is continuous from FirstInstr to LastInstr. We should
  // make sure that we don't do anything illegal to such an interval, though.

  ArrayRef<SlotIndex> Uses = SA->getUseSlots();
  if (Uses.size() <= 2)
    return 0;
  const unsigned NumGaps = Uses.size()-1;

  DEBUG({
    dbgs() << "tryLocalSplit: ";
    for (unsigned i = 0, e = Uses.size(); i != e; ++i)
      dbgs() << ' ' << Uses[i];
    dbgs() << '\n';
  });

  // If VirtReg is live across any register mask operands, compute a list of
  // gaps with register masks.
  SmallVector<unsigned, 8> RegMaskGaps;
  if (Matrix->checkRegMaskInterference(VirtReg)) {
    // Get regmask slots for the whole block.
    ArrayRef<SlotIndex> RMS = LIS->getRegMaskSlotsInBlock(BI.MBB->getNumber());
    DEBUG(dbgs() << RMS.size() << " regmasks in block:");
    // Constrain to VirtReg's live range.
    unsigned ri = std::lower_bound(RMS.begin(), RMS.end(),
                                   Uses.front().getRegSlot()) - RMS.begin();
    unsigned re = RMS.size();
    for (unsigned i = 0; i != NumGaps && ri != re; ++i) {
      // Look for Uses[i] <= RMS <= Uses[i+1].
      assert(!SlotIndex::isEarlierInstr(RMS[ri], Uses[i]));
      if (SlotIndex::isEarlierInstr(Uses[i+1], RMS[ri]))
        continue;
      // Skip a regmask on the same instruction as the last use. It doesn't
      // overlap the live range.
      if (SlotIndex::isSameInstr(Uses[i+1], RMS[ri]) && i+1 == NumGaps)
        break;
      DEBUG(dbgs() << ' ' << RMS[ri] << ':' << Uses[i] << '-' << Uses[i+1]);
      RegMaskGaps.push_back(i);
      // Advance ri to the next gap. A regmask on one of the uses counts in
      // both gaps.
      while (ri != re && SlotIndex::isEarlierInstr(RMS[ri], Uses[i+1]))
        ++ri;
    }
    DEBUG(dbgs() << '\n');
  }

  // Since we allow local split results to be split again, there is a risk of
  // creating infinite loops. It is tempting to require that the new live
  // ranges have less instructions than the original. That would guarantee
  // convergence, but it is too strict. A live range with 3 instructions can be
  // split 2+3 (including the COPY), and we want to allow that.
  //
  // Instead we use these rules:
  //
  // 1. Allow any split for ranges with getStage() < RS_Split2. (Except for the
  //    noop split, of course).
  // 2. Require progress be made for ranges with getStage() == RS_Split2. All
  //    the new ranges must have fewer instructions than before the split.
  // 3. New ranges with the same number of instructions are marked RS_Split2,
  //    smaller ranges are marked RS_New.
  //
  // These rules allow a 3 -> 2+3 split once, which we need. They also prevent
  // excessive splitting and infinite loops.
  //
  bool ProgressRequired = getStage(VirtReg) >= RS_Split2;

  // Best split candidate.
  unsigned BestBefore = NumGaps;
  unsigned BestAfter = 0;
  float BestDiff = 0;

  const float blockFreq =
    SpillPlacer->getBlockFrequency(BI.MBB->getNumber()).getFrequency() *
    (1.0f / MBFI->getEntryFreq());
  SmallVector<float, 8> GapWeight;

  Order.rewind();
  while (unsigned PhysReg = Order.next()) {
    // Keep track of the largest spill weight that would need to be evicted in
    // order to make use of PhysReg between UseSlots[i] and UseSlots[i+1].
    calcGapWeights(PhysReg, GapWeight);

    // Remove any gaps with regmask clobbers.
    if (Matrix->checkRegMaskInterference(VirtReg, PhysReg))
      for (unsigned i = 0, e = RegMaskGaps.size(); i != e; ++i)
        GapWeight[RegMaskGaps[i]] = llvm::huge_valf;

    // Try to find the best sequence of gaps to close.
    // The new spill weight must be larger than any gap interference.

    // We will split before Uses[SplitBefore] and after Uses[SplitAfter].
    unsigned SplitBefore = 0, SplitAfter = 1;

    // MaxGap should always be max(GapWeight[SplitBefore..SplitAfter-1]).
    // It is the spill weight that needs to be evicted.
    float MaxGap = GapWeight[0];

    for (;;) {
      // Live before/after split?
      const bool LiveBefore = SplitBefore != 0 || BI.LiveIn;
      const bool LiveAfter = SplitAfter != NumGaps || BI.LiveOut;

      DEBUG(dbgs() << PrintReg(PhysReg, TRI) << ' '
                   << Uses[SplitBefore] << '-' << Uses[SplitAfter]
                   << " i=" << MaxGap);

      // Stop before the interval gets so big we wouldn't be making progress.
      if (!LiveBefore && !LiveAfter) {
        DEBUG(dbgs() << " all\n");
        break;
      }
      // Should the interval be extended or shrunk?
      bool Shrink = true;

      // How many gaps would the new range have?
      unsigned NewGaps = LiveBefore + SplitAfter - SplitBefore + LiveAfter;

      // Legally, without causing looping?
      bool Legal = !ProgressRequired || NewGaps < NumGaps;

      if (Legal && MaxGap < llvm::huge_valf) {
        // Estimate the new spill weight. Each instruction reads or writes the
        // register. Conservatively assume there are no read-modify-write
        // instructions.
        //
        // Try to guess the size of the new interval.
        const float EstWeight = normalizeSpillWeight(
            blockFreq * (NewGaps + 1),
            Uses[SplitBefore].distance(Uses[SplitAfter]) +
                (LiveBefore + LiveAfter) * SlotIndex::InstrDist,
            1);
        // Would this split be possible to allocate?
        // Never allocate all gaps, we wouldn't be making progress.
        DEBUG(dbgs() << " w=" << EstWeight);
        if (EstWeight * Hysteresis >= MaxGap) {
          Shrink = false;
          float Diff = EstWeight - MaxGap;
          if (Diff > BestDiff) {
            DEBUG(dbgs() << " (best)");
            BestDiff = Hysteresis * Diff;
            BestBefore = SplitBefore;
            BestAfter = SplitAfter;
          }
        }
      }

      // Try to shrink.
      if (Shrink) {
        if (++SplitBefore < SplitAfter) {
          DEBUG(dbgs() << " shrink\n");
          // Recompute the max when necessary.
          if (GapWeight[SplitBefore - 1] >= MaxGap) {
            MaxGap = GapWeight[SplitBefore];
            for (unsigned i = SplitBefore + 1; i != SplitAfter; ++i)
              MaxGap = std::max(MaxGap, GapWeight[i]);
          }
          continue;
        }
        MaxGap = 0;
      }

      // Try to extend the interval.
      if (SplitAfter >= NumGaps) {
        DEBUG(dbgs() << " end\n");
        break;
      }

      DEBUG(dbgs() << " extend\n");
      MaxGap = std::max(MaxGap, GapWeight[SplitAfter++]);
    }
  }

  // Didn't find any candidates?
  if (BestBefore == NumGaps)
    return 0;

  DEBUG(dbgs() << "Best local split range: " << Uses[BestBefore]
               << '-' << Uses[BestAfter] << ", " << BestDiff
               << ", " << (BestAfter - BestBefore + 1) << " instrs\n");

  LiveRangeEdit LREdit(&VirtReg, NewVRegs, *MF, *LIS, VRM, this);
  SE->reset(LREdit);

  SE->openIntv();
  SlotIndex SegStart = SE->enterIntvBefore(Uses[BestBefore]);
  SlotIndex SegStop  = SE->leaveIntvAfter(Uses[BestAfter]);
  SE->useIntv(SegStart, SegStop);
  SmallVector<unsigned, 8> IntvMap;
  SE->finish(&IntvMap);
  DebugVars->splitRegister(VirtReg.reg, LREdit.regs(), *LIS);

  // If the new range has the same number of instructions as before, mark it as
  // RS_Split2 so the next split will be forced to make progress. Otherwise,
  // leave the new intervals as RS_New so they can compete.
  bool LiveBefore = BestBefore != 0 || BI.LiveIn;
  bool LiveAfter = BestAfter != NumGaps || BI.LiveOut;
  unsigned NewGaps = LiveBefore + BestAfter - BestBefore + LiveAfter;
  if (NewGaps >= NumGaps) {
    DEBUG(dbgs() << "Tagging non-progress ranges: ");
    assert(!ProgressRequired && "Didn't make progress when it was required.");
    for (unsigned i = 0, e = IntvMap.size(); i != e; ++i)
      if (IntvMap[i] == 1) {
        setStage(LIS->getInterval(LREdit.get(i)), RS_Split2);
        DEBUG(dbgs() << PrintReg(LREdit.get(i)));
      }
    DEBUG(dbgs() << '\n');
  }
  ++NumLocalSplits;

  return 0;
}

//===----------------------------------------------------------------------===//
//                          Live Range Splitting
//===----------------------------------------------------------------------===//

/// trySplit - Try to split VirtReg or one of its interferences, making it
/// assignable.
/// @return Physreg when VirtReg may be assigned and/or new NewVRegs.
unsigned RAGreedy::trySplit(LiveInterval &VirtReg, AllocationOrder &Order,
                            SmallVectorImpl<unsigned>&NewVRegs) {
  // Ranges must be Split2 or less.
  if (getStage(VirtReg) >= RS_Spill)
    return 0;

  // Local intervals are handled separately.
  if (LIS->intervalIsInOneMBB(VirtReg)) {
    NamedRegionTimer T("Local Splitting", TimerGroupName, TimePassesIsEnabled);
    SA->analyze(&VirtReg);
    unsigned PhysReg = tryLocalSplit(VirtReg, Order, NewVRegs);
    if (PhysReg || !NewVRegs.empty())
      return PhysReg;
    return tryInstructionSplit(VirtReg, Order, NewVRegs);
  }

  NamedRegionTimer T("Global Splitting", TimerGroupName, TimePassesIsEnabled);

  SA->analyze(&VirtReg);

  // FIXME: SplitAnalysis may repair broken live ranges coming from the
  // coalescer. That may cause the range to become allocatable which means that
  // tryRegionSplit won't be making progress. This check should be replaced with
  // an assertion when the coalescer is fixed.
  if (SA->didRepairRange()) {
    // VirtReg has changed, so all cached queries are invalid.
    Matrix->invalidateVirtRegs();
    if (unsigned PhysReg = tryAssign(VirtReg, Order, NewVRegs))
      return PhysReg;
  }

  // First try to split around a region spanning multiple blocks. RS_Split2
  // ranges already made dubious progress with region splitting, so they go
  // straight to single block splitting.
  if (getStage(VirtReg) < RS_Split2) {
    unsigned PhysReg = tryRegionSplit(VirtReg, Order, NewVRegs);
    if (PhysReg || !NewVRegs.empty())
      return PhysReg;
  }

  // Then isolate blocks.
  return tryBlockSplit(VirtReg, Order, NewVRegs);
}

//===----------------------------------------------------------------------===//
//                          Last Chance Recoloring
//===----------------------------------------------------------------------===//

/// mayRecolorAllInterferences - Check if the virtual registers that
/// interfere with \p VirtReg on \p PhysReg (or one of its aliases) may be
/// recolored to free \p PhysReg.
/// When true is returned, \p RecoloringCandidates has been augmented with all
/// the live intervals that need to be recolored in order to free \p PhysReg
/// for \p VirtReg.
/// \p FixedRegisters contains all the virtual registers that cannot be
/// recolored.
bool
RAGreedy::mayRecolorAllInterferences(unsigned PhysReg, LiveInterval &VirtReg,
                                     SmallLISet &RecoloringCandidates,
                                     const SmallVirtRegSet &FixedRegisters) {
  const TargetRegisterClass *CurRC = MRI->getRegClass(VirtReg.reg);

  for (MCRegUnitIterator Units(PhysReg, TRI); Units.isValid(); ++Units) {
    LiveIntervalUnion::Query &Q = Matrix->query(VirtReg, *Units);
    // If there is LastChanceRecoloringMaxInterference or more interferences,
    // chances are one would not be recolorable.
    if (Q.collectInterferingVRegs(LastChanceRecoloringMaxInterference) >=
        LastChanceRecoloringMaxInterference && !ExhaustiveSearch) {
      DEBUG(dbgs() << "Early abort: too many interferences.\n");
      CutOffInfo |= CO_Interf;
      return false;
    }
    for (unsigned i = Q.interferingVRegs().size(); i; --i) {
      LiveInterval *Intf = Q.interferingVRegs()[i - 1];
      // If Intf is done and sit on the same register class as VirtReg,
      // it would not be recolorable as it is in the same state as VirtReg.
      if ((getStage(*Intf) == RS_Done &&
           MRI->getRegClass(Intf->reg) == CurRC) ||
          FixedRegisters.count(Intf->reg)) {
        DEBUG(dbgs() << "Early abort: the inteference is not recolorable.\n");
        return false;
      }
      RecoloringCandidates.insert(Intf);
    }
  }
  return true;
}

/// tryLastChanceRecoloring - Try to assign a color to \p VirtReg by recoloring
/// its interferences.
/// Last chance recoloring chooses a color for \p VirtReg and recolors every
/// virtual register that was using it. The recoloring process may recursively
/// use the last chance recoloring. Therefore, when a virtual register has been
/// assigned a color by this mechanism, it is marked as Fixed, i.e., it cannot
/// be last-chance-recolored again during this recoloring "session".
/// E.g.,
/// Let
/// vA can use {R1, R2    }
/// vB can use {    R2, R3}
/// vC can use {R1        }
/// Where vA, vB, and vC cannot be split anymore (they are reloads for
/// instance) and they all interfere.
///
/// vA is assigned R1
/// vB is assigned R2
/// vC tries to evict vA but vA is already done.
/// Regular register allocation fails.
///
/// Last chance recoloring kicks in:
/// vC does as if vA was evicted => vC uses R1.
/// vC is marked as fixed.
/// vA needs to find a color.
/// None are available.
/// vA cannot evict vC: vC is a fixed virtual register now.
/// vA does as if vB was evicted => vA uses R2.
/// vB needs to find a color.
/// R3 is available.
/// Recoloring => vC = R1, vA = R2, vB = R3
///
/// \p Order defines the preferred allocation order for \p VirtReg.
/// \p NewRegs will contain any new virtual register that have been created
/// (split, spill) during the process and that must be assigned.
/// \p FixedRegisters contains all the virtual registers that cannot be
/// recolored.
/// \p Depth gives the current depth of the last chance recoloring.
/// \return a physical register that can be used for VirtReg or ~0u if none
/// exists.
unsigned RAGreedy::tryLastChanceRecoloring(LiveInterval &VirtReg,
                                           AllocationOrder &Order,
                                           SmallVectorImpl<unsigned> &NewVRegs,
                                           SmallVirtRegSet &FixedRegisters,
                                           unsigned Depth) {
  DEBUG(dbgs() << "Try last chance recoloring for " << VirtReg << '\n');
  // Ranges must be Done.
  assert((getStage(VirtReg) >= RS_Done || !VirtReg.isSpillable()) &&
         "Last chance recoloring should really be last chance");
  // Set the max depth to LastChanceRecoloringMaxDepth.
  // We may want to reconsider that if we end up with a too large search space
  // for target with hundreds of registers.
  // Indeed, in that case we may want to cut the search space earlier.
  if (Depth >= LastChanceRecoloringMaxDepth && !ExhaustiveSearch) {
    DEBUG(dbgs() << "Abort because max depth has been reached.\n");
    CutOffInfo |= CO_Depth;
    return ~0u;
  }

  // Set of Live intervals that will need to be recolored.
  SmallLISet RecoloringCandidates;
  // Record the original mapping virtual register to physical register in case
  // the recoloring fails.
  DenseMap<unsigned, unsigned> VirtRegToPhysReg;
  // Mark VirtReg as fixed, i.e., it will not be recolored pass this point in
  // this recoloring "session".
  FixedRegisters.insert(VirtReg.reg);

  Order.rewind();
  while (unsigned PhysReg = Order.next()) {
    DEBUG(dbgs() << "Try to assign: " << VirtReg << " to "
                 << PrintReg(PhysReg, TRI) << '\n');
    RecoloringCandidates.clear();
    VirtRegToPhysReg.clear();

    // It is only possible to recolor virtual register interference.
    if (Matrix->checkInterference(VirtReg, PhysReg) >
        LiveRegMatrix::IK_VirtReg) {
      DEBUG(dbgs() << "Some inteferences are not with virtual registers.\n");

      continue;
    }

    // Early give up on this PhysReg if it is obvious we cannot recolor all
    // the interferences.
    if (!mayRecolorAllInterferences(PhysReg, VirtReg, RecoloringCandidates,
                                    FixedRegisters)) {
      DEBUG(dbgs() << "Some inteferences cannot be recolored.\n");
      continue;
    }

    // RecoloringCandidates contains all the virtual registers that interfer
    // with VirtReg on PhysReg (or one of its aliases).
    // Enqueue them for recoloring and perform the actual recoloring.
    PQueue RecoloringQueue;
    for (SmallLISet::iterator It = RecoloringCandidates.begin(),
                              EndIt = RecoloringCandidates.end();
         It != EndIt; ++It) {
      unsigned ItVirtReg = (*It)->reg;
      enqueue(RecoloringQueue, *It);
      assert(VRM->hasPhys(ItVirtReg) &&
             "Interferences are supposed to be with allocated vairables");

      // Record the current allocation.
      VirtRegToPhysReg[ItVirtReg] = VRM->getPhys(ItVirtReg);
      // unset the related struct.
      Matrix->unassign(**It);
    }

    // Do as if VirtReg was assigned to PhysReg so that the underlying
    // recoloring has the right information about the interferes and
    // available colors.
    Matrix->assign(VirtReg, PhysReg);

    // Save the current recoloring state.
    // If we cannot recolor all the interferences, we will have to start again
    // at this point for the next physical register.
    SmallVirtRegSet SaveFixedRegisters(FixedRegisters);
    if (tryRecoloringCandidates(RecoloringQueue, NewVRegs, FixedRegisters,
                                Depth)) {
      // Do not mess up with the global assignment process.
      // I.e., VirtReg must be unassigned.
      Matrix->unassign(VirtReg);
      return PhysReg;
    }

    DEBUG(dbgs() << "Fail to assign: " << VirtReg << " to "
                 << PrintReg(PhysReg, TRI) << '\n');

    // The recoloring attempt failed, undo the changes.
    FixedRegisters = SaveFixedRegisters;
    Matrix->unassign(VirtReg);

    for (SmallLISet::iterator It = RecoloringCandidates.begin(),
                              EndIt = RecoloringCandidates.end();
         It != EndIt; ++It) {
      unsigned ItVirtReg = (*It)->reg;
      if (VRM->hasPhys(ItVirtReg))
        Matrix->unassign(**It);
      Matrix->assign(**It, VirtRegToPhysReg[ItVirtReg]);
    }
  }

  // Last chance recoloring did not worked either, give up.
  return ~0u;
}

/// tryRecoloringCandidates - Try to assign a new color to every register
/// in \RecoloringQueue.
/// \p NewRegs will contain any new virtual register created during the
/// recoloring process.
/// \p FixedRegisters[in/out] contains all the registers that have been
/// recolored.
/// \return true if all virtual registers in RecoloringQueue were successfully
/// recolored, false otherwise.
bool RAGreedy::tryRecoloringCandidates(PQueue &RecoloringQueue,
                                       SmallVectorImpl<unsigned> &NewVRegs,
                                       SmallVirtRegSet &FixedRegisters,
                                       unsigned Depth) {
  while (!RecoloringQueue.empty()) {
    LiveInterval *LI = dequeue(RecoloringQueue);
    DEBUG(dbgs() << "Try to recolor: " << *LI << '\n');
    unsigned PhysReg;
    PhysReg = selectOrSplitImpl(*LI, NewVRegs, FixedRegisters, Depth + 1);
    if (PhysReg == ~0u || !PhysReg)
      return false;
    DEBUG(dbgs() << "Recoloring of " << *LI
                 << " succeeded with: " << PrintReg(PhysReg, TRI) << '\n');
    Matrix->assign(*LI, PhysReg);
    FixedRegisters.insert(LI->reg);
  }
  return true;
}

//===----------------------------------------------------------------------===//
//                            Main Entry Point
//===----------------------------------------------------------------------===//

unsigned RAGreedy::selectOrSplit(LiveInterval &VirtReg,
                                 SmallVectorImpl<unsigned> &NewVRegs) {
  CutOffInfo = CO_None;
  LLVMContext &Ctx = MF->getFunction()->getContext();
  SmallVirtRegSet FixedRegisters;
  unsigned Reg = selectOrSplitImpl(VirtReg, NewVRegs, FixedRegisters);
  if (Reg == ~0U && (CutOffInfo != CO_None)) {
    uint8_t CutOffEncountered = CutOffInfo & (CO_Depth | CO_Interf);
    if (CutOffEncountered == CO_Depth)
      Ctx.emitError("register allocation failed: maximum depth for recoloring "
                    "reached. Use -fexhaustive-register-search to skip "
                    "cutoffs");
    else if (CutOffEncountered == CO_Interf)
      Ctx.emitError("register allocation failed: maximum interference for "
                    "recoloring reached. Use -fexhaustive-register-search "
                    "to skip cutoffs");
    else if (CutOffEncountered == (CO_Depth | CO_Interf))
      Ctx.emitError("register allocation failed: maximum interference and "
                    "depth for recoloring reached. Use "
                    "-fexhaustive-register-search to skip cutoffs");
  }
  return Reg;
}

/// Using a CSR for the first time has a cost because it causes push|pop
/// to be added to prologue|epilogue. Splitting a cold section of the live
/// range can have lower cost than using the CSR for the first time;
/// Spilling a live range in the cold path can have lower cost than using
/// the CSR for the first time. Returns the physical register if we decide
/// to use the CSR; otherwise return 0.
unsigned RAGreedy::tryAssignCSRFirstTime(LiveInterval &VirtReg,
                                         AllocationOrder &Order,
                                         unsigned PhysReg,
                                         unsigned &CostPerUseLimit,
                                         SmallVectorImpl<unsigned> &NewVRegs) {
  if (getStage(VirtReg) == RS_Spill && VirtReg.isSpillable()) {
    // We choose spill over using the CSR for the first time if the spill cost
    // is lower than CSRCost.
    SA->analyze(&VirtReg);
    if (calcSpillCost() >= CSRCost)
      return PhysReg;

    // We are going to spill, set CostPerUseLimit to 1 to make sure that
    // we will not use a callee-saved register in tryEvict.
    CostPerUseLimit = 1;
    return 0;
  }
  if (getStage(VirtReg) < RS_Split) {
    // We choose pre-splitting over using the CSR for the first time if
    // the cost of splitting is lower than CSRCost.
    SA->analyze(&VirtReg);
    unsigned NumCands = 0;
    BlockFrequency BestCost = CSRCost; // Don't modify CSRCost.
    unsigned BestCand = calculateRegionSplitCost(VirtReg, Order, BestCost,
                                                 NumCands, true /*IgnoreCSR*/);
    if (BestCand == NoCand)
      // Use the CSR if we can't find a region split below CSRCost.
      return PhysReg;

    // Perform the actual pre-splitting.
    doRegionSplit(VirtReg, BestCand, false/*HasCompact*/, NewVRegs);
    return 0;
  }
  return PhysReg;
}

void RAGreedy::aboutToRemoveInterval(LiveInterval &LI) {
  // Do not keep invalid information around.
  SetOfBrokenHints.remove(&LI);
}

void RAGreedy::initializeCSRCost() {
  // We use the larger one out of the command-line option and the value report
  // by TRI.
  CSRCost = BlockFrequency(
      std::max((unsigned)CSRFirstTimeCost, TRI->getCSRFirstUseCost()));
  if (!CSRCost.getFrequency())
    return;

  // Raw cost is relative to Entry == 2^14; scale it appropriately.
  uint64_t ActualEntry = MBFI->getEntryFreq();
  if (!ActualEntry) {
    CSRCost = 0;
    return;
  }
  uint64_t FixedEntry = 1 << 14;
  if (ActualEntry < FixedEntry)
    CSRCost *= BranchProbability(ActualEntry, FixedEntry);
  else if (ActualEntry <= UINT32_MAX)
    // Invert the fraction and divide.
    CSRCost /= BranchProbability(FixedEntry, ActualEntry);
  else
    // Can't use BranchProbability in general, since it takes 32-bit numbers.
    CSRCost = CSRCost.getFrequency() * (ActualEntry / FixedEntry);
}

/// \brief Collect the hint info for \p Reg.
/// The results are stored into \p Out.
/// \p Out is not cleared before being populated.
void RAGreedy::collectHintInfo(unsigned Reg, HintsInfo &Out) {
  for (const MachineInstr &Instr : MRI->reg_nodbg_instructions(Reg)) {
    if (!Instr.isFullCopy())
      continue;
    // Look for the other end of the copy.
    unsigned OtherReg = Instr.getOperand(0).getReg();
    if (OtherReg == Reg) {
      OtherReg = Instr.getOperand(1).getReg();
      if (OtherReg == Reg)
        continue;
    }
    // Get the current assignment.
    unsigned OtherPhysReg = TargetRegisterInfo::isPhysicalRegister(OtherReg)
                                ? OtherReg
                                : VRM->getPhys(OtherReg);
    // Push the collected information.
    Out.push_back(HintInfo(MBFI->getBlockFreq(Instr.getParent()), OtherReg,
                           OtherPhysReg));
  }
}

/// \brief Using the given \p List, compute the cost of the broken hints if
/// \p PhysReg was used.
/// \return The cost of \p List for \p PhysReg.
BlockFrequency RAGreedy::getBrokenHintFreq(const HintsInfo &List,
                                           unsigned PhysReg) {
  BlockFrequency Cost = 0;
  for (const HintInfo &Info : List) {
    if (Info.PhysReg != PhysReg)
      Cost += Info.Freq;
  }
  return Cost;
}

/// \brief Using the register assigned to \p VirtReg, try to recolor
/// all the live ranges that are copy-related with \p VirtReg.
/// The recoloring is then propagated to all the live-ranges that have
/// been recolored and so on, until no more copies can be coalesced or
/// it is not profitable.
/// For a given live range, profitability is determined by the sum of the
/// frequencies of the non-identity copies it would introduce with the old
/// and new register.
void RAGreedy::tryHintRecoloring(LiveInterval &VirtReg) {
  // We have a broken hint, check if it is possible to fix it by
  // reusing PhysReg for the copy-related live-ranges. Indeed, we evicted
  // some register and PhysReg may be available for the other live-ranges.
  SmallSet<unsigned, 4> Visited;
  SmallVector<unsigned, 2> RecoloringCandidates;
  HintsInfo Info;
  unsigned Reg = VirtReg.reg;
  unsigned PhysReg = VRM->getPhys(Reg);
  // Start the recoloring algorithm from the input live-interval, then
  // it will propagate to the ones that are copy-related with it.
  Visited.insert(Reg);
  RecoloringCandidates.push_back(Reg);

  DEBUG(dbgs() << "Trying to reconcile hints for: " << PrintReg(Reg, TRI) << '('
               << PrintReg(PhysReg, TRI) << ")\n");

  do {
    Reg = RecoloringCandidates.pop_back_val();

    // We cannot recolor physcal register.
    if (TargetRegisterInfo::isPhysicalRegister(Reg))
      continue;

    assert(VRM->hasPhys(Reg) && "We have unallocated variable!!");

    // Get the live interval mapped with this virtual register to be able
    // to check for the interference with the new color.
    LiveInterval &LI = LIS->getInterval(Reg);
    unsigned CurrPhys = VRM->getPhys(Reg);
    // Check that the new color matches the register class constraints and
    // that it is free for this live range.
    if (CurrPhys != PhysReg && (!MRI->getRegClass(Reg)->contains(PhysReg) ||
                                Matrix->checkInterference(LI, PhysReg)))
      continue;

    DEBUG(dbgs() << PrintReg(Reg, TRI) << '(' << PrintReg(CurrPhys, TRI)
                 << ") is recolorable.\n");

    // Gather the hint info.
    Info.clear();
    collectHintInfo(Reg, Info);
    // Check if recoloring the live-range will increase the cost of the
    // non-identity copies.
    if (CurrPhys != PhysReg) {
      DEBUG(dbgs() << "Checking profitability:\n");
      BlockFrequency OldCopiesCost = getBrokenHintFreq(Info, CurrPhys);
      BlockFrequency NewCopiesCost = getBrokenHintFreq(Info, PhysReg);
      DEBUG(dbgs() << "Old Cost: " << OldCopiesCost.getFrequency()
                   << "\nNew Cost: " << NewCopiesCost.getFrequency() << '\n');
      if (OldCopiesCost < NewCopiesCost) {
        DEBUG(dbgs() << "=> Not profitable.\n");
        continue;
      }
      // At this point, the cost is either cheaper or equal. If it is
      // equal, we consider this is profitable because it may expose
      // more recoloring opportunities.
      DEBUG(dbgs() << "=> Profitable.\n");
      // Recolor the live-range.
      Matrix->unassign(LI);
      Matrix->assign(LI, PhysReg);
    }
    // Push all copy-related live-ranges to keep reconciling the broken
    // hints.
    for (const HintInfo &HI : Info) {
      if (Visited.insert(HI.Reg).second)
        RecoloringCandidates.push_back(HI.Reg);
    }
  } while (!RecoloringCandidates.empty());
}

/// \brief Try to recolor broken hints.
/// Broken hints may be repaired by recoloring when an evicted variable
/// freed up a register for a larger live-range.
/// Consider the following example:
/// BB1:
///   a =
///   b =
/// BB2:
///   ...
///   = b
///   = a
/// Let us assume b gets split:
/// BB1:
///   a =
///   b =
/// BB2:
///   c = b
///   ...
///   d = c
///   = d
///   = a
/// Because of how the allocation work, b, c, and d may be assigned different
/// colors. Now, if a gets evicted later:
/// BB1:
///   a =
///   st a, SpillSlot
///   b =
/// BB2:
///   c = b
///   ...
///   d = c
///   = d
///   e = ld SpillSlot
///   = e
/// This is likely that we can assign the same register for b, c, and d,
/// getting rid of 2 copies.
void RAGreedy::tryHintsRecoloring() {
  for (LiveInterval *LI : SetOfBrokenHints) {
    assert(TargetRegisterInfo::isVirtualRegister(LI->reg) &&
           "Recoloring is possible only for virtual registers");
    // Some dead defs may be around (e.g., because of debug uses).
    // Ignore those.
    if (!VRM->hasPhys(LI->reg))
      continue;
    tryHintRecoloring(*LI);
  }
}

unsigned RAGreedy::selectOrSplitImpl(LiveInterval &VirtReg,
                                     SmallVectorImpl<unsigned> &NewVRegs,
                                     SmallVirtRegSet &FixedRegisters,
                                     unsigned Depth) {
  unsigned CostPerUseLimit = ~0u;
  // First try assigning a free register.
  AllocationOrder Order(VirtReg.reg, *VRM, RegClassInfo);
  if (unsigned PhysReg = tryAssign(VirtReg, Order, NewVRegs)) {
    // We check other options if we are using a CSR for the first time.
    bool CSRFirstUse = false;
    if (unsigned CSR = RegClassInfo.getLastCalleeSavedAlias(PhysReg))
      if (!MRI->isPhysRegUsed(CSR))
        CSRFirstUse = true;

    // When NewVRegs is not empty, we may have made decisions such as evicting
    // a virtual register, go with the earlier decisions and use the physical
    // register.
    if (CSRCost.getFrequency() && CSRFirstUse && NewVRegs.empty()) {
      unsigned CSRReg = tryAssignCSRFirstTime(VirtReg, Order, PhysReg,
                                              CostPerUseLimit, NewVRegs);
      if (CSRReg || !NewVRegs.empty())
        // Return now if we decide to use a CSR or create new vregs due to
        // pre-splitting.
        return CSRReg;
    } else
      return PhysReg;
  }

  LiveRangeStage Stage = getStage(VirtReg);
  DEBUG(dbgs() << StageName[Stage]
               << " Cascade " << ExtraRegInfo[VirtReg.reg].Cascade << '\n');

  // Try to evict a less worthy live range, but only for ranges from the primary
  // queue. The RS_Split ranges already failed to do this, and they should not
  // get a second chance until they have been split.
  if (Stage != RS_Split)
    if (unsigned PhysReg =
            tryEvict(VirtReg, Order, NewVRegs, CostPerUseLimit)) {
      unsigned Hint = MRI->getSimpleHint(VirtReg.reg);
      // If VirtReg has a hint and that hint is broken record this
      // virtual register as a recoloring candidate for broken hint.
      // Indeed, since we evicted a variable in its neighborhood it is
      // likely we can at least partially recolor some of the
      // copy-related live-ranges.
      if (Hint && Hint != PhysReg)
        SetOfBrokenHints.insert(&VirtReg);
      return PhysReg;
    }

  assert(NewVRegs.empty() && "Cannot append to existing NewVRegs");

  // The first time we see a live range, don't try to split or spill.
  // Wait until the second time, when all smaller ranges have been allocated.
  // This gives a better picture of the interference to split around.
  if (Stage < RS_Split) {
    setStage(VirtReg, RS_Split);
    DEBUG(dbgs() << "wait for second round\n");
    NewVRegs.push_back(VirtReg.reg);
    return 0;
  }

  // If we couldn't allocate a register from spilling, there is probably some
  // invalid inline assembly. The base class wil report it.
  if (Stage >= RS_Done || !VirtReg.isSpillable())
    return tryLastChanceRecoloring(VirtReg, Order, NewVRegs, FixedRegisters,
                                   Depth);

  // Try splitting VirtReg or interferences.
  unsigned PhysReg = trySplit(VirtReg, Order, NewVRegs);
  if (PhysReg || !NewVRegs.empty())
    return PhysReg;

  // Finally spill VirtReg itself.
  RA_InSpillerCode = true;
  NamedRegionTimer T("Spiller", TimerGroupName, TimePassesIsEnabled);
  LiveRangeEdit LRE(&VirtReg, NewVRegs, *MF, *LIS, VRM, this);
  spiller().spill(LRE);
  setStage(NewVRegs.begin(), NewVRegs.end(), RS_Done);
  RA_InSpillerCode = false;
  
  // AVR specific: If we have reached this point and the backend has notified
  // it has inserted a spill via ReserveREG_Y, then search for any allocations
  // of REG_Y in the live intervals and undo them.
  if (!IsYReserved && RA_ReserveREG_Y) {
    // do all this work only once
    IsYReserved = true;
    // update the reserved register list
    MRI->freezeReservedRegs(VRM->getMachineFunction());
    RegClassInfo.runOnMachineFunction(VRM->getMachineFunction());
    // finally perform the real work
    UndoRegYAllocation();
  }

  if (VerifyEnabled)
    MF->verify(this, "After spilling");

  // The live virtual register requesting allocation was spilled, so tell
  // the caller not to allocate anything during this round.
  return 0;
}

bool RAGreedy::runOnMachineFunction(MachineFunction &mf) {
  DEBUG(dbgs() << "********** GREEDY REGISTER ALLOCATION **********\n"
               << "********** Function: " << mf.getName() << '\n');

  MF = &mf;
  TRI = MF->getSubtarget().getRegisterInfo();
  TII = MF->getSubtarget().getInstrInfo();
  RCI.runOnMachineFunction(mf);

  EnableLocalReassign = EnableLocalReassignment ||
                        MF->getSubtarget().enableRALocalReassignment(
                            MF->getTarget().getOptLevel());

  if (VerifyEnabled)
    MF->verify(this, "Before greedy register allocator");

  RegAllocBase::init(getAnalysis<VirtRegMap>(),
                     getAnalysis<LiveIntervals>(),
                     getAnalysis<LiveRegMatrix>());
  Indexes = &getAnalysis<SlotIndexes>();
  MBFI = &getAnalysis<MachineBlockFrequencyInfo>();
  DomTree = &getAnalysis<MachineDominatorTree>();
  SpillerInstance.reset(createInlineSpiller(*this, *MF, *VRM));
  Loops = &getAnalysis<MachineLoopInfo>();
  Bundles = &getAnalysis<EdgeBundles>();
  SpillPlacer = &getAnalysis<SpillPlacement>();
  DebugVars = &getAnalysis<LiveDebugVariables>();

  initializeCSRCost();

  calculateSpillWeightsAndHints(*LIS, mf, *Loops, *MBFI);

  DEBUG(LIS->dump());

  SA.reset(new SplitAnalysis(*VRM, *LIS, *Loops));
  SE.reset(new SplitEditor(*SA, *LIS, *VRM, *DomTree, *MBFI));
  ExtraRegInfo.clear();
  ExtraRegInfo.resize(MRI->getNumVirtRegs());
  NextCascade = 1;
  IntfCache.init(MF, Matrix->getLiveUnions(), Indexes, LIS, TRI);
  GlobalCand.resize(32);  // This will grow as needed.
  SetOfBrokenHints.clear();

  allocatePhysRegs();
  tryHintsRecoloring();
  releaseMemory();
  
  IsYReserved = false;
  RA_ReserveREG_Y = false;
  return true;
}<|MERGE_RESOLUTION|>--- conflicted
+++ resolved
@@ -385,9 +385,6 @@
                                    SmallVirtRegSet &, unsigned);
   bool tryRecoloringCandidates(PQueue &, SmallVectorImpl<unsigned> &,
                                SmallVirtRegSet &, unsigned);
-<<<<<<< HEAD
-  void UndoRegYAllocation();
-=======
   void tryHintRecoloring(LiveInterval &);
   void tryHintsRecoloring();
 
@@ -406,7 +403,7 @@
   typedef SmallVector<HintInfo, 4> HintsInfo;
   BlockFrequency getBrokenHintFreq(const HintsInfo &, unsigned);
   void collectHintInfo(unsigned, HintsInfo &);
->>>>>>> 886bbe2d
+  void UndoRegYAllocation();
 };
 } // end anonymous namespace
 
