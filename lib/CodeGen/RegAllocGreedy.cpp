//===-- RegAllocGreedy.cpp - greedy register allocator --------------------===//
//
//                     The LLVM Compiler Infrastructure
//
// This file is distributed under the University of Illinois Open Source
// License. See LICENSE.TXT for details.
//
//===----------------------------------------------------------------------===//
//
// This file defines the RAGreedy function pass for register allocation in
// optimized builds.
//
//===----------------------------------------------------------------------===//

#include "llvm/CodeGen/Passes.h"
#include "AllocationOrder.h"
#include "InterferenceCache.h"
#include "LiveDebugVariables.h"
#include "RegAllocBase.h"
#include "SpillPlacement.h"
#include "Spiller.h"
#include "SplitKit.h"
#include "llvm/ADT/Statistic.h"
#include "llvm/Analysis/AliasAnalysis.h"
#include "llvm/CodeGen/CalcSpillWeights.h"
#include "llvm/CodeGen/EdgeBundles.h"
#include "llvm/CodeGen/LiveIntervalAnalysis.h"
#include "llvm/CodeGen/LiveRangeEdit.h"
#include "llvm/CodeGen/LiveRegMatrix.h"
#include "llvm/CodeGen/LiveStackAnalysis.h"
#include "llvm/CodeGen/MachineBlockFrequencyInfo.h"
#include "llvm/CodeGen/MachineDominators.h"
#include "llvm/CodeGen/MachineFunctionPass.h"
#include "llvm/CodeGen/MachineLoopInfo.h"
#include "llvm/CodeGen/MachineRegisterInfo.h"
#include "llvm/CodeGen/RegAllocRegistry.h"
#include "llvm/CodeGen/RegisterClassInfo.h"
#include "llvm/CodeGen/VirtRegMap.h"
#include "llvm/IR/LLVMContext.h"
#include "llvm/PassAnalysisSupport.h"
#include "llvm/Support/BranchProbability.h"
#include "llvm/Support/CommandLine.h"
#include "llvm/Support/Debug.h"
#include "llvm/Support/ErrorHandling.h"
#include "llvm/Support/Timer.h"
#include "llvm/Support/raw_ostream.h"
#include "llvm/Target/TargetSubtargetInfo.h"
#include <queue>

using namespace llvm;

#define DEBUG_TYPE "regalloc"

STATISTIC(NumGlobalSplits, "Number of split global live ranges");
STATISTIC(NumLocalSplits,  "Number of split local live ranges");
STATISTIC(NumEvicted,      "Number of interferences evicted");

static cl::opt<SplitEditor::ComplementSpillMode>
SplitSpillMode("split-spill-mode", cl::Hidden,
  cl::desc("Spill mode for splitting live ranges"),
  cl::values(clEnumValN(SplitEditor::SM_Partition, "default", "Default"),
             clEnumValN(SplitEditor::SM_Size,  "size",  "Optimize for size"),
             clEnumValN(SplitEditor::SM_Speed, "speed", "Optimize for speed"),
             clEnumValEnd),
  cl::init(SplitEditor::SM_Partition));

static cl::opt<unsigned>
LastChanceRecoloringMaxDepth("lcr-max-depth", cl::Hidden,
                             cl::desc("Last chance recoloring max depth"),
                             cl::init(5));

static cl::opt<unsigned> LastChanceRecoloringMaxInterference(
    "lcr-max-interf", cl::Hidden,
    cl::desc("Last chance recoloring maximum number of considered"
             " interference at a time"),
    cl::init(8));

static cl::opt<bool>
ExhaustiveSearch("exhaustive-register-search", cl::NotHidden,
                 cl::desc("Exhaustive Search for registers bypassing the depth "
                          "and interference cutoffs of last chance recoloring"));

static cl::opt<bool> EnableLocalReassignment(
    "enable-local-reassign", cl::Hidden,
    cl::desc("Local reassignment can yield better allocation decisions, but "
             "may be compile time intensive"),
    cl::init(false));

// FIXME: Find a good default for this flag and remove the flag.
static cl::opt<unsigned>
CSRFirstTimeCost("regalloc-csr-first-time-cost",
              cl::desc("Cost for first time use of callee-saved register."),
              cl::init(0), cl::Hidden);

static RegisterRegAlloc greedyRegAlloc("greedy", "greedy register allocator",
                                       createGreedyRegisterAllocator);

namespace {
class RAGreedy : public MachineFunctionPass,
                 public RegAllocBase,
                 private LiveRangeEdit::Delegate {
  // Convenient shortcuts.
  typedef std::priority_queue<std::pair<unsigned, unsigned> > PQueue;
  typedef SmallPtrSet<LiveInterval *, 4> SmallLISet;
  typedef SmallSet<unsigned, 16> SmallVirtRegSet;

  // context
  MachineFunction *MF;

  // Shortcuts to some useful interface.
  const TargetInstrInfo *TII;
  const TargetRegisterInfo *TRI;
  RegisterClassInfo RCI;

  // analyses
  SlotIndexes *Indexes;
  MachineBlockFrequencyInfo *MBFI;
  MachineDominatorTree *DomTree;
  MachineLoopInfo *Loops;
  EdgeBundles *Bundles;
  SpillPlacement *SpillPlacer;
  LiveDebugVariables *DebugVars;

  // state
  std::unique_ptr<Spiller> SpillerInstance;
  PQueue Queue;
  unsigned NextCascade;
  
  // AVR specific: have we already unallocated REG_Y after a spill was done?
  bool IsYReserved;

  // Live ranges pass through a number of stages as we try to allocate them.
  // Some of the stages may also create new live ranges:
  //
  // - Region splitting.
  // - Per-block splitting.
  // - Local splitting.
  // - Spilling.
  //
  // Ranges produced by one of the stages skip the previous stages when they are
  // dequeued. This improves performance because we can skip interference checks
  // that are unlikely to give any results. It also guarantees that the live
  // range splitting algorithm terminates, something that is otherwise hard to
  // ensure.
  enum LiveRangeStage {
    /// Newly created live range that has never been queued.
    RS_New,

    /// Only attempt assignment and eviction. Then requeue as RS_Split.
    RS_Assign,

    /// Attempt live range splitting if assignment is impossible.
    RS_Split,

    /// Attempt more aggressive live range splitting that is guaranteed to make
    /// progress.  This is used for split products that may not be making
    /// progress.
    RS_Split2,

    /// Live range will be spilled.  No more splitting will be attempted.
    RS_Spill,

    /// There is nothing more we can do to this live range.  Abort compilation
    /// if it can't be assigned.
    RS_Done
  };

  // Enum CutOffStage to keep a track whether the register allocation failed
  // because of the cutoffs encountered in last chance recoloring.
  // Note: This is used as bitmask. New value should be next power of 2.
  enum CutOffStage {
    // No cutoffs encountered
    CO_None = 0,

    // lcr-max-depth cutoff encountered
    CO_Depth = 1,

    // lcr-max-interf cutoff encountered
    CO_Interf = 2
  };

  uint8_t CutOffInfo;

#ifndef NDEBUG
  static const char *const StageName[];
#endif

  // RegInfo - Keep additional information about each live range.
  struct RegInfo {
    LiveRangeStage Stage;

    // Cascade - Eviction loop prevention. See canEvictInterference().
    unsigned Cascade;

    RegInfo() : Stage(RS_New), Cascade(0) {}
  };

  IndexedMap<RegInfo, VirtReg2IndexFunctor> ExtraRegInfo;

  LiveRangeStage getStage(const LiveInterval &VirtReg) const {
    return ExtraRegInfo[VirtReg.reg].Stage;
  }

  void setStage(const LiveInterval &VirtReg, LiveRangeStage Stage) {
    ExtraRegInfo.resize(MRI->getNumVirtRegs());
    ExtraRegInfo[VirtReg.reg].Stage = Stage;
  }

  template<typename Iterator>
  void setStage(Iterator Begin, Iterator End, LiveRangeStage NewStage) {
    ExtraRegInfo.resize(MRI->getNumVirtRegs());
    for (;Begin != End; ++Begin) {
      unsigned Reg = *Begin;
      if (ExtraRegInfo[Reg].Stage == RS_New)
        ExtraRegInfo[Reg].Stage = NewStage;
    }
  }

  /// Cost of evicting interference.
  struct EvictionCost {
    unsigned BrokenHints; ///< Total number of broken hints.
    float MaxWeight;      ///< Maximum spill weight evicted.

    EvictionCost(): BrokenHints(0), MaxWeight(0) {}

    bool isMax() const { return BrokenHints == ~0u; }

    void setMax() { BrokenHints = ~0u; }

    void setBrokenHints(unsigned NHints) { BrokenHints = NHints; }

    bool operator<(const EvictionCost &O) const {
      return std::tie(BrokenHints, MaxWeight) <
             std::tie(O.BrokenHints, O.MaxWeight);
    }
  };

  // splitting state.
  std::unique_ptr<SplitAnalysis> SA;
  std::unique_ptr<SplitEditor> SE;

  /// Cached per-block interference maps
  InterferenceCache IntfCache;

  /// All basic blocks where the current register has uses.
  SmallVector<SpillPlacement::BlockConstraint, 8> SplitConstraints;

  /// Global live range splitting candidate info.
  struct GlobalSplitCandidate {
    // Register intended for assignment, or 0.
    unsigned PhysReg;

    // SplitKit interval index for this candidate.
    unsigned IntvIdx;

    // Interference for PhysReg.
    InterferenceCache::Cursor Intf;

    // Bundles where this candidate should be live.
    BitVector LiveBundles;
    SmallVector<unsigned, 8> ActiveBlocks;

    void reset(InterferenceCache &Cache, unsigned Reg) {
      PhysReg = Reg;
      IntvIdx = 0;
      Intf.setPhysReg(Cache, Reg);
      LiveBundles.clear();
      ActiveBlocks.clear();
    }

    // Set B[i] = C for every live bundle where B[i] was NoCand.
    unsigned getBundles(SmallVectorImpl<unsigned> &B, unsigned C) {
      unsigned Count = 0;
      for (int i = LiveBundles.find_first(); i >= 0;
           i = LiveBundles.find_next(i))
        if (B[i] == NoCand) {
          B[i] = C;
          Count++;
        }
      return Count;
    }
  };

  /// Candidate info for each PhysReg in AllocationOrder.
  /// This vector never shrinks, but grows to the size of the largest register
  /// class.
  SmallVector<GlobalSplitCandidate, 32> GlobalCand;

  enum : unsigned { NoCand = ~0u };

  /// Candidate map. Each edge bundle is assigned to a GlobalCand entry, or to
  /// NoCand which indicates the stack interval.
  SmallVector<unsigned, 32> BundleCand;

  /// Callee-save register cost, calculated once per machine function.
  BlockFrequency CSRCost;

  /// Run or not the local reassignment heuristic. This information is
  /// obtained from the TargetSubtargetInfo.
  bool EnableLocalReassign;

  /// Set of broken hints that may be reconciled later because of eviction.
  SmallSetVector<LiveInterval *, 8> SetOfBrokenHints;

public:
  RAGreedy();

  /// Return the pass name.
  const char* getPassName() const override {
    return "Greedy Register Allocator";
  }

  /// RAGreedy analysis usage.
  void getAnalysisUsage(AnalysisUsage &AU) const override;
  void releaseMemory() override;
  Spiller &spiller() override { return *SpillerInstance; }
  void enqueue(LiveInterval *LI) override;
  LiveInterval *dequeue() override;
  unsigned selectOrSplit(LiveInterval&, SmallVectorImpl<unsigned>&) override;
  void aboutToRemoveInterval(LiveInterval &) override;

  /// Perform register allocation.
  bool runOnMachineFunction(MachineFunction &mf) override;

  static char ID;

private:
  unsigned selectOrSplitImpl(LiveInterval &, SmallVectorImpl<unsigned> &,
                             SmallVirtRegSet &, unsigned = 0);

  bool LRE_CanEraseVirtReg(unsigned) override;
  void LRE_WillShrinkVirtReg(unsigned) override;
  void LRE_DidCloneVirtReg(unsigned, unsigned) override;
  void enqueue(PQueue &CurQueue, LiveInterval *LI);
  LiveInterval *dequeue(PQueue &CurQueue);

  BlockFrequency calcSpillCost();
  bool addSplitConstraints(InterferenceCache::Cursor, BlockFrequency&);
  void addThroughConstraints(InterferenceCache::Cursor, ArrayRef<unsigned>);
  void growRegion(GlobalSplitCandidate &Cand);
  BlockFrequency calcGlobalSplitCost(GlobalSplitCandidate&);
  bool calcCompactRegion(GlobalSplitCandidate&);
  void splitAroundRegion(LiveRangeEdit&, ArrayRef<unsigned>);
  void calcGapWeights(unsigned, SmallVectorImpl<float>&);
  unsigned canReassign(LiveInterval &VirtReg, unsigned PhysReg);
  bool shouldEvict(LiveInterval &A, bool, LiveInterval &B, bool);
  bool canEvictInterference(LiveInterval&, unsigned, bool, EvictionCost&);
  void evictInterference(LiveInterval&, unsigned,
                         SmallVectorImpl<unsigned>&);
  bool mayRecolorAllInterferences(unsigned PhysReg, LiveInterval &VirtReg,
                                  SmallLISet &RecoloringCandidates,
                                  const SmallVirtRegSet &FixedRegisters);

  unsigned tryAssign(LiveInterval&, AllocationOrder&,
                     SmallVectorImpl<unsigned>&);
  unsigned tryEvict(LiveInterval&, AllocationOrder&,
                    SmallVectorImpl<unsigned>&, unsigned = ~0u);
  unsigned tryRegionSplit(LiveInterval&, AllocationOrder&,
                          SmallVectorImpl<unsigned>&);
  /// Calculate cost of region splitting.
  unsigned calculateRegionSplitCost(LiveInterval &VirtReg,
                                    AllocationOrder &Order,
                                    BlockFrequency &BestCost,
                                    unsigned &NumCands, bool IgnoreCSR);
  /// Perform region splitting.
  unsigned doRegionSplit(LiveInterval &VirtReg, unsigned BestCand,
                         bool HasCompact,
                         SmallVectorImpl<unsigned> &NewVRegs);
  /// Check other options before using a callee-saved register for the first
  /// time.
  unsigned tryAssignCSRFirstTime(LiveInterval &VirtReg, AllocationOrder &Order,
                                 unsigned PhysReg, unsigned &CostPerUseLimit,
                                 SmallVectorImpl<unsigned> &NewVRegs);
  void initializeCSRCost();
  unsigned tryBlockSplit(LiveInterval&, AllocationOrder&,
                         SmallVectorImpl<unsigned>&);
  unsigned tryInstructionSplit(LiveInterval&, AllocationOrder&,
                               SmallVectorImpl<unsigned>&);
  unsigned tryLocalSplit(LiveInterval&, AllocationOrder&,
    SmallVectorImpl<unsigned>&);
  unsigned trySplit(LiveInterval&, AllocationOrder&,
                    SmallVectorImpl<unsigned>&);
  unsigned tryLastChanceRecoloring(LiveInterval &, AllocationOrder &,
                                   SmallVectorImpl<unsigned> &,
                                   SmallVirtRegSet &, unsigned);
  bool tryRecoloringCandidates(PQueue &, SmallVectorImpl<unsigned> &,
                               SmallVirtRegSet &, unsigned);
  void tryHintRecoloring(LiveInterval &);
  void tryHintsRecoloring();

  /// Model the information carried by one end of a copy.
  struct HintInfo {
    /// The frequency of the copy.
    BlockFrequency Freq;
    /// The virtual register or physical register.
    unsigned Reg;
    /// Its currently assigned register.
    /// In case of a physical register Reg == PhysReg.
    unsigned PhysReg;
    HintInfo(BlockFrequency Freq, unsigned Reg, unsigned PhysReg)
        : Freq(Freq), Reg(Reg), PhysReg(PhysReg) {}
  };
  typedef SmallVector<HintInfo, 4> HintsInfo;
  BlockFrequency getBrokenHintFreq(const HintsInfo &, unsigned);
  void collectHintInfo(unsigned, HintsInfo &);
<<<<<<< HEAD
  void UndoRegYAllocation();
=======

  bool isUnusedCalleeSavedReg(unsigned PhysReg) const;
>>>>>>> db210912
};
} // end anonymous namespace

char RAGreedy::ID = 0;

#ifndef NDEBUG
const char *const RAGreedy::StageName[] = {
    "RS_New",
    "RS_Assign",
    "RS_Split",
    "RS_Split2",
    "RS_Spill",
    "RS_Done"
};
#endif

// Hysteresis to use when comparing floats.
// This helps stabilize decisions based on float comparisons.
const float Hysteresis = (2007 / 2048.0f); // 0.97998046875


FunctionPass* llvm::createGreedyRegisterAllocator() {
  return new RAGreedy();
}

RAGreedy::RAGreedy(): MachineFunctionPass(ID), IsYReserved(false) {
  initializeLiveDebugVariablesPass(*PassRegistry::getPassRegistry());
  initializeSlotIndexesPass(*PassRegistry::getPassRegistry());
  initializeLiveIntervalsPass(*PassRegistry::getPassRegistry());
  initializeSlotIndexesPass(*PassRegistry::getPassRegistry());
  initializeRegisterCoalescerPass(*PassRegistry::getPassRegistry());
  initializeMachineSchedulerPass(*PassRegistry::getPassRegistry());
  initializeLiveStacksPass(*PassRegistry::getPassRegistry());
  initializeMachineDominatorTreePass(*PassRegistry::getPassRegistry());
  initializeMachineLoopInfoPass(*PassRegistry::getPassRegistry());
  initializeVirtRegMapPass(*PassRegistry::getPassRegistry());
  initializeLiveRegMatrixPass(*PassRegistry::getPassRegistry());
  initializeEdgeBundlesPass(*PassRegistry::getPassRegistry());
  initializeSpillPlacementPass(*PassRegistry::getPassRegistry());
}

void RAGreedy::getAnalysisUsage(AnalysisUsage &AU) const {
  AU.setPreservesCFG();
  AU.addRequired<MachineBlockFrequencyInfo>();
  AU.addPreserved<MachineBlockFrequencyInfo>();
  AU.addRequired<AliasAnalysis>();
  AU.addPreserved<AliasAnalysis>();
  AU.addRequired<LiveIntervals>();
  AU.addPreserved<LiveIntervals>();
  AU.addRequired<SlotIndexes>();
  AU.addPreserved<SlotIndexes>();
  AU.addRequired<LiveDebugVariables>();
  AU.addPreserved<LiveDebugVariables>();
  AU.addRequired<LiveStacks>();
  AU.addPreserved<LiveStacks>();
  AU.addRequired<MachineDominatorTree>();
  AU.addPreserved<MachineDominatorTree>();
  AU.addRequired<MachineLoopInfo>();
  AU.addPreserved<MachineLoopInfo>();
  AU.addRequired<VirtRegMap>();
  AU.addPreserved<VirtRegMap>();
  AU.addRequired<LiveRegMatrix>();
  AU.addPreserved<LiveRegMatrix>();
  AU.addRequired<EdgeBundles>();
  AU.addRequired<SpillPlacement>();
  MachineFunctionPass::getAnalysisUsage(AU);
}


//===----------------------------------------------------------------------===//
//                     LiveRangeEdit delegate methods
//===----------------------------------------------------------------------===//

bool RAGreedy::LRE_CanEraseVirtReg(unsigned VirtReg) {
  if (VRM->hasPhys(VirtReg)) {
    LiveInterval &LI = LIS->getInterval(VirtReg);
    Matrix->unassign(LI);
    aboutToRemoveInterval(LI);
    return true;
  }
  // Unassigned virtreg is probably in the priority queue.
  // RegAllocBase will erase it after dequeueing.
  return false;
}

void RAGreedy::LRE_WillShrinkVirtReg(unsigned VirtReg) {
  if (!VRM->hasPhys(VirtReg))
    return;

  // Register is assigned, put it back on the queue for reassignment.
  LiveInterval &LI = LIS->getInterval(VirtReg);
  Matrix->unassign(LI);
  enqueue(&LI);
}

void RAGreedy::LRE_DidCloneVirtReg(unsigned New, unsigned Old) {
  // Cloning a register we haven't even heard about yet?  Just ignore it.
  if (!ExtraRegInfo.inBounds(Old))
    return;

  // LRE may clone a virtual register because dead code elimination causes it to
  // be split into connected components. The new components are much smaller
  // than the original, so they should get a new chance at being assigned.
  // same stage as the parent.
  ExtraRegInfo[Old].Stage = RS_Assign;
  ExtraRegInfo.grow(New);
  ExtraRegInfo[New] = ExtraRegInfo[Old];
}

void RAGreedy::releaseMemory() {
  SpillerInstance.reset();
  ExtraRegInfo.clear();
  GlobalCand.clear();
}

void RAGreedy::enqueue(LiveInterval *LI) { enqueue(Queue, LI); }

void RAGreedy::enqueue(PQueue &CurQueue, LiveInterval *LI) {
  // Prioritize live ranges by size, assigning larger ranges first.
  // The queue holds (size, reg) pairs.
  const unsigned Size = LI->getSize();
  const unsigned Reg = LI->reg;
  assert(TargetRegisterInfo::isVirtualRegister(Reg) &&
         "Can only enqueue virtual registers");
  unsigned Prio;

  ExtraRegInfo.grow(Reg);
  if (ExtraRegInfo[Reg].Stage == RS_New)
    ExtraRegInfo[Reg].Stage = RS_Assign;

  if (ExtraRegInfo[Reg].Stage == RS_Split) {
    // Unsplit ranges that couldn't be allocated immediately are deferred until
    // everything else has been allocated.
    Prio = Size;
  } else {
    // Giant live ranges fall back to the global assignment heuristic, which
    // prevents excessive spilling in pathological cases.
    bool ReverseLocal = TRI->reverseLocalAssignment();
    const TargetRegisterClass &RC = *MRI->getRegClass(Reg);
    bool ForceGlobal = !ReverseLocal &&
      (Size / SlotIndex::InstrDist) > (2 * RC.getNumRegs());

    if (ExtraRegInfo[Reg].Stage == RS_Assign && !ForceGlobal && !LI->empty() &&
        LIS->intervalIsInOneMBB(*LI)) {
      // Allocate original local ranges in linear instruction order. Since they
      // are singly defined, this produces optimal coloring in the absence of
      // global interference and other constraints.
      if (!ReverseLocal)
        Prio = LI->beginIndex().getInstrDistance(Indexes->getLastIndex());
      else {
        // Allocating bottom up may allow many short LRGs to be assigned first
        // to one of the cheap registers. This could be much faster for very
        // large blocks on targets with many physical registers.
        Prio = Indexes->getZeroIndex().getInstrDistance(LI->endIndex());
      }
      Prio |= RC.AllocationPriority << 24;
    } else {
      // Allocate global and split ranges in long->short order. Long ranges that
      // don't fit should be spilled (or split) ASAP so they don't create
      // interference.  Mark a bit to prioritize global above local ranges.
      Prio = (1u << 29) + Size;
    }
    // Mark a higher bit to prioritize global and local above RS_Split.
    Prio |= (1u << 31);

    // Boost ranges that have a physical register hint.
    if (VRM->hasKnownPreference(Reg))
      Prio |= (1u << 30);
  }
  // The virtual register number is a tie breaker for same-sized ranges.
  // Give lower vreg numbers higher priority to assign them first.
  CurQueue.push(std::make_pair(Prio, ~Reg));
}

LiveInterval *RAGreedy::dequeue() { return dequeue(Queue); }

LiveInterval *RAGreedy::dequeue(PQueue &CurQueue) {
  if (CurQueue.empty())
    return nullptr;
  LiveInterval *LI = &LIS->getInterval(~CurQueue.top().second);
  CurQueue.pop();
  return LI;
}


//===----------------------------------------------------------------------===//
//                            Direct Assignment
//===----------------------------------------------------------------------===//

/// tryAssign - Try to assign VirtReg to an available register.
unsigned RAGreedy::tryAssign(LiveInterval &VirtReg,
                             AllocationOrder &Order,
                             SmallVectorImpl<unsigned> &NewVRegs) {
  Order.rewind();
  unsigned PhysReg;
  while ((PhysReg = Order.next()))
    if (!Matrix->checkInterference(VirtReg, PhysReg))
      break;
  if (!PhysReg || Order.isHint())
    return PhysReg;

  // PhysReg is available, but there may be a better choice.

  // If we missed a simple hint, try to cheaply evict interference from the
  // preferred register.
  if (unsigned Hint = MRI->getSimpleHint(VirtReg.reg))
    if (Order.isHint(Hint)) {
      DEBUG(dbgs() << "missed hint " << PrintReg(Hint, TRI) << '\n');
      EvictionCost MaxCost;
      MaxCost.setBrokenHints(1);
      if (canEvictInterference(VirtReg, Hint, true, MaxCost)) {
        evictInterference(VirtReg, Hint, NewVRegs);
        return Hint;
      }
    }

  // Try to evict interference from a cheaper alternative.
  unsigned Cost = TRI->getCostPerUse(PhysReg);

  // Most registers have 0 additional cost.
  if (!Cost)
    return PhysReg;

  DEBUG(dbgs() << PrintReg(PhysReg, TRI) << " is available at cost " << Cost
               << '\n');
  unsigned CheapReg = tryEvict(VirtReg, Order, NewVRegs, Cost);
  return CheapReg ? CheapReg : PhysReg;
}


//===----------------------------------------------------------------------===//
//                         Interference eviction
//===----------------------------------------------------------------------===//

unsigned RAGreedy::canReassign(LiveInterval &VirtReg, unsigned PrevReg) {
  AllocationOrder Order(VirtReg.reg, *VRM, RegClassInfo, Matrix);
  unsigned PhysReg;
  while ((PhysReg = Order.next())) {
    if (PhysReg == PrevReg)
      continue;

    MCRegUnitIterator Units(PhysReg, TRI);
    for (; Units.isValid(); ++Units) {
      // Instantiate a "subquery", not to be confused with the Queries array.
      LiveIntervalUnion::Query subQ(&VirtReg, &Matrix->getLiveUnions()[*Units]);
      if (subQ.checkInterference())
        break;
    }
    // If no units have interference, break out with the current PhysReg.
    if (!Units.isValid())
      break;
  }
  if (PhysReg)
    DEBUG(dbgs() << "can reassign: " << VirtReg << " from "
          << PrintReg(PrevReg, TRI) << " to " << PrintReg(PhysReg, TRI)
          << '\n');
  return PhysReg;
}

/// shouldEvict - determine if A should evict the assigned live range B. The
/// eviction policy defined by this function together with the allocation order
/// defined by enqueue() decides which registers ultimately end up being split
/// and spilled.
///
/// Cascade numbers are used to prevent infinite loops if this function is a
/// cyclic relation.
///
/// @param A          The live range to be assigned.
/// @param IsHint     True when A is about to be assigned to its preferred
///                   register.
/// @param B          The live range to be evicted.
/// @param BreaksHint True when B is already assigned to its preferred register.
bool RAGreedy::shouldEvict(LiveInterval &A, bool IsHint,
                           LiveInterval &B, bool BreaksHint) {
  bool CanSplit = getStage(B) < RS_Spill;

  // Be fairly aggressive about following hints as long as the evictee can be
  // split.
  if (CanSplit && IsHint && !BreaksHint)
    return true;

  if (A.weight > B.weight) {
    DEBUG(dbgs() << "should evict: " << B << " w= " << B.weight << '\n');
    return true;
  }
  return false;
}

/// canEvictInterference - Return true if all interferences between VirtReg and
/// PhysReg can be evicted.
///
/// @param VirtReg Live range that is about to be assigned.
/// @param PhysReg Desired register for assignment.
/// @param IsHint  True when PhysReg is VirtReg's preferred register.
/// @param MaxCost Only look for cheaper candidates and update with new cost
///                when returning true.
/// @returns True when interference can be evicted cheaper than MaxCost.
bool RAGreedy::canEvictInterference(LiveInterval &VirtReg, unsigned PhysReg,
                                    bool IsHint, EvictionCost &MaxCost) {
  // It is only possible to evict virtual register interference.
  if (Matrix->checkInterference(VirtReg, PhysReg) > LiveRegMatrix::IK_VirtReg)
    return false;

  bool IsLocal = LIS->intervalIsInOneMBB(VirtReg);

  // Find VirtReg's cascade number. This will be unassigned if VirtReg was never
  // involved in an eviction before. If a cascade number was assigned, deny
  // evicting anything with the same or a newer cascade number. This prevents
  // infinite eviction loops.
  //
  // This works out so a register without a cascade number is allowed to evict
  // anything, and it can be evicted by anything.
  unsigned Cascade = ExtraRegInfo[VirtReg.reg].Cascade;
  if (!Cascade)
    Cascade = NextCascade;

  EvictionCost Cost;
  for (MCRegUnitIterator Units(PhysReg, TRI); Units.isValid(); ++Units) {
    LiveIntervalUnion::Query &Q = Matrix->query(VirtReg, *Units);
    // If there is 10 or more interferences, chances are one is heavier.
    if (Q.collectInterferingVRegs(10) >= 10)
      return false;

    // Check if any interfering live range is heavier than MaxWeight.
    for (unsigned i = Q.interferingVRegs().size(); i; --i) {
      LiveInterval *Intf = Q.interferingVRegs()[i - 1];
      assert(TargetRegisterInfo::isVirtualRegister(Intf->reg) &&
             "Only expecting virtual register interference from query");
      // Never evict spill products. They cannot split or spill.
      if (getStage(*Intf) == RS_Done)
        return false;
      // Once a live range becomes small enough, it is urgent that we find a
      // register for it. This is indicated by an infinite spill weight. These
      // urgent live ranges get to evict almost anything.
      //
      // Also allow urgent evictions of unspillable ranges from a strictly
      // larger allocation order.
      bool Urgent = !VirtReg.isSpillable() &&
        (Intf->isSpillable() ||
         RegClassInfo.getNumAllocatableRegs(MRI->getRegClass(VirtReg.reg)) <
         RegClassInfo.getNumAllocatableRegs(MRI->getRegClass(Intf->reg)));
      // Only evict older cascades or live ranges without a cascade.
      unsigned IntfCascade = ExtraRegInfo[Intf->reg].Cascade;
      if (Cascade <= IntfCascade) {
        if (!Urgent)
          return false;
        // We permit breaking cascades for urgent evictions. It should be the
        // last resort, though, so make it really expensive.
        Cost.BrokenHints += 10;
      }
      // Would this break a satisfied hint?
      bool BreaksHint = VRM->hasPreferredPhys(Intf->reg);
      // Update eviction cost.
      Cost.BrokenHints += BreaksHint;
      Cost.MaxWeight = std::max(Cost.MaxWeight, Intf->weight);
      // Abort if this would be too expensive.
      if (!(Cost < MaxCost))
        return false;
      if (Urgent)
        continue;
      // Apply the eviction policy for non-urgent evictions.
      if (!shouldEvict(VirtReg, IsHint, *Intf, BreaksHint))
        return false;
      // If !MaxCost.isMax(), then we're just looking for a cheap register.
      // Evicting another local live range in this case could lead to suboptimal
      // coloring.
      if (!MaxCost.isMax() && IsLocal && LIS->intervalIsInOneMBB(*Intf) &&
          (!EnableLocalReassign || !canReassign(*Intf, PhysReg))) {
        return false;
      }
    }
  }
  MaxCost = Cost;
  return true;
}

/// evictInterference - Evict any interferring registers that prevent VirtReg
/// from being assigned to Physreg. This assumes that canEvictInterference
/// returned true.
void RAGreedy::evictInterference(LiveInterval &VirtReg, unsigned PhysReg,
                                 SmallVectorImpl<unsigned> &NewVRegs) {
  // Make sure that VirtReg has a cascade number, and assign that cascade
  // number to every evicted register. These live ranges than then only be
  // evicted by a newer cascade, preventing infinite loops.
  unsigned Cascade = ExtraRegInfo[VirtReg.reg].Cascade;
  if (!Cascade)
    Cascade = ExtraRegInfo[VirtReg.reg].Cascade = NextCascade++;

  DEBUG(dbgs() << "evicting " << PrintReg(PhysReg, TRI)
               << " interference: Cascade " << Cascade << '\n');

  // Collect all interfering virtregs first.
  SmallVector<LiveInterval*, 8> Intfs;
  for (MCRegUnitIterator Units(PhysReg, TRI); Units.isValid(); ++Units) {
    LiveIntervalUnion::Query &Q = Matrix->query(VirtReg, *Units);
    assert(Q.seenAllInterferences() && "Didn't check all interfererences.");
    ArrayRef<LiveInterval*> IVR = Q.interferingVRegs();
    Intfs.append(IVR.begin(), IVR.end());
  }

  // Evict them second. This will invalidate the queries.
  for (unsigned i = 0, e = Intfs.size(); i != e; ++i) {
    LiveInterval *Intf = Intfs[i];
    // The same VirtReg may be present in multiple RegUnits. Skip duplicates.
    if (!VRM->hasPhys(Intf->reg))
      continue;
    Matrix->unassign(*Intf);
    assert((ExtraRegInfo[Intf->reg].Cascade < Cascade ||
            VirtReg.isSpillable() < Intf->isSpillable()) &&
           "Cannot decrease cascade number, illegal eviction");
    ExtraRegInfo[Intf->reg].Cascade = Cascade;
    ++NumEvicted;
    NewVRegs.push_back(Intf->reg);
  }
}

/// Returns true if the given \p PhysReg is a callee saved register and has not
/// been used for allocation yet.
bool RAGreedy::isUnusedCalleeSavedReg(unsigned PhysReg) const {
  unsigned CSR = RegClassInfo.getLastCalleeSavedAlias(PhysReg);
  if (CSR == 0)
    return false;

  return !Matrix->isPhysRegUsed(PhysReg);
}

/// tryEvict - Try to evict all interferences for a physreg.
/// @param  VirtReg Currently unassigned virtual register.
/// @param  Order   Physregs to try.
/// @return         Physreg to assign VirtReg, or 0.
unsigned RAGreedy::tryEvict(LiveInterval &VirtReg,
                            AllocationOrder &Order,
                            SmallVectorImpl<unsigned> &NewVRegs,
                            unsigned CostPerUseLimit) {
  NamedRegionTimer T("Evict", TimerGroupName, TimePassesIsEnabled);

  // Keep track of the cheapest interference seen so far.
  EvictionCost BestCost;
  BestCost.setMax();
  unsigned BestPhys = 0;
  unsigned OrderLimit = Order.getOrder().size();

  // When we are just looking for a reduced cost per use, don't break any
  // hints, and only evict smaller spill weights.
  if (CostPerUseLimit < ~0u) {
    BestCost.BrokenHints = 0;
    BestCost.MaxWeight = VirtReg.weight;

    // Check of any registers in RC are below CostPerUseLimit.
    const TargetRegisterClass *RC = MRI->getRegClass(VirtReg.reg);
    unsigned MinCost = RegClassInfo.getMinCost(RC);
    if (MinCost >= CostPerUseLimit) {
      DEBUG(dbgs() << TRI->getRegClassName(RC) << " minimum cost = " << MinCost
                   << ", no cheaper registers to be found.\n");
      return 0;
    }

    // It is normal for register classes to have a long tail of registers with
    // the same cost. We don't need to look at them if they're too expensive.
    if (TRI->getCostPerUse(Order.getOrder().back()) >= CostPerUseLimit) {
      OrderLimit = RegClassInfo.getLastCostChange(RC);
      DEBUG(dbgs() << "Only trying the first " << OrderLimit << " regs.\n");
    }
  }

  Order.rewind();
  while (unsigned PhysReg = Order.next(OrderLimit)) {
    if (TRI->getCostPerUse(PhysReg) >= CostPerUseLimit)
      continue;
    // The first use of a callee-saved register in a function has cost 1.
    // Don't start using a CSR when the CostPerUseLimit is low.
    if (CostPerUseLimit == 1 && isUnusedCalleeSavedReg(PhysReg)) {
      DEBUG(dbgs() << PrintReg(PhysReg, TRI) << " would clobber CSR "
            << PrintReg(RegClassInfo.getLastCalleeSavedAlias(PhysReg), TRI)
            << '\n');
      continue;
    }

    if (!canEvictInterference(VirtReg, PhysReg, false, BestCost))
      continue;

    // Best so far.
    BestPhys = PhysReg;

    // Stop if the hint can be used.
    if (Order.isHint())
      break;
  }

  if (!BestPhys)
    return 0;

  evictInterference(VirtReg, BestPhys, NewVRegs);
  return BestPhys;
}


//===----------------------------------------------------------------------===//
//                              Region Splitting
//===----------------------------------------------------------------------===//

/// addSplitConstraints - Fill out the SplitConstraints vector based on the
/// interference pattern in Physreg and its aliases. Add the constraints to
/// SpillPlacement and return the static cost of this split in Cost, assuming
/// that all preferences in SplitConstraints are met.
/// Return false if there are no bundles with positive bias.
bool RAGreedy::addSplitConstraints(InterferenceCache::Cursor Intf,
                                   BlockFrequency &Cost) {
  ArrayRef<SplitAnalysis::BlockInfo> UseBlocks = SA->getUseBlocks();

  // Reset interference dependent info.
  SplitConstraints.resize(UseBlocks.size());
  BlockFrequency StaticCost = 0;
  for (unsigned i = 0; i != UseBlocks.size(); ++i) {
    const SplitAnalysis::BlockInfo &BI = UseBlocks[i];
    SpillPlacement::BlockConstraint &BC = SplitConstraints[i];

    BC.Number = BI.MBB->getNumber();
    Intf.moveToBlock(BC.Number);
    BC.Entry = BI.LiveIn ? SpillPlacement::PrefReg : SpillPlacement::DontCare;
    BC.Exit = BI.LiveOut ? SpillPlacement::PrefReg : SpillPlacement::DontCare;
    BC.ChangesValue = BI.FirstDef.isValid();

    if (!Intf.hasInterference())
      continue;

    // Number of spill code instructions to insert.
    unsigned Ins = 0;

    // Interference for the live-in value.
    if (BI.LiveIn) {
      if (Intf.first() <= Indexes->getMBBStartIdx(BC.Number))
        BC.Entry = SpillPlacement::MustSpill, ++Ins;
      else if (Intf.first() < BI.FirstInstr)
        BC.Entry = SpillPlacement::PrefSpill, ++Ins;
      else if (Intf.first() < BI.LastInstr)
        ++Ins;
    }

    // Interference for the live-out value.
    if (BI.LiveOut) {
      if (Intf.last() >= SA->getLastSplitPoint(BC.Number))
        BC.Exit = SpillPlacement::MustSpill, ++Ins;
      else if (Intf.last() > BI.LastInstr)
        BC.Exit = SpillPlacement::PrefSpill, ++Ins;
      else if (Intf.last() > BI.FirstInstr)
        ++Ins;
    }

    // Accumulate the total frequency of inserted spill code.
    while (Ins--)
      StaticCost += SpillPlacer->getBlockFrequency(BC.Number);
  }
  Cost = StaticCost;

  // Add constraints for use-blocks. Note that these are the only constraints
  // that may add a positive bias, it is downhill from here.
  SpillPlacer->addConstraints(SplitConstraints);
  return SpillPlacer->scanActiveBundles();
}


/// addThroughConstraints - Add constraints and links to SpillPlacer from the
/// live-through blocks in Blocks.
void RAGreedy::addThroughConstraints(InterferenceCache::Cursor Intf,
                                     ArrayRef<unsigned> Blocks) {
  const unsigned GroupSize = 8;
  SpillPlacement::BlockConstraint BCS[GroupSize];
  unsigned TBS[GroupSize];
  unsigned B = 0, T = 0;

  for (unsigned i = 0; i != Blocks.size(); ++i) {
    unsigned Number = Blocks[i];
    Intf.moveToBlock(Number);

    if (!Intf.hasInterference()) {
      assert(T < GroupSize && "Array overflow");
      TBS[T] = Number;
      if (++T == GroupSize) {
        SpillPlacer->addLinks(makeArrayRef(TBS, T));
        T = 0;
      }
      continue;
    }

    assert(B < GroupSize && "Array overflow");
    BCS[B].Number = Number;

    // Interference for the live-in value.
    if (Intf.first() <= Indexes->getMBBStartIdx(Number))
      BCS[B].Entry = SpillPlacement::MustSpill;
    else
      BCS[B].Entry = SpillPlacement::PrefSpill;

    // Interference for the live-out value.
    if (Intf.last() >= SA->getLastSplitPoint(Number))
      BCS[B].Exit = SpillPlacement::MustSpill;
    else
      BCS[B].Exit = SpillPlacement::PrefSpill;

    if (++B == GroupSize) {
      SpillPlacer->addConstraints(makeArrayRef(BCS, B));
      B = 0;
    }
  }

  SpillPlacer->addConstraints(makeArrayRef(BCS, B));
  SpillPlacer->addLinks(makeArrayRef(TBS, T));
}

void RAGreedy::growRegion(GlobalSplitCandidate &Cand) {
  // Keep track of through blocks that have not been added to SpillPlacer.
  BitVector Todo = SA->getThroughBlocks();
  SmallVectorImpl<unsigned> &ActiveBlocks = Cand.ActiveBlocks;
  unsigned AddedTo = 0;
#ifndef NDEBUG
  unsigned Visited = 0;
#endif

  for (;;) {
    ArrayRef<unsigned> NewBundles = SpillPlacer->getRecentPositive();
    // Find new through blocks in the periphery of PrefRegBundles.
    for (int i = 0, e = NewBundles.size(); i != e; ++i) {
      unsigned Bundle = NewBundles[i];
      // Look at all blocks connected to Bundle in the full graph.
      ArrayRef<unsigned> Blocks = Bundles->getBlocks(Bundle);
      for (ArrayRef<unsigned>::iterator I = Blocks.begin(), E = Blocks.end();
           I != E; ++I) {
        unsigned Block = *I;
        if (!Todo.test(Block))
          continue;
        Todo.reset(Block);
        // This is a new through block. Add it to SpillPlacer later.
        ActiveBlocks.push_back(Block);
#ifndef NDEBUG
        ++Visited;
#endif
      }
    }
    // Any new blocks to add?
    if (ActiveBlocks.size() == AddedTo)
      break;

    // Compute through constraints from the interference, or assume that all
    // through blocks prefer spilling when forming compact regions.
    auto NewBlocks = makeArrayRef(ActiveBlocks).slice(AddedTo);
    if (Cand.PhysReg)
      addThroughConstraints(Cand.Intf, NewBlocks);
    else
      // Provide a strong negative bias on through blocks to prevent unwanted
      // liveness on loop backedges.
      SpillPlacer->addPrefSpill(NewBlocks, /* Strong= */ true);
    AddedTo = ActiveBlocks.size();

    // Perhaps iterating can enable more bundles?
    SpillPlacer->iterate();
  }
  DEBUG(dbgs() << ", v=" << Visited);
}

/// calcCompactRegion - Compute the set of edge bundles that should be live
/// when splitting the current live range into compact regions.  Compact
/// regions can be computed without looking at interference.  They are the
/// regions formed by removing all the live-through blocks from the live range.
///
/// Returns false if the current live range is already compact, or if the
/// compact regions would form single block regions anyway.
bool RAGreedy::calcCompactRegion(GlobalSplitCandidate &Cand) {
  // Without any through blocks, the live range is already compact.
  if (!SA->getNumThroughBlocks())
    return false;

  // Compact regions don't correspond to any physreg.
  Cand.reset(IntfCache, 0);

  DEBUG(dbgs() << "Compact region bundles");

  // Use the spill placer to determine the live bundles. GrowRegion pretends
  // that all the through blocks have interference when PhysReg is unset.
  SpillPlacer->prepare(Cand.LiveBundles);

  // The static split cost will be zero since Cand.Intf reports no interference.
  BlockFrequency Cost;
  if (!addSplitConstraints(Cand.Intf, Cost)) {
    DEBUG(dbgs() << ", none.\n");
    return false;
  }

  growRegion(Cand);
  SpillPlacer->finish();

  if (!Cand.LiveBundles.any()) {
    DEBUG(dbgs() << ", none.\n");
    return false;
  }

  DEBUG({
    for (int i = Cand.LiveBundles.find_first(); i>=0;
         i = Cand.LiveBundles.find_next(i))
    dbgs() << " EB#" << i;
    dbgs() << ".\n";
  });
  return true;
}

/// calcSpillCost - Compute how expensive it would be to split the live range in
/// SA around all use blocks instead of forming bundle regions.
BlockFrequency RAGreedy::calcSpillCost() {
  BlockFrequency Cost = 0;
  ArrayRef<SplitAnalysis::BlockInfo> UseBlocks = SA->getUseBlocks();
  for (unsigned i = 0; i != UseBlocks.size(); ++i) {
    const SplitAnalysis::BlockInfo &BI = UseBlocks[i];
    unsigned Number = BI.MBB->getNumber();
    // We normally only need one spill instruction - a load or a store.
    Cost += SpillPlacer->getBlockFrequency(Number);

    // Unless the value is redefined in the block.
    if (BI.LiveIn && BI.LiveOut && BI.FirstDef)
      Cost += SpillPlacer->getBlockFrequency(Number);
  }
  return Cost;
}

/// calcGlobalSplitCost - Return the global split cost of following the split
/// pattern in LiveBundles. This cost should be added to the local cost of the
/// interference pattern in SplitConstraints.
///
BlockFrequency RAGreedy::calcGlobalSplitCost(GlobalSplitCandidate &Cand) {
  BlockFrequency GlobalCost = 0;
  const BitVector &LiveBundles = Cand.LiveBundles;
  ArrayRef<SplitAnalysis::BlockInfo> UseBlocks = SA->getUseBlocks();
  for (unsigned i = 0; i != UseBlocks.size(); ++i) {
    const SplitAnalysis::BlockInfo &BI = UseBlocks[i];
    SpillPlacement::BlockConstraint &BC = SplitConstraints[i];
    bool RegIn  = LiveBundles[Bundles->getBundle(BC.Number, 0)];
    bool RegOut = LiveBundles[Bundles->getBundle(BC.Number, 1)];
    unsigned Ins = 0;

    if (BI.LiveIn)
      Ins += RegIn != (BC.Entry == SpillPlacement::PrefReg);
    if (BI.LiveOut)
      Ins += RegOut != (BC.Exit == SpillPlacement::PrefReg);
    while (Ins--)
      GlobalCost += SpillPlacer->getBlockFrequency(BC.Number);
  }

  for (unsigned i = 0, e = Cand.ActiveBlocks.size(); i != e; ++i) {
    unsigned Number = Cand.ActiveBlocks[i];
    bool RegIn  = LiveBundles[Bundles->getBundle(Number, 0)];
    bool RegOut = LiveBundles[Bundles->getBundle(Number, 1)];
    if (!RegIn && !RegOut)
      continue;
    if (RegIn && RegOut) {
      // We need double spill code if this block has interference.
      Cand.Intf.moveToBlock(Number);
      if (Cand.Intf.hasInterference()) {
        GlobalCost += SpillPlacer->getBlockFrequency(Number);
        GlobalCost += SpillPlacer->getBlockFrequency(Number);
      }
      continue;
    }
    // live-in / stack-out or stack-in live-out.
    GlobalCost += SpillPlacer->getBlockFrequency(Number);
  }
  return GlobalCost;
}

/// splitAroundRegion - Split the current live range around the regions
/// determined by BundleCand and GlobalCand.
///
/// Before calling this function, GlobalCand and BundleCand must be initialized
/// so each bundle is assigned to a valid candidate, or NoCand for the
/// stack-bound bundles.  The shared SA/SE SplitAnalysis and SplitEditor
/// objects must be initialized for the current live range, and intervals
/// created for the used candidates.
///
/// @param LREdit    The LiveRangeEdit object handling the current split.
/// @param UsedCands List of used GlobalCand entries. Every BundleCand value
///                  must appear in this list.
void RAGreedy::splitAroundRegion(LiveRangeEdit &LREdit,
                                 ArrayRef<unsigned> UsedCands) {
  // These are the intervals created for new global ranges. We may create more
  // intervals for local ranges.
  const unsigned NumGlobalIntvs = LREdit.size();
  DEBUG(dbgs() << "splitAroundRegion with " << NumGlobalIntvs << " globals.\n");
  assert(NumGlobalIntvs && "No global intervals configured");

  // Isolate even single instructions when dealing with a proper sub-class.
  // That guarantees register class inflation for the stack interval because it
  // is all copies.
  unsigned Reg = SA->getParent().reg;
  bool SingleInstrs = RegClassInfo.isProperSubClass(MRI->getRegClass(Reg));

  // First handle all the blocks with uses.
  ArrayRef<SplitAnalysis::BlockInfo> UseBlocks = SA->getUseBlocks();
  for (unsigned i = 0; i != UseBlocks.size(); ++i) {
    const SplitAnalysis::BlockInfo &BI = UseBlocks[i];
    unsigned Number = BI.MBB->getNumber();
    unsigned IntvIn = 0, IntvOut = 0;
    SlotIndex IntfIn, IntfOut;
    if (BI.LiveIn) {
      unsigned CandIn = BundleCand[Bundles->getBundle(Number, 0)];
      if (CandIn != NoCand) {
        GlobalSplitCandidate &Cand = GlobalCand[CandIn];
        IntvIn = Cand.IntvIdx;
        Cand.Intf.moveToBlock(Number);
        IntfIn = Cand.Intf.first();
      }
    }
    if (BI.LiveOut) {
      unsigned CandOut = BundleCand[Bundles->getBundle(Number, 1)];
      if (CandOut != NoCand) {
        GlobalSplitCandidate &Cand = GlobalCand[CandOut];
        IntvOut = Cand.IntvIdx;
        Cand.Intf.moveToBlock(Number);
        IntfOut = Cand.Intf.last();
      }
    }

    // Create separate intervals for isolated blocks with multiple uses.
    if (!IntvIn && !IntvOut) {
      DEBUG(dbgs() << "BB#" << BI.MBB->getNumber() << " isolated.\n");
      if (SA->shouldSplitSingleBlock(BI, SingleInstrs))
        SE->splitSingleBlock(BI);
      continue;
    }

    if (IntvIn && IntvOut)
      SE->splitLiveThroughBlock(Number, IntvIn, IntfIn, IntvOut, IntfOut);
    else if (IntvIn)
      SE->splitRegInBlock(BI, IntvIn, IntfIn);
    else
      SE->splitRegOutBlock(BI, IntvOut, IntfOut);
  }

  // Handle live-through blocks. The relevant live-through blocks are stored in
  // the ActiveBlocks list with each candidate. We need to filter out
  // duplicates.
  BitVector Todo = SA->getThroughBlocks();
  for (unsigned c = 0; c != UsedCands.size(); ++c) {
    ArrayRef<unsigned> Blocks = GlobalCand[UsedCands[c]].ActiveBlocks;
    for (unsigned i = 0, e = Blocks.size(); i != e; ++i) {
      unsigned Number = Blocks[i];
      if (!Todo.test(Number))
        continue;
      Todo.reset(Number);

      unsigned IntvIn = 0, IntvOut = 0;
      SlotIndex IntfIn, IntfOut;

      unsigned CandIn = BundleCand[Bundles->getBundle(Number, 0)];
      if (CandIn != NoCand) {
        GlobalSplitCandidate &Cand = GlobalCand[CandIn];
        IntvIn = Cand.IntvIdx;
        Cand.Intf.moveToBlock(Number);
        IntfIn = Cand.Intf.first();
      }

      unsigned CandOut = BundleCand[Bundles->getBundle(Number, 1)];
      if (CandOut != NoCand) {
        GlobalSplitCandidate &Cand = GlobalCand[CandOut];
        IntvOut = Cand.IntvIdx;
        Cand.Intf.moveToBlock(Number);
        IntfOut = Cand.Intf.last();
      }
      if (!IntvIn && !IntvOut)
        continue;
      SE->splitLiveThroughBlock(Number, IntvIn, IntfIn, IntvOut, IntfOut);
    }
  }

  ++NumGlobalSplits;

  SmallVector<unsigned, 8> IntvMap;
  SE->finish(&IntvMap);
  DebugVars->splitRegister(Reg, LREdit.regs(), *LIS);

  ExtraRegInfo.resize(MRI->getNumVirtRegs());
  unsigned OrigBlocks = SA->getNumLiveBlocks();

  // Sort out the new intervals created by splitting. We get four kinds:
  // - Remainder intervals should not be split again.
  // - Candidate intervals can be assigned to Cand.PhysReg.
  // - Block-local splits are candidates for local splitting.
  // - DCE leftovers should go back on the queue.
  for (unsigned i = 0, e = LREdit.size(); i != e; ++i) {
    LiveInterval &Reg = LIS->getInterval(LREdit.get(i));

    // Ignore old intervals from DCE.
    if (getStage(Reg) != RS_New)
      continue;

    // Remainder interval. Don't try splitting again, spill if it doesn't
    // allocate.
    if (IntvMap[i] == 0) {
      setStage(Reg, RS_Spill);
      continue;
    }

    // Global intervals. Allow repeated splitting as long as the number of live
    // blocks is strictly decreasing.
    if (IntvMap[i] < NumGlobalIntvs) {
      if (SA->countLiveBlocks(&Reg) >= OrigBlocks) {
        DEBUG(dbgs() << "Main interval covers the same " << OrigBlocks
                     << " blocks as original.\n");
        // Don't allow repeated splitting as a safe guard against looping.
        setStage(Reg, RS_Split2);
      }
      continue;
    }

    // Other intervals are treated as new. This includes local intervals created
    // for blocks with multiple uses, and anything created by DCE.
  }

  if (VerifyEnabled)
    MF->verify(this, "After splitting live range around region");
}

unsigned RAGreedy::tryRegionSplit(LiveInterval &VirtReg, AllocationOrder &Order,
                                  SmallVectorImpl<unsigned> &NewVRegs) {
  unsigned NumCands = 0;
  BlockFrequency BestCost;

  // Check if we can split this live range around a compact region.
  bool HasCompact = calcCompactRegion(GlobalCand.front());
  if (HasCompact) {
    // Yes, keep GlobalCand[0] as the compact region candidate.
    NumCands = 1;
    BestCost = BlockFrequency::getMaxFrequency();
  } else {
    // No benefit from the compact region, our fallback will be per-block
    // splitting. Make sure we find a solution that is cheaper than spilling.
    BestCost = calcSpillCost();
    DEBUG(dbgs() << "Cost of isolating all blocks = ";
                 MBFI->printBlockFreq(dbgs(), BestCost) << '\n');
  }

  unsigned BestCand =
      calculateRegionSplitCost(VirtReg, Order, BestCost, NumCands,
                               false/*IgnoreCSR*/);

  // No solutions found, fall back to single block splitting.
  if (!HasCompact && BestCand == NoCand)
    return 0;

  return doRegionSplit(VirtReg, BestCand, HasCompact, NewVRegs);
}

unsigned RAGreedy::calculateRegionSplitCost(LiveInterval &VirtReg,
                                            AllocationOrder &Order,
                                            BlockFrequency &BestCost,
                                            unsigned &NumCands,
                                            bool IgnoreCSR) {
  unsigned BestCand = NoCand;
  Order.rewind();
  while (unsigned PhysReg = Order.next()) {
    if (IgnoreCSR && isUnusedCalleeSavedReg(PhysReg))
      continue;

    // Discard bad candidates before we run out of interference cache cursors.
    // This will only affect register classes with a lot of registers (>32).
    if (NumCands == IntfCache.getMaxCursors()) {
      unsigned WorstCount = ~0u;
      unsigned Worst = 0;
      for (unsigned i = 0; i != NumCands; ++i) {
        if (i == BestCand || !GlobalCand[i].PhysReg)
          continue;
        unsigned Count = GlobalCand[i].LiveBundles.count();
        if (Count < WorstCount)
          Worst = i, WorstCount = Count;
      }
      --NumCands;
      GlobalCand[Worst] = GlobalCand[NumCands];
      if (BestCand == NumCands)
        BestCand = Worst;
    }

    if (GlobalCand.size() <= NumCands)
      GlobalCand.resize(NumCands+1);
    GlobalSplitCandidate &Cand = GlobalCand[NumCands];
    Cand.reset(IntfCache, PhysReg);

    SpillPlacer->prepare(Cand.LiveBundles);
    BlockFrequency Cost;
    if (!addSplitConstraints(Cand.Intf, Cost)) {
      DEBUG(dbgs() << PrintReg(PhysReg, TRI) << "\tno positive bundles\n");
      continue;
    }
    DEBUG(dbgs() << PrintReg(PhysReg, TRI) << "\tstatic = ";
                 MBFI->printBlockFreq(dbgs(), Cost));
    if (Cost >= BestCost) {
      DEBUG({
        if (BestCand == NoCand)
          dbgs() << " worse than no bundles\n";
        else
          dbgs() << " worse than "
                 << PrintReg(GlobalCand[BestCand].PhysReg, TRI) << '\n';
      });
      continue;
    }
    growRegion(Cand);

    SpillPlacer->finish();

    // No live bundles, defer to splitSingleBlocks().
    if (!Cand.LiveBundles.any()) {
      DEBUG(dbgs() << " no bundles.\n");
      continue;
    }

    Cost += calcGlobalSplitCost(Cand);
    DEBUG({
      dbgs() << ", total = "; MBFI->printBlockFreq(dbgs(), Cost)
                                << " with bundles";
      for (int i = Cand.LiveBundles.find_first(); i>=0;
           i = Cand.LiveBundles.find_next(i))
        dbgs() << " EB#" << i;
      dbgs() << ".\n";
    });
    if (Cost < BestCost) {
      BestCand = NumCands;
      BestCost = Cost;
    }
    ++NumCands;
  }
  return BestCand;
}

unsigned RAGreedy::doRegionSplit(LiveInterval &VirtReg, unsigned BestCand,
                                 bool HasCompact,
                                 SmallVectorImpl<unsigned> &NewVRegs) {
  SmallVector<unsigned, 8> UsedCands;
  // Prepare split editor.
  LiveRangeEdit LREdit(&VirtReg, NewVRegs, *MF, *LIS, VRM, this);
  SE->reset(LREdit, SplitSpillMode);

  // Assign all edge bundles to the preferred candidate, or NoCand.
  BundleCand.assign(Bundles->getNumBundles(), NoCand);

  // Assign bundles for the best candidate region.
  if (BestCand != NoCand) {
    GlobalSplitCandidate &Cand = GlobalCand[BestCand];
    if (unsigned B = Cand.getBundles(BundleCand, BestCand)) {
      UsedCands.push_back(BestCand);
      Cand.IntvIdx = SE->openIntv();
      DEBUG(dbgs() << "Split for " << PrintReg(Cand.PhysReg, TRI) << " in "
                   << B << " bundles, intv " << Cand.IntvIdx << ".\n");
      (void)B;
    }
  }

  // Assign bundles for the compact region.
  if (HasCompact) {
    GlobalSplitCandidate &Cand = GlobalCand.front();
    assert(!Cand.PhysReg && "Compact region has no physreg");
    if (unsigned B = Cand.getBundles(BundleCand, 0)) {
      UsedCands.push_back(0);
      Cand.IntvIdx = SE->openIntv();
      DEBUG(dbgs() << "Split for compact region in " << B << " bundles, intv "
                   << Cand.IntvIdx << ".\n");
      (void)B;
    }
  }

  splitAroundRegion(LREdit, UsedCands);
  return 0;
}


//===----------------------------------------------------------------------===//
//                            Per-Block Splitting
//===----------------------------------------------------------------------===//

/// tryBlockSplit - Split a global live range around every block with uses. This
/// creates a lot of local live ranges, that will be split by tryLocalSplit if
/// they don't allocate.
unsigned RAGreedy::tryBlockSplit(LiveInterval &VirtReg, AllocationOrder &Order,
                                 SmallVectorImpl<unsigned> &NewVRegs) {
  assert(&SA->getParent() == &VirtReg && "Live range wasn't analyzed");
  unsigned Reg = VirtReg.reg;
  bool SingleInstrs = RegClassInfo.isProperSubClass(MRI->getRegClass(Reg));
  LiveRangeEdit LREdit(&VirtReg, NewVRegs, *MF, *LIS, VRM, this);
  SE->reset(LREdit, SplitSpillMode);
  ArrayRef<SplitAnalysis::BlockInfo> UseBlocks = SA->getUseBlocks();
  for (unsigned i = 0; i != UseBlocks.size(); ++i) {
    const SplitAnalysis::BlockInfo &BI = UseBlocks[i];
    if (SA->shouldSplitSingleBlock(BI, SingleInstrs))
      SE->splitSingleBlock(BI);
  }
  // No blocks were split.
  if (LREdit.empty())
    return 0;

  // We did split for some blocks.
  SmallVector<unsigned, 8> IntvMap;
  SE->finish(&IntvMap);

  // Tell LiveDebugVariables about the new ranges.
  DebugVars->splitRegister(Reg, LREdit.regs(), *LIS);

  ExtraRegInfo.resize(MRI->getNumVirtRegs());

  // Sort out the new intervals created by splitting. The remainder interval
  // goes straight to spilling, the new local ranges get to stay RS_New.
  for (unsigned i = 0, e = LREdit.size(); i != e; ++i) {
    LiveInterval &LI = LIS->getInterval(LREdit.get(i));
    if (getStage(LI) == RS_New && IntvMap[i] == 0)
      setStage(LI, RS_Spill);
  }

  if (VerifyEnabled)
    MF->verify(this, "After splitting live range around basic blocks");
  return 0;
}


//===----------------------------------------------------------------------===//
//                         Per-Instruction Splitting
//===----------------------------------------------------------------------===//

/// Get the number of allocatable registers that match the constraints of \p Reg
/// on \p MI and that are also in \p SuperRC.
static unsigned getNumAllocatableRegsForConstraints(
    const MachineInstr *MI, unsigned Reg, const TargetRegisterClass *SuperRC,
    const TargetInstrInfo *TII, const TargetRegisterInfo *TRI,
    const RegisterClassInfo &RCI) {
  assert(SuperRC && "Invalid register class");

  const TargetRegisterClass *ConstrainedRC =
      MI->getRegClassConstraintEffectForVReg(Reg, SuperRC, TII, TRI,
                                             /* ExploreBundle */ true);
  if (!ConstrainedRC)
    return 0;
  return RCI.getNumAllocatableRegs(ConstrainedRC);
}

/// tryInstructionSplit - Split a live range around individual instructions.
/// This is normally not worthwhile since the spiller is doing essentially the
/// same thing. However, when the live range is in a constrained register
/// class, it may help to insert copies such that parts of the live range can
/// be moved to a larger register class.
///
/// This is similar to spilling to a larger register class.
unsigned
RAGreedy::tryInstructionSplit(LiveInterval &VirtReg, AllocationOrder &Order,
                              SmallVectorImpl<unsigned> &NewVRegs) {
  const TargetRegisterClass *CurRC = MRI->getRegClass(VirtReg.reg);
  // There is no point to this if there are no larger sub-classes.
  if (!RegClassInfo.isProperSubClass(CurRC))
    return 0;

  // Always enable split spill mode, since we're effectively spilling to a
  // register.
  LiveRangeEdit LREdit(&VirtReg, NewVRegs, *MF, *LIS, VRM, this);
  SE->reset(LREdit, SplitEditor::SM_Size);

  ArrayRef<SlotIndex> Uses = SA->getUseSlots();
  if (Uses.size() <= 1)
    return 0;

  DEBUG(dbgs() << "Split around " << Uses.size() << " individual instrs.\n");

  const TargetRegisterClass *SuperRC =
      TRI->getLargestLegalSuperClass(CurRC, *MF);
  unsigned SuperRCNumAllocatableRegs = RCI.getNumAllocatableRegs(SuperRC);
  // Split around every non-copy instruction if this split will relax
  // the constraints on the virtual register.
  // Otherwise, splitting just inserts uncoalescable copies that do not help
  // the allocation.
  for (unsigned i = 0; i != Uses.size(); ++i) {
    if (const MachineInstr *MI = Indexes->getInstructionFromIndex(Uses[i]))
      if (MI->isFullCopy() ||
          SuperRCNumAllocatableRegs ==
              getNumAllocatableRegsForConstraints(MI, VirtReg.reg, SuperRC, TII,
                                                  TRI, RCI)) {
        DEBUG(dbgs() << "    skip:\t" << Uses[i] << '\t' << *MI);
        continue;
      }
    SE->openIntv();
    SlotIndex SegStart = SE->enterIntvBefore(Uses[i]);
    SlotIndex SegStop  = SE->leaveIntvAfter(Uses[i]);
    SE->useIntv(SegStart, SegStop);
  }

  if (LREdit.empty()) {
    DEBUG(dbgs() << "All uses were copies.\n");
    return 0;
  }

  SmallVector<unsigned, 8> IntvMap;
  SE->finish(&IntvMap);
  DebugVars->splitRegister(VirtReg.reg, LREdit.regs(), *LIS);
  ExtraRegInfo.resize(MRI->getNumVirtRegs());

  // Assign all new registers to RS_Spill. This was the last chance.
  setStage(LREdit.begin(), LREdit.end(), RS_Spill);
  return 0;
}

// AVR specific code used to handle the reservation of REG_Y if any other
// register has been spilled.
// :NOTE: KEEP THIS CONSTANT UPDATED with the backend!
//   This has to be a define because of linkage problems between libraries.
#define REG_Y   (51U)
namespace llvm {
bool RA_ReserveREG_Y = false;
bool RA_InSpillerCode = false;
} // end of namespace llvm

void RAGreedy::UndoRegYAllocation() {
  // search through all virtual registers where REG_Y has been assigned and
  // send them back to the work list for reallocation
  for (unsigned i = 0, e = MRI->getNumVirtRegs(); i != e; ++i) {
    unsigned VirtReg = TargetRegisterInfo::index2VirtReg(i);
    if (MRI->reg_nodbg_empty(VirtReg))
      continue;

    for (MCRegAliasIterator AI(REG_Y, TRI, true); AI.isValid(); ++AI)
      if (VRM->getPhys(VirtReg) == *AI) {
        LiveInterval &LI = LIS->getInterval(VirtReg);
        Matrix->unassign(LI);
        enqueue(&LI);
      }
  }
}
#undef REG_Y


//===----------------------------------------------------------------------===//
//                             Local Splitting
//===----------------------------------------------------------------------===//


/// calcGapWeights - Compute the maximum spill weight that needs to be evicted
/// in order to use PhysReg between two entries in SA->UseSlots.
///
/// GapWeight[i] represents the gap between UseSlots[i] and UseSlots[i+1].
///
void RAGreedy::calcGapWeights(unsigned PhysReg,
                              SmallVectorImpl<float> &GapWeight) {
  assert(SA->getUseBlocks().size() == 1 && "Not a local interval");
  const SplitAnalysis::BlockInfo &BI = SA->getUseBlocks().front();
  ArrayRef<SlotIndex> Uses = SA->getUseSlots();
  const unsigned NumGaps = Uses.size()-1;

  // Start and end points for the interference check.
  SlotIndex StartIdx =
    BI.LiveIn ? BI.FirstInstr.getBaseIndex() : BI.FirstInstr;
  SlotIndex StopIdx =
    BI.LiveOut ? BI.LastInstr.getBoundaryIndex() : BI.LastInstr;

  GapWeight.assign(NumGaps, 0.0f);

  // Add interference from each overlapping register.
  for (MCRegUnitIterator Units(PhysReg, TRI); Units.isValid(); ++Units) {
    if (!Matrix->query(const_cast<LiveInterval&>(SA->getParent()), *Units)
          .checkInterference())
      continue;

    // We know that VirtReg is a continuous interval from FirstInstr to
    // LastInstr, so we don't need InterferenceQuery.
    //
    // Interference that overlaps an instruction is counted in both gaps
    // surrounding the instruction. The exception is interference before
    // StartIdx and after StopIdx.
    //
    LiveIntervalUnion::SegmentIter IntI =
      Matrix->getLiveUnions()[*Units] .find(StartIdx);
    for (unsigned Gap = 0; IntI.valid() && IntI.start() < StopIdx; ++IntI) {
      // Skip the gaps before IntI.
      while (Uses[Gap+1].getBoundaryIndex() < IntI.start())
        if (++Gap == NumGaps)
          break;
      if (Gap == NumGaps)
        break;

      // Update the gaps covered by IntI.
      const float weight = IntI.value()->weight;
      for (; Gap != NumGaps; ++Gap) {
        GapWeight[Gap] = std::max(GapWeight[Gap], weight);
        if (Uses[Gap+1].getBaseIndex() >= IntI.stop())
          break;
      }
      if (Gap == NumGaps)
        break;
    }
  }

  // Add fixed interference.
  for (MCRegUnitIterator Units(PhysReg, TRI); Units.isValid(); ++Units) {
    const LiveRange &LR = LIS->getRegUnit(*Units);
    LiveRange::const_iterator I = LR.find(StartIdx);
    LiveRange::const_iterator E = LR.end();

    // Same loop as above. Mark any overlapped gaps as HUGE_VALF.
    for (unsigned Gap = 0; I != E && I->start < StopIdx; ++I) {
      while (Uses[Gap+1].getBoundaryIndex() < I->start)
        if (++Gap == NumGaps)
          break;
      if (Gap == NumGaps)
        break;

      for (; Gap != NumGaps; ++Gap) {
        GapWeight[Gap] = llvm::huge_valf;
        if (Uses[Gap+1].getBaseIndex() >= I->end)
          break;
      }
      if (Gap == NumGaps)
        break;
    }
  }
}

/// tryLocalSplit - Try to split VirtReg into smaller intervals inside its only
/// basic block.
///
unsigned RAGreedy::tryLocalSplit(LiveInterval &VirtReg, AllocationOrder &Order,
                                 SmallVectorImpl<unsigned> &NewVRegs) {
  assert(SA->getUseBlocks().size() == 1 && "Not a local interval");
  const SplitAnalysis::BlockInfo &BI = SA->getUseBlocks().front();

  // Note that it is possible to have an interval that is live-in or live-out
  // while only covering a single block - A phi-def can use undef values from
  // predecessors, and the block could be a single-block loop.
  // We don't bother doing anything clever about such a case, we simply assume
  // that the interval is continuous from FirstInstr to LastInstr. We should
  // make sure that we don't do anything illegal to such an interval, though.

  ArrayRef<SlotIndex> Uses = SA->getUseSlots();
  if (Uses.size() <= 2)
    return 0;
  const unsigned NumGaps = Uses.size()-1;

  DEBUG({
    dbgs() << "tryLocalSplit: ";
    for (unsigned i = 0, e = Uses.size(); i != e; ++i)
      dbgs() << ' ' << Uses[i];
    dbgs() << '\n';
  });

  // If VirtReg is live across any register mask operands, compute a list of
  // gaps with register masks.
  SmallVector<unsigned, 8> RegMaskGaps;
  if (Matrix->checkRegMaskInterference(VirtReg)) {
    // Get regmask slots for the whole block.
    ArrayRef<SlotIndex> RMS = LIS->getRegMaskSlotsInBlock(BI.MBB->getNumber());
    DEBUG(dbgs() << RMS.size() << " regmasks in block:");
    // Constrain to VirtReg's live range.
    unsigned ri = std::lower_bound(RMS.begin(), RMS.end(),
                                   Uses.front().getRegSlot()) - RMS.begin();
    unsigned re = RMS.size();
    for (unsigned i = 0; i != NumGaps && ri != re; ++i) {
      // Look for Uses[i] <= RMS <= Uses[i+1].
      assert(!SlotIndex::isEarlierInstr(RMS[ri], Uses[i]));
      if (SlotIndex::isEarlierInstr(Uses[i+1], RMS[ri]))
        continue;
      // Skip a regmask on the same instruction as the last use. It doesn't
      // overlap the live range.
      if (SlotIndex::isSameInstr(Uses[i+1], RMS[ri]) && i+1 == NumGaps)
        break;
      DEBUG(dbgs() << ' ' << RMS[ri] << ':' << Uses[i] << '-' << Uses[i+1]);
      RegMaskGaps.push_back(i);
      // Advance ri to the next gap. A regmask on one of the uses counts in
      // both gaps.
      while (ri != re && SlotIndex::isEarlierInstr(RMS[ri], Uses[i+1]))
        ++ri;
    }
    DEBUG(dbgs() << '\n');
  }

  // Since we allow local split results to be split again, there is a risk of
  // creating infinite loops. It is tempting to require that the new live
  // ranges have less instructions than the original. That would guarantee
  // convergence, but it is too strict. A live range with 3 instructions can be
  // split 2+3 (including the COPY), and we want to allow that.
  //
  // Instead we use these rules:
  //
  // 1. Allow any split for ranges with getStage() < RS_Split2. (Except for the
  //    noop split, of course).
  // 2. Require progress be made for ranges with getStage() == RS_Split2. All
  //    the new ranges must have fewer instructions than before the split.
  // 3. New ranges with the same number of instructions are marked RS_Split2,
  //    smaller ranges are marked RS_New.
  //
  // These rules allow a 3 -> 2+3 split once, which we need. They also prevent
  // excessive splitting and infinite loops.
  //
  bool ProgressRequired = getStage(VirtReg) >= RS_Split2;

  // Best split candidate.
  unsigned BestBefore = NumGaps;
  unsigned BestAfter = 0;
  float BestDiff = 0;

  const float blockFreq =
    SpillPlacer->getBlockFrequency(BI.MBB->getNumber()).getFrequency() *
    (1.0f / MBFI->getEntryFreq());
  SmallVector<float, 8> GapWeight;

  Order.rewind();
  while (unsigned PhysReg = Order.next()) {
    // Keep track of the largest spill weight that would need to be evicted in
    // order to make use of PhysReg between UseSlots[i] and UseSlots[i+1].
    calcGapWeights(PhysReg, GapWeight);

    // Remove any gaps with regmask clobbers.
    if (Matrix->checkRegMaskInterference(VirtReg, PhysReg))
      for (unsigned i = 0, e = RegMaskGaps.size(); i != e; ++i)
        GapWeight[RegMaskGaps[i]] = llvm::huge_valf;

    // Try to find the best sequence of gaps to close.
    // The new spill weight must be larger than any gap interference.

    // We will split before Uses[SplitBefore] and after Uses[SplitAfter].
    unsigned SplitBefore = 0, SplitAfter = 1;

    // MaxGap should always be max(GapWeight[SplitBefore..SplitAfter-1]).
    // It is the spill weight that needs to be evicted.
    float MaxGap = GapWeight[0];

    for (;;) {
      // Live before/after split?
      const bool LiveBefore = SplitBefore != 0 || BI.LiveIn;
      const bool LiveAfter = SplitAfter != NumGaps || BI.LiveOut;

      DEBUG(dbgs() << PrintReg(PhysReg, TRI) << ' '
                   << Uses[SplitBefore] << '-' << Uses[SplitAfter]
                   << " i=" << MaxGap);

      // Stop before the interval gets so big we wouldn't be making progress.
      if (!LiveBefore && !LiveAfter) {
        DEBUG(dbgs() << " all\n");
        break;
      }
      // Should the interval be extended or shrunk?
      bool Shrink = true;

      // How many gaps would the new range have?
      unsigned NewGaps = LiveBefore + SplitAfter - SplitBefore + LiveAfter;

      // Legally, without causing looping?
      bool Legal = !ProgressRequired || NewGaps < NumGaps;

      if (Legal && MaxGap < llvm::huge_valf) {
        // Estimate the new spill weight. Each instruction reads or writes the
        // register. Conservatively assume there are no read-modify-write
        // instructions.
        //
        // Try to guess the size of the new interval.
        const float EstWeight = normalizeSpillWeight(
            blockFreq * (NewGaps + 1),
            Uses[SplitBefore].distance(Uses[SplitAfter]) +
                (LiveBefore + LiveAfter) * SlotIndex::InstrDist,
            1);
        // Would this split be possible to allocate?
        // Never allocate all gaps, we wouldn't be making progress.
        DEBUG(dbgs() << " w=" << EstWeight);
        if (EstWeight * Hysteresis >= MaxGap) {
          Shrink = false;
          float Diff = EstWeight - MaxGap;
          if (Diff > BestDiff) {
            DEBUG(dbgs() << " (best)");
            BestDiff = Hysteresis * Diff;
            BestBefore = SplitBefore;
            BestAfter = SplitAfter;
          }
        }
      }

      // Try to shrink.
      if (Shrink) {
        if (++SplitBefore < SplitAfter) {
          DEBUG(dbgs() << " shrink\n");
          // Recompute the max when necessary.
          if (GapWeight[SplitBefore - 1] >= MaxGap) {
            MaxGap = GapWeight[SplitBefore];
            for (unsigned i = SplitBefore + 1; i != SplitAfter; ++i)
              MaxGap = std::max(MaxGap, GapWeight[i]);
          }
          continue;
        }
        MaxGap = 0;
      }

      // Try to extend the interval.
      if (SplitAfter >= NumGaps) {
        DEBUG(dbgs() << " end\n");
        break;
      }

      DEBUG(dbgs() << " extend\n");
      MaxGap = std::max(MaxGap, GapWeight[SplitAfter++]);
    }
  }

  // Didn't find any candidates?
  if (BestBefore == NumGaps)
    return 0;

  DEBUG(dbgs() << "Best local split range: " << Uses[BestBefore]
               << '-' << Uses[BestAfter] << ", " << BestDiff
               << ", " << (BestAfter - BestBefore + 1) << " instrs\n");

  LiveRangeEdit LREdit(&VirtReg, NewVRegs, *MF, *LIS, VRM, this);
  SE->reset(LREdit);

  SE->openIntv();
  SlotIndex SegStart = SE->enterIntvBefore(Uses[BestBefore]);
  SlotIndex SegStop  = SE->leaveIntvAfter(Uses[BestAfter]);
  SE->useIntv(SegStart, SegStop);
  SmallVector<unsigned, 8> IntvMap;
  SE->finish(&IntvMap);
  DebugVars->splitRegister(VirtReg.reg, LREdit.regs(), *LIS);

  // If the new range has the same number of instructions as before, mark it as
  // RS_Split2 so the next split will be forced to make progress. Otherwise,
  // leave the new intervals as RS_New so they can compete.
  bool LiveBefore = BestBefore != 0 || BI.LiveIn;
  bool LiveAfter = BestAfter != NumGaps || BI.LiveOut;
  unsigned NewGaps = LiveBefore + BestAfter - BestBefore + LiveAfter;
  if (NewGaps >= NumGaps) {
    DEBUG(dbgs() << "Tagging non-progress ranges: ");
    assert(!ProgressRequired && "Didn't make progress when it was required.");
    for (unsigned i = 0, e = IntvMap.size(); i != e; ++i)
      if (IntvMap[i] == 1) {
        setStage(LIS->getInterval(LREdit.get(i)), RS_Split2);
        DEBUG(dbgs() << PrintReg(LREdit.get(i)));
      }
    DEBUG(dbgs() << '\n');
  }
  ++NumLocalSplits;

  return 0;
}

//===----------------------------------------------------------------------===//
//                          Live Range Splitting
//===----------------------------------------------------------------------===//

/// trySplit - Try to split VirtReg or one of its interferences, making it
/// assignable.
/// @return Physreg when VirtReg may be assigned and/or new NewVRegs.
unsigned RAGreedy::trySplit(LiveInterval &VirtReg, AllocationOrder &Order,
                            SmallVectorImpl<unsigned>&NewVRegs) {
  // Ranges must be Split2 or less.
  if (getStage(VirtReg) >= RS_Spill)
    return 0;

  // Local intervals are handled separately.
  if (LIS->intervalIsInOneMBB(VirtReg)) {
    NamedRegionTimer T("Local Splitting", TimerGroupName, TimePassesIsEnabled);
    SA->analyze(&VirtReg);
    unsigned PhysReg = tryLocalSplit(VirtReg, Order, NewVRegs);
    if (PhysReg || !NewVRegs.empty())
      return PhysReg;
    return tryInstructionSplit(VirtReg, Order, NewVRegs);
  }

  NamedRegionTimer T("Global Splitting", TimerGroupName, TimePassesIsEnabled);

  SA->analyze(&VirtReg);

  // FIXME: SplitAnalysis may repair broken live ranges coming from the
  // coalescer. That may cause the range to become allocatable which means that
  // tryRegionSplit won't be making progress. This check should be replaced with
  // an assertion when the coalescer is fixed.
  if (SA->didRepairRange()) {
    // VirtReg has changed, so all cached queries are invalid.
    Matrix->invalidateVirtRegs();
    if (unsigned PhysReg = tryAssign(VirtReg, Order, NewVRegs))
      return PhysReg;
  }

  // First try to split around a region spanning multiple blocks. RS_Split2
  // ranges already made dubious progress with region splitting, so they go
  // straight to single block splitting.
  if (getStage(VirtReg) < RS_Split2) {
    unsigned PhysReg = tryRegionSplit(VirtReg, Order, NewVRegs);
    if (PhysReg || !NewVRegs.empty())
      return PhysReg;
  }

  // Then isolate blocks.
  return tryBlockSplit(VirtReg, Order, NewVRegs);
}

//===----------------------------------------------------------------------===//
//                          Last Chance Recoloring
//===----------------------------------------------------------------------===//

/// mayRecolorAllInterferences - Check if the virtual registers that
/// interfere with \p VirtReg on \p PhysReg (or one of its aliases) may be
/// recolored to free \p PhysReg.
/// When true is returned, \p RecoloringCandidates has been augmented with all
/// the live intervals that need to be recolored in order to free \p PhysReg
/// for \p VirtReg.
/// \p FixedRegisters contains all the virtual registers that cannot be
/// recolored.
bool
RAGreedy::mayRecolorAllInterferences(unsigned PhysReg, LiveInterval &VirtReg,
                                     SmallLISet &RecoloringCandidates,
                                     const SmallVirtRegSet &FixedRegisters) {
  const TargetRegisterClass *CurRC = MRI->getRegClass(VirtReg.reg);

  for (MCRegUnitIterator Units(PhysReg, TRI); Units.isValid(); ++Units) {
    LiveIntervalUnion::Query &Q = Matrix->query(VirtReg, *Units);
    // If there is LastChanceRecoloringMaxInterference or more interferences,
    // chances are one would not be recolorable.
    if (Q.collectInterferingVRegs(LastChanceRecoloringMaxInterference) >=
        LastChanceRecoloringMaxInterference && !ExhaustiveSearch) {
      DEBUG(dbgs() << "Early abort: too many interferences.\n");
      CutOffInfo |= CO_Interf;
      return false;
    }
    for (unsigned i = Q.interferingVRegs().size(); i; --i) {
      LiveInterval *Intf = Q.interferingVRegs()[i - 1];
      // If Intf is done and sit on the same register class as VirtReg,
      // it would not be recolorable as it is in the same state as VirtReg.
      if ((getStage(*Intf) == RS_Done &&
           MRI->getRegClass(Intf->reg) == CurRC) ||
          FixedRegisters.count(Intf->reg)) {
        DEBUG(dbgs() << "Early abort: the inteference is not recolorable.\n");
        return false;
      }
      RecoloringCandidates.insert(Intf);
    }
  }
  return true;
}

/// tryLastChanceRecoloring - Try to assign a color to \p VirtReg by recoloring
/// its interferences.
/// Last chance recoloring chooses a color for \p VirtReg and recolors every
/// virtual register that was using it. The recoloring process may recursively
/// use the last chance recoloring. Therefore, when a virtual register has been
/// assigned a color by this mechanism, it is marked as Fixed, i.e., it cannot
/// be last-chance-recolored again during this recoloring "session".
/// E.g.,
/// Let
/// vA can use {R1, R2    }
/// vB can use {    R2, R3}
/// vC can use {R1        }
/// Where vA, vB, and vC cannot be split anymore (they are reloads for
/// instance) and they all interfere.
///
/// vA is assigned R1
/// vB is assigned R2
/// vC tries to evict vA but vA is already done.
/// Regular register allocation fails.
///
/// Last chance recoloring kicks in:
/// vC does as if vA was evicted => vC uses R1.
/// vC is marked as fixed.
/// vA needs to find a color.
/// None are available.
/// vA cannot evict vC: vC is a fixed virtual register now.
/// vA does as if vB was evicted => vA uses R2.
/// vB needs to find a color.
/// R3 is available.
/// Recoloring => vC = R1, vA = R2, vB = R3
///
/// \p Order defines the preferred allocation order for \p VirtReg.
/// \p NewRegs will contain any new virtual register that have been created
/// (split, spill) during the process and that must be assigned.
/// \p FixedRegisters contains all the virtual registers that cannot be
/// recolored.
/// \p Depth gives the current depth of the last chance recoloring.
/// \return a physical register that can be used for VirtReg or ~0u if none
/// exists.
unsigned RAGreedy::tryLastChanceRecoloring(LiveInterval &VirtReg,
                                           AllocationOrder &Order,
                                           SmallVectorImpl<unsigned> &NewVRegs,
                                           SmallVirtRegSet &FixedRegisters,
                                           unsigned Depth) {
  DEBUG(dbgs() << "Try last chance recoloring for " << VirtReg << '\n');
  // Ranges must be Done.
  assert((getStage(VirtReg) >= RS_Done || !VirtReg.isSpillable()) &&
         "Last chance recoloring should really be last chance");
  // Set the max depth to LastChanceRecoloringMaxDepth.
  // We may want to reconsider that if we end up with a too large search space
  // for target with hundreds of registers.
  // Indeed, in that case we may want to cut the search space earlier.
  if (Depth >= LastChanceRecoloringMaxDepth && !ExhaustiveSearch) {
    DEBUG(dbgs() << "Abort because max depth has been reached.\n");
    CutOffInfo |= CO_Depth;
    return ~0u;
  }

  // Set of Live intervals that will need to be recolored.
  SmallLISet RecoloringCandidates;
  // Record the original mapping virtual register to physical register in case
  // the recoloring fails.
  DenseMap<unsigned, unsigned> VirtRegToPhysReg;
  // Mark VirtReg as fixed, i.e., it will not be recolored pass this point in
  // this recoloring "session".
  FixedRegisters.insert(VirtReg.reg);

  Order.rewind();
  while (unsigned PhysReg = Order.next()) {
    DEBUG(dbgs() << "Try to assign: " << VirtReg << " to "
                 << PrintReg(PhysReg, TRI) << '\n');
    RecoloringCandidates.clear();
    VirtRegToPhysReg.clear();

    // It is only possible to recolor virtual register interference.
    if (Matrix->checkInterference(VirtReg, PhysReg) >
        LiveRegMatrix::IK_VirtReg) {
      DEBUG(dbgs() << "Some inteferences are not with virtual registers.\n");

      continue;
    }

    // Early give up on this PhysReg if it is obvious we cannot recolor all
    // the interferences.
    if (!mayRecolorAllInterferences(PhysReg, VirtReg, RecoloringCandidates,
                                    FixedRegisters)) {
      DEBUG(dbgs() << "Some inteferences cannot be recolored.\n");
      continue;
    }

    // RecoloringCandidates contains all the virtual registers that interfer
    // with VirtReg on PhysReg (or one of its aliases).
    // Enqueue them for recoloring and perform the actual recoloring.
    PQueue RecoloringQueue;
    for (SmallLISet::iterator It = RecoloringCandidates.begin(),
                              EndIt = RecoloringCandidates.end();
         It != EndIt; ++It) {
      unsigned ItVirtReg = (*It)->reg;
      enqueue(RecoloringQueue, *It);
      assert(VRM->hasPhys(ItVirtReg) &&
             "Interferences are supposed to be with allocated vairables");

      // Record the current allocation.
      VirtRegToPhysReg[ItVirtReg] = VRM->getPhys(ItVirtReg);
      // unset the related struct.
      Matrix->unassign(**It);
    }

    // Do as if VirtReg was assigned to PhysReg so that the underlying
    // recoloring has the right information about the interferes and
    // available colors.
    Matrix->assign(VirtReg, PhysReg);

    // Save the current recoloring state.
    // If we cannot recolor all the interferences, we will have to start again
    // at this point for the next physical register.
    SmallVirtRegSet SaveFixedRegisters(FixedRegisters);
    if (tryRecoloringCandidates(RecoloringQueue, NewVRegs, FixedRegisters,
                                Depth)) {
      // Do not mess up with the global assignment process.
      // I.e., VirtReg must be unassigned.
      Matrix->unassign(VirtReg);
      return PhysReg;
    }

    DEBUG(dbgs() << "Fail to assign: " << VirtReg << " to "
                 << PrintReg(PhysReg, TRI) << '\n');

    // The recoloring attempt failed, undo the changes.
    FixedRegisters = SaveFixedRegisters;
    Matrix->unassign(VirtReg);

    for (SmallLISet::iterator It = RecoloringCandidates.begin(),
                              EndIt = RecoloringCandidates.end();
         It != EndIt; ++It) {
      unsigned ItVirtReg = (*It)->reg;
      if (VRM->hasPhys(ItVirtReg))
        Matrix->unassign(**It);
      unsigned ItPhysReg = VirtRegToPhysReg[ItVirtReg];
      Matrix->assign(**It, ItPhysReg);
    }
  }

  // Last chance recoloring did not worked either, give up.
  return ~0u;
}

/// tryRecoloringCandidates - Try to assign a new color to every register
/// in \RecoloringQueue.
/// \p NewRegs will contain any new virtual register created during the
/// recoloring process.
/// \p FixedRegisters[in/out] contains all the registers that have been
/// recolored.
/// \return true if all virtual registers in RecoloringQueue were successfully
/// recolored, false otherwise.
bool RAGreedy::tryRecoloringCandidates(PQueue &RecoloringQueue,
                                       SmallVectorImpl<unsigned> &NewVRegs,
                                       SmallVirtRegSet &FixedRegisters,
                                       unsigned Depth) {
  while (!RecoloringQueue.empty()) {
    LiveInterval *LI = dequeue(RecoloringQueue);
    DEBUG(dbgs() << "Try to recolor: " << *LI << '\n');
    unsigned PhysReg;
    PhysReg = selectOrSplitImpl(*LI, NewVRegs, FixedRegisters, Depth + 1);
    if (PhysReg == ~0u || !PhysReg)
      return false;
    DEBUG(dbgs() << "Recoloring of " << *LI
                 << " succeeded with: " << PrintReg(PhysReg, TRI) << '\n');
    Matrix->assign(*LI, PhysReg);
    FixedRegisters.insert(LI->reg);
  }
  return true;
}

//===----------------------------------------------------------------------===//
//                            Main Entry Point
//===----------------------------------------------------------------------===//

unsigned RAGreedy::selectOrSplit(LiveInterval &VirtReg,
                                 SmallVectorImpl<unsigned> &NewVRegs) {
  CutOffInfo = CO_None;
  LLVMContext &Ctx = MF->getFunction()->getContext();
  SmallVirtRegSet FixedRegisters;
  unsigned Reg = selectOrSplitImpl(VirtReg, NewVRegs, FixedRegisters);
  if (Reg == ~0U && (CutOffInfo != CO_None)) {
    uint8_t CutOffEncountered = CutOffInfo & (CO_Depth | CO_Interf);
    if (CutOffEncountered == CO_Depth)
      Ctx.emitError("register allocation failed: maximum depth for recoloring "
                    "reached. Use -fexhaustive-register-search to skip "
                    "cutoffs");
    else if (CutOffEncountered == CO_Interf)
      Ctx.emitError("register allocation failed: maximum interference for "
                    "recoloring reached. Use -fexhaustive-register-search "
                    "to skip cutoffs");
    else if (CutOffEncountered == (CO_Depth | CO_Interf))
      Ctx.emitError("register allocation failed: maximum interference and "
                    "depth for recoloring reached. Use "
                    "-fexhaustive-register-search to skip cutoffs");
  }
  return Reg;
}

/// Using a CSR for the first time has a cost because it causes push|pop
/// to be added to prologue|epilogue. Splitting a cold section of the live
/// range can have lower cost than using the CSR for the first time;
/// Spilling a live range in the cold path can have lower cost than using
/// the CSR for the first time. Returns the physical register if we decide
/// to use the CSR; otherwise return 0.
unsigned RAGreedy::tryAssignCSRFirstTime(LiveInterval &VirtReg,
                                         AllocationOrder &Order,
                                         unsigned PhysReg,
                                         unsigned &CostPerUseLimit,
                                         SmallVectorImpl<unsigned> &NewVRegs) {
  if (getStage(VirtReg) == RS_Spill && VirtReg.isSpillable()) {
    // We choose spill over using the CSR for the first time if the spill cost
    // is lower than CSRCost.
    SA->analyze(&VirtReg);
    if (calcSpillCost() >= CSRCost)
      return PhysReg;

    // We are going to spill, set CostPerUseLimit to 1 to make sure that
    // we will not use a callee-saved register in tryEvict.
    CostPerUseLimit = 1;
    return 0;
  }
  if (getStage(VirtReg) < RS_Split) {
    // We choose pre-splitting over using the CSR for the first time if
    // the cost of splitting is lower than CSRCost.
    SA->analyze(&VirtReg);
    unsigned NumCands = 0;
    BlockFrequency BestCost = CSRCost; // Don't modify CSRCost.
    unsigned BestCand = calculateRegionSplitCost(VirtReg, Order, BestCost,
                                                 NumCands, true /*IgnoreCSR*/);
    if (BestCand == NoCand)
      // Use the CSR if we can't find a region split below CSRCost.
      return PhysReg;

    // Perform the actual pre-splitting.
    doRegionSplit(VirtReg, BestCand, false/*HasCompact*/, NewVRegs);
    return 0;
  }
  return PhysReg;
}

void RAGreedy::aboutToRemoveInterval(LiveInterval &LI) {
  // Do not keep invalid information around.
  SetOfBrokenHints.remove(&LI);
}

void RAGreedy::initializeCSRCost() {
  // We use the larger one out of the command-line option and the value report
  // by TRI.
  CSRCost = BlockFrequency(
      std::max((unsigned)CSRFirstTimeCost, TRI->getCSRFirstUseCost()));
  if (!CSRCost.getFrequency())
    return;

  // Raw cost is relative to Entry == 2^14; scale it appropriately.
  uint64_t ActualEntry = MBFI->getEntryFreq();
  if (!ActualEntry) {
    CSRCost = 0;
    return;
  }
  uint64_t FixedEntry = 1 << 14;
  if (ActualEntry < FixedEntry)
    CSRCost *= BranchProbability(ActualEntry, FixedEntry);
  else if (ActualEntry <= UINT32_MAX)
    // Invert the fraction and divide.
    CSRCost /= BranchProbability(FixedEntry, ActualEntry);
  else
    // Can't use BranchProbability in general, since it takes 32-bit numbers.
    CSRCost = CSRCost.getFrequency() * (ActualEntry / FixedEntry);
}

/// \brief Collect the hint info for \p Reg.
/// The results are stored into \p Out.
/// \p Out is not cleared before being populated.
void RAGreedy::collectHintInfo(unsigned Reg, HintsInfo &Out) {
  for (const MachineInstr &Instr : MRI->reg_nodbg_instructions(Reg)) {
    if (!Instr.isFullCopy())
      continue;
    // Look for the other end of the copy.
    unsigned OtherReg = Instr.getOperand(0).getReg();
    if (OtherReg == Reg) {
      OtherReg = Instr.getOperand(1).getReg();
      if (OtherReg == Reg)
        continue;
    }
    // Get the current assignment.
    unsigned OtherPhysReg = TargetRegisterInfo::isPhysicalRegister(OtherReg)
                                ? OtherReg
                                : VRM->getPhys(OtherReg);
    // Push the collected information.
    Out.push_back(HintInfo(MBFI->getBlockFreq(Instr.getParent()), OtherReg,
                           OtherPhysReg));
  }
}

/// \brief Using the given \p List, compute the cost of the broken hints if
/// \p PhysReg was used.
/// \return The cost of \p List for \p PhysReg.
BlockFrequency RAGreedy::getBrokenHintFreq(const HintsInfo &List,
                                           unsigned PhysReg) {
  BlockFrequency Cost = 0;
  for (const HintInfo &Info : List) {
    if (Info.PhysReg != PhysReg)
      Cost += Info.Freq;
  }
  return Cost;
}

/// \brief Using the register assigned to \p VirtReg, try to recolor
/// all the live ranges that are copy-related with \p VirtReg.
/// The recoloring is then propagated to all the live-ranges that have
/// been recolored and so on, until no more copies can be coalesced or
/// it is not profitable.
/// For a given live range, profitability is determined by the sum of the
/// frequencies of the non-identity copies it would introduce with the old
/// and new register.
void RAGreedy::tryHintRecoloring(LiveInterval &VirtReg) {
  // We have a broken hint, check if it is possible to fix it by
  // reusing PhysReg for the copy-related live-ranges. Indeed, we evicted
  // some register and PhysReg may be available for the other live-ranges.
  SmallSet<unsigned, 4> Visited;
  SmallVector<unsigned, 2> RecoloringCandidates;
  HintsInfo Info;
  unsigned Reg = VirtReg.reg;
  unsigned PhysReg = VRM->getPhys(Reg);
  // Start the recoloring algorithm from the input live-interval, then
  // it will propagate to the ones that are copy-related with it.
  Visited.insert(Reg);
  RecoloringCandidates.push_back(Reg);

  DEBUG(dbgs() << "Trying to reconcile hints for: " << PrintReg(Reg, TRI) << '('
               << PrintReg(PhysReg, TRI) << ")\n");

  do {
    Reg = RecoloringCandidates.pop_back_val();

    // We cannot recolor physcal register.
    if (TargetRegisterInfo::isPhysicalRegister(Reg))
      continue;

    assert(VRM->hasPhys(Reg) && "We have unallocated variable!!");

    // Get the live interval mapped with this virtual register to be able
    // to check for the interference with the new color.
    LiveInterval &LI = LIS->getInterval(Reg);
    unsigned CurrPhys = VRM->getPhys(Reg);
    // Check that the new color matches the register class constraints and
    // that it is free for this live range.
    if (CurrPhys != PhysReg && (!MRI->getRegClass(Reg)->contains(PhysReg) ||
                                Matrix->checkInterference(LI, PhysReg)))
      continue;

    DEBUG(dbgs() << PrintReg(Reg, TRI) << '(' << PrintReg(CurrPhys, TRI)
                 << ") is recolorable.\n");

    // Gather the hint info.
    Info.clear();
    collectHintInfo(Reg, Info);
    // Check if recoloring the live-range will increase the cost of the
    // non-identity copies.
    if (CurrPhys != PhysReg) {
      DEBUG(dbgs() << "Checking profitability:\n");
      BlockFrequency OldCopiesCost = getBrokenHintFreq(Info, CurrPhys);
      BlockFrequency NewCopiesCost = getBrokenHintFreq(Info, PhysReg);
      DEBUG(dbgs() << "Old Cost: " << OldCopiesCost.getFrequency()
                   << "\nNew Cost: " << NewCopiesCost.getFrequency() << '\n');
      if (OldCopiesCost < NewCopiesCost) {
        DEBUG(dbgs() << "=> Not profitable.\n");
        continue;
      }
      // At this point, the cost is either cheaper or equal. If it is
      // equal, we consider this is profitable because it may expose
      // more recoloring opportunities.
      DEBUG(dbgs() << "=> Profitable.\n");
      // Recolor the live-range.
      Matrix->unassign(LI);
      Matrix->assign(LI, PhysReg);
    }
    // Push all copy-related live-ranges to keep reconciling the broken
    // hints.
    for (const HintInfo &HI : Info) {
      if (Visited.insert(HI.Reg).second)
        RecoloringCandidates.push_back(HI.Reg);
    }
  } while (!RecoloringCandidates.empty());
}

/// \brief Try to recolor broken hints.
/// Broken hints may be repaired by recoloring when an evicted variable
/// freed up a register for a larger live-range.
/// Consider the following example:
/// BB1:
///   a =
///   b =
/// BB2:
///   ...
///   = b
///   = a
/// Let us assume b gets split:
/// BB1:
///   a =
///   b =
/// BB2:
///   c = b
///   ...
///   d = c
///   = d
///   = a
/// Because of how the allocation work, b, c, and d may be assigned different
/// colors. Now, if a gets evicted later:
/// BB1:
///   a =
///   st a, SpillSlot
///   b =
/// BB2:
///   c = b
///   ...
///   d = c
///   = d
///   e = ld SpillSlot
///   = e
/// This is likely that we can assign the same register for b, c, and d,
/// getting rid of 2 copies.
void RAGreedy::tryHintsRecoloring() {
  for (LiveInterval *LI : SetOfBrokenHints) {
    assert(TargetRegisterInfo::isVirtualRegister(LI->reg) &&
           "Recoloring is possible only for virtual registers");
    // Some dead defs may be around (e.g., because of debug uses).
    // Ignore those.
    if (!VRM->hasPhys(LI->reg))
      continue;
    tryHintRecoloring(*LI);
  }
}

unsigned RAGreedy::selectOrSplitImpl(LiveInterval &VirtReg,
                                     SmallVectorImpl<unsigned> &NewVRegs,
                                     SmallVirtRegSet &FixedRegisters,
                                     unsigned Depth) {
  unsigned CostPerUseLimit = ~0u;
  // First try assigning a free register.
  AllocationOrder Order(VirtReg.reg, *VRM, RegClassInfo, Matrix);
  if (unsigned PhysReg = tryAssign(VirtReg, Order, NewVRegs)) {
    // When NewVRegs is not empty, we may have made decisions such as evicting
    // a virtual register, go with the earlier decisions and use the physical
    // register.
    if (CSRCost.getFrequency() && isUnusedCalleeSavedReg(PhysReg) &&
        NewVRegs.empty()) {
      unsigned CSRReg = tryAssignCSRFirstTime(VirtReg, Order, PhysReg,
                                              CostPerUseLimit, NewVRegs);
      if (CSRReg || !NewVRegs.empty())
        // Return now if we decide to use a CSR or create new vregs due to
        // pre-splitting.
        return CSRReg;
    } else
      return PhysReg;
  }

  LiveRangeStage Stage = getStage(VirtReg);
  DEBUG(dbgs() << StageName[Stage]
               << " Cascade " << ExtraRegInfo[VirtReg.reg].Cascade << '\n');

  // Try to evict a less worthy live range, but only for ranges from the primary
  // queue. The RS_Split ranges already failed to do this, and they should not
  // get a second chance until they have been split.
  if (Stage != RS_Split)
    if (unsigned PhysReg =
            tryEvict(VirtReg, Order, NewVRegs, CostPerUseLimit)) {
      unsigned Hint = MRI->getSimpleHint(VirtReg.reg);
      // If VirtReg has a hint and that hint is broken record this
      // virtual register as a recoloring candidate for broken hint.
      // Indeed, since we evicted a variable in its neighborhood it is
      // likely we can at least partially recolor some of the
      // copy-related live-ranges.
      if (Hint && Hint != PhysReg)
        SetOfBrokenHints.insert(&VirtReg);
      return PhysReg;
    }

  assert(NewVRegs.empty() && "Cannot append to existing NewVRegs");

  // The first time we see a live range, don't try to split or spill.
  // Wait until the second time, when all smaller ranges have been allocated.
  // This gives a better picture of the interference to split around.
  if (Stage < RS_Split) {
    setStage(VirtReg, RS_Split);
    DEBUG(dbgs() << "wait for second round\n");
    NewVRegs.push_back(VirtReg.reg);
    return 0;
  }

  // If we couldn't allocate a register from spilling, there is probably some
  // invalid inline assembly. The base class wil report it.
  if (Stage >= RS_Done || !VirtReg.isSpillable())
    return tryLastChanceRecoloring(VirtReg, Order, NewVRegs, FixedRegisters,
                                   Depth);

  // Try splitting VirtReg or interferences.
  unsigned PhysReg = trySplit(VirtReg, Order, NewVRegs);
  if (PhysReg || !NewVRegs.empty())
    return PhysReg;

  // Finally spill VirtReg itself.
  RA_InSpillerCode = true;
  NamedRegionTimer T("Spiller", TimerGroupName, TimePassesIsEnabled);
  LiveRangeEdit LRE(&VirtReg, NewVRegs, *MF, *LIS, VRM, this);
  spiller().spill(LRE);
  setStage(NewVRegs.begin(), NewVRegs.end(), RS_Done);
  RA_InSpillerCode = false;
  
  // AVR specific: If we have reached this point and the backend has notified
  // it has inserted a spill via ReserveREG_Y, then search for any allocations
  // of REG_Y in the live intervals and undo them.
  if (!IsYReserved && RA_ReserveREG_Y) {
    // do all this work only once
    IsYReserved = true;
    // update the reserved register list
    MRI->freezeReservedRegs(VRM->getMachineFunction());
    RegClassInfo.runOnMachineFunction(VRM->getMachineFunction());
    // finally perform the real work
    UndoRegYAllocation();
  }

  if (VerifyEnabled)
    MF->verify(this, "After spilling");

  // The live virtual register requesting allocation was spilled, so tell
  // the caller not to allocate anything during this round.
  return 0;
}

bool RAGreedy::runOnMachineFunction(MachineFunction &mf) {
  DEBUG(dbgs() << "********** GREEDY REGISTER ALLOCATION **********\n"
               << "********** Function: " << mf.getName() << '\n');

  MF = &mf;
  TRI = MF->getSubtarget().getRegisterInfo();
  TII = MF->getSubtarget().getInstrInfo();
  RCI.runOnMachineFunction(mf);

  EnableLocalReassign = EnableLocalReassignment ||
                        MF->getSubtarget().enableRALocalReassignment(
                            MF->getTarget().getOptLevel());

  if (VerifyEnabled)
    MF->verify(this, "Before greedy register allocator");

  RegAllocBase::init(getAnalysis<VirtRegMap>(),
                     getAnalysis<LiveIntervals>(),
                     getAnalysis<LiveRegMatrix>());
  Indexes = &getAnalysis<SlotIndexes>();
  MBFI = &getAnalysis<MachineBlockFrequencyInfo>();
  DomTree = &getAnalysis<MachineDominatorTree>();
  SpillerInstance.reset(createInlineSpiller(*this, *MF, *VRM));
  Loops = &getAnalysis<MachineLoopInfo>();
  Bundles = &getAnalysis<EdgeBundles>();
  SpillPlacer = &getAnalysis<SpillPlacement>();
  DebugVars = &getAnalysis<LiveDebugVariables>();

  initializeCSRCost();

  calculateSpillWeightsAndHints(*LIS, mf, *Loops, *MBFI);

  DEBUG(LIS->dump());

  SA.reset(new SplitAnalysis(*VRM, *LIS, *Loops));
  SE.reset(new SplitEditor(*SA, *LIS, *VRM, *DomTree, *MBFI));
  ExtraRegInfo.clear();
  ExtraRegInfo.resize(MRI->getNumVirtRegs());
  NextCascade = 1;
  IntfCache.init(MF, Matrix->getLiveUnions(), Indexes, LIS, TRI);
  GlobalCand.resize(32);  // This will grow as needed.
  SetOfBrokenHints.clear();

  allocatePhysRegs();
  tryHintsRecoloring();
  releaseMemory();
  
  IsYReserved = false;
  RA_ReserveREG_Y = false;
  return true;
}<|MERGE_RESOLUTION|>--- conflicted
+++ resolved
@@ -403,12 +403,9 @@
   typedef SmallVector<HintInfo, 4> HintsInfo;
   BlockFrequency getBrokenHintFreq(const HintsInfo &, unsigned);
   void collectHintInfo(unsigned, HintsInfo &);
-<<<<<<< HEAD
+
+  bool isUnusedCalleeSavedReg(unsigned PhysReg) const;
   void UndoRegYAllocation();
-=======
-
-  bool isUnusedCalleeSavedReg(unsigned PhysReg) const;
->>>>>>> db210912
 };
 } // end anonymous namespace
 
