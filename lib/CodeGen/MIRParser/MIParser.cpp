//===- MIParser.cpp - Machine instructions parser implementation ----------===//
//
//                     The LLVM Compiler Infrastructure
//
// This file is distributed under the University of Illinois Open Source
// License. See LICENSE.TXT for details.
//
//===----------------------------------------------------------------------===//
//
// This file implements the parsing of machine instructions.
//
//===----------------------------------------------------------------------===//

#include "MIParser.h"
#include "MILexer.h"
#include "llvm/ADT/StringMap.h"
#include "llvm/AsmParser/Parser.h"
#include "llvm/AsmParser/SlotMapping.h"
#include "llvm/CodeGen/MachineBasicBlock.h"
#include "llvm/CodeGen/MachineFunction.h"
#include "llvm/CodeGen/MachineFrameInfo.h"
#include "llvm/CodeGen/MachineInstr.h"
#include "llvm/CodeGen/MachineInstrBuilder.h"
#include "llvm/CodeGen/MachineMemOperand.h"
#include "llvm/CodeGen/MachineModuleInfo.h"
#include "llvm/IR/Instructions.h"
#include "llvm/IR/Constants.h"
#include "llvm/IR/Module.h"
#include "llvm/IR/ModuleSlotTracker.h"
#include "llvm/IR/ValueSymbolTable.h"
#include "llvm/Support/raw_ostream.h"
#include "llvm/Support/SourceMgr.h"
#include "llvm/Target/TargetSubtargetInfo.h"
#include "llvm/Target/TargetInstrInfo.h"

using namespace llvm;

namespace {

/// A wrapper struct around the 'MachineOperand' struct that includes a source
/// range and other attributes.
struct ParsedMachineOperand {
  MachineOperand Operand;
  StringRef::iterator Begin;
  StringRef::iterator End;
  Optional<unsigned> TiedDefIdx;

  ParsedMachineOperand(const MachineOperand &Operand, StringRef::iterator Begin,
                       StringRef::iterator End, Optional<unsigned> &TiedDefIdx)
      : Operand(Operand), Begin(Begin), End(End), TiedDefIdx(TiedDefIdx) {
    if (TiedDefIdx)
      assert(Operand.isReg() && Operand.isUse() &&
             "Only used register operands can be tied");
  }
};

class MIParser {
  SourceMgr &SM;
  MachineFunction &MF;
  SMDiagnostic &Error;
  StringRef Source, CurrentSource;
  MIToken Token;
  const PerFunctionMIParsingState &PFS;
  /// Maps from indices to unnamed global values and metadata nodes.
  const SlotMapping &IRSlots;
  /// Maps from instruction names to op codes.
  StringMap<unsigned> Names2InstrOpCodes;
  /// Maps from register names to registers.
  StringMap<unsigned> Names2Regs;
  /// Maps from register mask names to register masks.
  StringMap<const uint32_t *> Names2RegMasks;
  /// Maps from subregister names to subregister indices.
  StringMap<unsigned> Names2SubRegIndices;
  /// Maps from slot numbers to function's unnamed basic blocks.
  DenseMap<unsigned, const BasicBlock *> Slots2BasicBlocks;
  /// Maps from slot numbers to function's unnamed values.
  DenseMap<unsigned, const Value *> Slots2Values;
  /// Maps from target index names to target indices.
  StringMap<int> Names2TargetIndices;
  /// Maps from direct target flag names to the direct target flag values.
  StringMap<unsigned> Names2DirectTargetFlags;
<<<<<<< HEAD
=======
  /// Maps from direct target flag names to the bitmask target flag values.
  StringMap<unsigned> Names2BitmaskTargetFlags;
>>>>>>> d51dd69e

public:
  MIParser(SourceMgr &SM, MachineFunction &MF, SMDiagnostic &Error,
           StringRef Source, const PerFunctionMIParsingState &PFS,
           const SlotMapping &IRSlots);

  void lex();

  /// Report an error at the current location with the given message.
  ///
  /// This function always return true.
  bool error(const Twine &Msg);

  /// Report an error at the given location with the given message.
  ///
  /// This function always return true.
  bool error(StringRef::iterator Loc, const Twine &Msg);

  bool
  parseBasicBlockDefinitions(DenseMap<unsigned, MachineBasicBlock *> &MBBSlots);
  bool parseBasicBlocks();
  bool parse(MachineInstr *&MI);
  bool parseStandaloneMBB(MachineBasicBlock *&MBB);
  bool parseStandaloneNamedRegister(unsigned &Reg);
  bool parseStandaloneVirtualRegister(unsigned &Reg);
<<<<<<< HEAD
=======
  bool parseStandaloneStackObject(int &FI);
  bool parseStandaloneMDNode(MDNode *&Node);
>>>>>>> d51dd69e

  bool
  parseBasicBlockDefinition(DenseMap<unsigned, MachineBasicBlock *> &MBBSlots);
  bool parseBasicBlock(MachineBasicBlock &MBB);
  bool parseBasicBlockLiveins(MachineBasicBlock &MBB);
  bool parseBasicBlockSuccessors(MachineBasicBlock &MBB);

  bool parseRegister(unsigned &Reg);
  bool parseRegisterFlag(unsigned &Flags);
  bool parseSubRegisterIndex(unsigned &SubReg);
  bool parseRegisterTiedDefIndex(unsigned &TiedDefIdx);
  bool parseRegisterOperand(MachineOperand &Dest,
                            Optional<unsigned> &TiedDefIdx, bool IsDef = false);
  bool parseImmediateOperand(MachineOperand &Dest);
  bool parseIRConstant(StringRef::iterator Loc, const Constant *&C);
  bool parseTypedImmediateOperand(MachineOperand &Dest);
  bool parseFPImmediateOperand(MachineOperand &Dest);
  bool parseMBBReference(MachineBasicBlock *&MBB);
  bool parseMBBOperand(MachineOperand &Dest);
  bool parseStackFrameIndex(int &FI);
  bool parseStackObjectOperand(MachineOperand &Dest);
  bool parseFixedStackFrameIndex(int &FI);
  bool parseFixedStackObjectOperand(MachineOperand &Dest);
  bool parseGlobalValue(GlobalValue *&GV);
  bool parseGlobalAddressOperand(MachineOperand &Dest);
  bool parseConstantPoolIndexOperand(MachineOperand &Dest);
  bool parseJumpTableIndexOperand(MachineOperand &Dest);
  bool parseExternalSymbolOperand(MachineOperand &Dest);
  bool parseMDNode(MDNode *&Node);
  bool parseMetadataOperand(MachineOperand &Dest);
  bool parseCFIOffset(int &Offset);
  bool parseCFIRegister(unsigned &Reg);
  bool parseCFIOperand(MachineOperand &Dest);
  bool parseIRBlock(BasicBlock *&BB, const Function &F);
  bool parseBlockAddressOperand(MachineOperand &Dest);
  bool parseTargetIndexOperand(MachineOperand &Dest);
  bool parseLiveoutRegisterMaskOperand(MachineOperand &Dest);
<<<<<<< HEAD
  bool parseMachineOperand(MachineOperand &Dest);
  bool parseMachineOperandAndTargetFlags(MachineOperand &Dest);
  bool parseOffset(int64_t &Offset);
  bool parseAlignment(unsigned &Alignment);
  bool parseOperandsOffset(MachineOperand &Op);
  bool parseIRValue(Value *&V);
=======
  bool parseMachineOperand(MachineOperand &Dest,
                           Optional<unsigned> &TiedDefIdx);
  bool parseMachineOperandAndTargetFlags(MachineOperand &Dest,
                                         Optional<unsigned> &TiedDefIdx);
  bool parseOffset(int64_t &Offset);
  bool parseAlignment(unsigned &Alignment);
  bool parseOperandsOffset(MachineOperand &Op);
  bool parseIRValue(const Value *&V);
>>>>>>> d51dd69e
  bool parseMemoryOperandFlag(unsigned &Flags);
  bool parseMemoryPseudoSourceValue(const PseudoSourceValue *&PSV);
  bool parseMachinePointerInfo(MachinePointerInfo &Dest);
  bool parseMachineMemoryOperand(MachineMemOperand *&Dest);

private:
  /// Convert the integer literal in the current token into an unsigned integer.
  ///
  /// Return true if an error occurred.
  bool getUnsigned(unsigned &Result);

  /// Convert the integer literal in the current token into an uint64.
  ///
  /// Return true if an error occurred.
  bool getUint64(uint64_t &Result);

  /// If the current token is of the given kind, consume it and return false.
  /// Otherwise report an error and return true.
  bool expectAndConsume(MIToken::TokenKind TokenKind);

  /// If the current token is of the given kind, consume it and return true.
  /// Otherwise return false.
  bool consumeIfPresent(MIToken::TokenKind TokenKind);

  void initNames2InstrOpCodes();

  /// Try to convert an instruction name to an opcode. Return true if the
  /// instruction name is invalid.
  bool parseInstrName(StringRef InstrName, unsigned &OpCode);

  bool parseInstruction(unsigned &OpCode, unsigned &Flags);

  bool assignRegisterTies(MachineInstr &MI,
                          ArrayRef<ParsedMachineOperand> Operands);

  bool verifyImplicitOperands(ArrayRef<ParsedMachineOperand> Operands,
                              const MCInstrDesc &MCID);

  void initNames2Regs();

  /// Try to convert a register name to a register number. Return true if the
  /// register name is invalid.
  bool getRegisterByName(StringRef RegName, unsigned &Reg);

  void initNames2RegMasks();

  /// Check if the given identifier is a name of a register mask.
  ///
  /// Return null if the identifier isn't a register mask.
  const uint32_t *getRegMask(StringRef Identifier);

  void initNames2SubRegIndices();

  /// Check if the given identifier is a name of a subregister index.
  ///
  /// Return 0 if the name isn't a subregister index class.
  unsigned getSubRegIndex(StringRef Name);

  const BasicBlock *getIRBlock(unsigned Slot);
  const BasicBlock *getIRBlock(unsigned Slot, const Function &F);
<<<<<<< HEAD
=======

  const Value *getIRValue(unsigned Slot);
>>>>>>> d51dd69e

  void initNames2TargetIndices();

  /// Try to convert a name of target index to the corresponding target index.
  ///
  /// Return true if the name isn't a name of a target index.
  bool getTargetIndex(StringRef Name, int &Index);

  void initNames2DirectTargetFlags();

  /// Try to convert a name of a direct target flag to the corresponding
  /// target flag.
  ///
  /// Return true if the name isn't a name of a direct flag.
  bool getDirectTargetFlag(StringRef Name, unsigned &Flag);
<<<<<<< HEAD
=======

  void initNames2BitmaskTargetFlags();

  /// Try to convert a name of a bitmask target flag to the corresponding
  /// target flag.
  ///
  /// Return true if the name isn't a name of a bitmask target flag.
  bool getBitmaskTargetFlag(StringRef Name, unsigned &Flag);
>>>>>>> d51dd69e
};

} // end anonymous namespace

MIParser::MIParser(SourceMgr &SM, MachineFunction &MF, SMDiagnostic &Error,
                   StringRef Source, const PerFunctionMIParsingState &PFS,
                   const SlotMapping &IRSlots)
    : SM(SM), MF(MF), Error(Error), Source(Source), CurrentSource(Source),
      PFS(PFS), IRSlots(IRSlots) {}

void MIParser::lex() {
  CurrentSource = lexMIToken(
      CurrentSource, Token,
      [this](StringRef::iterator Loc, const Twine &Msg) { error(Loc, Msg); });
}

bool MIParser::error(const Twine &Msg) { return error(Token.location(), Msg); }

bool MIParser::error(StringRef::iterator Loc, const Twine &Msg) {
  assert(Loc >= Source.data() && Loc <= (Source.data() + Source.size()));
  const MemoryBuffer &Buffer = *SM.getMemoryBuffer(SM.getMainFileID());
  if (Loc >= Buffer.getBufferStart() && Loc <= Buffer.getBufferEnd()) {
    // Create an ordinary diagnostic when the source manager's buffer is the
    // source string.
    Error = SM.GetMessage(SMLoc::getFromPointer(Loc), SourceMgr::DK_Error, Msg);
    return true;
  }
  // Create a diagnostic for a YAML string literal.
  Error = SMDiagnostic(SM, SMLoc(), Buffer.getBufferIdentifier(), 1,
                       Loc - Source.data(), SourceMgr::DK_Error, Msg.str(),
                       Source, None, None);
  return true;
}

static const char *toString(MIToken::TokenKind TokenKind) {
  switch (TokenKind) {
  case MIToken::comma:
    return "','";
  case MIToken::equal:
    return "'='";
  case MIToken::colon:
    return "':'";
  case MIToken::lparen:
    return "'('";
  case MIToken::rparen:
    return "')'";
  default:
    return "<unknown token>";
  }
}

bool MIParser::expectAndConsume(MIToken::TokenKind TokenKind) {
  if (Token.isNot(TokenKind))
    return error(Twine("expected ") + toString(TokenKind));
  lex();
  return false;
}

bool MIParser::consumeIfPresent(MIToken::TokenKind TokenKind) {
  if (Token.isNot(TokenKind))
    return false;
  lex();
  return true;
}

bool MIParser::parseBasicBlockDefinition(
    DenseMap<unsigned, MachineBasicBlock *> &MBBSlots) {
  assert(Token.is(MIToken::MachineBasicBlockLabel));
  unsigned ID = 0;
  if (getUnsigned(ID))
    return true;
  auto Loc = Token.location();
  auto Name = Token.stringValue();
  lex();
  bool HasAddressTaken = false;
  bool IsLandingPad = false;
  unsigned Alignment = 0;
  BasicBlock *BB = nullptr;
  if (consumeIfPresent(MIToken::lparen)) {
    do {
      // TODO: Report an error when multiple same attributes are specified.
      switch (Token.kind()) {
      case MIToken::kw_address_taken:
        HasAddressTaken = true;
        lex();
        break;
      case MIToken::kw_landing_pad:
        IsLandingPad = true;
        lex();
        break;
      case MIToken::kw_align:
        if (parseAlignment(Alignment))
          return true;
        break;
      case MIToken::IRBlock:
        // TODO: Report an error when both name and ir block are specified.
        if (parseIRBlock(BB, *MF.getFunction()))
          return true;
        lex();
        break;
      default:
        break;
      }
    } while (consumeIfPresent(MIToken::comma));
    if (expectAndConsume(MIToken::rparen))
      return true;
  }
  if (expectAndConsume(MIToken::colon))
    return true;

  if (!Name.empty()) {
    BB = dyn_cast_or_null<BasicBlock>(
        MF.getFunction()->getValueSymbolTable().lookup(Name));
    if (!BB)
      return error(Loc, Twine("basic block '") + Name +
                            "' is not defined in the function '" +
                            MF.getName() + "'");
  }
  auto *MBB = MF.CreateMachineBasicBlock(BB);
  MF.insert(MF.end(), MBB);
  bool WasInserted = MBBSlots.insert(std::make_pair(ID, MBB)).second;
  if (!WasInserted)
    return error(Loc, Twine("redefinition of machine basic block with id #") +
                          Twine(ID));
  if (Alignment)
    MBB->setAlignment(Alignment);
  if (HasAddressTaken)
    MBB->setHasAddressTaken();
  MBB->setIsLandingPad(IsLandingPad);
  return false;
}

bool MIParser::parseBasicBlockDefinitions(
    DenseMap<unsigned, MachineBasicBlock *> &MBBSlots) {
  lex();
  // Skip until the first machine basic block.
  while (Token.is(MIToken::Newline))
    lex();
  if (Token.isErrorOrEOF())
    return Token.isError();
  if (Token.isNot(MIToken::MachineBasicBlockLabel))
    return error("expected a basic block definition before instructions");
  unsigned BraceDepth = 0;
  do {
    if (parseBasicBlockDefinition(MBBSlots))
      return true;
    bool IsAfterNewline = false;
    // Skip until the next machine basic block.
    while (true) {
      if ((Token.is(MIToken::MachineBasicBlockLabel) && IsAfterNewline) ||
          Token.isErrorOrEOF())
        break;
      else if (Token.is(MIToken::MachineBasicBlockLabel))
        return error("basic block definition should be located at the start of "
                     "the line");
      else if (consumeIfPresent(MIToken::Newline)) {
        IsAfterNewline = true;
        continue;
      }
      IsAfterNewline = false;
      if (Token.is(MIToken::lbrace))
        ++BraceDepth;
      if (Token.is(MIToken::rbrace)) {
        if (!BraceDepth)
          return error("extraneous closing brace ('}')");
        --BraceDepth;
      }
      lex();
    }
    // Verify that we closed all of the '{' at the end of a file or a block.
    if (!Token.isError() && BraceDepth)
      return error("expected '}'"); // FIXME: Report a note that shows '{'.
  } while (!Token.isErrorOrEOF());
  return Token.isError();
}

bool MIParser::parseBasicBlockLiveins(MachineBasicBlock &MBB) {
  assert(Token.is(MIToken::kw_liveins));
  lex();
  if (expectAndConsume(MIToken::colon))
    return true;
  if (Token.isNewlineOrEOF()) // Allow an empty list of liveins.
    return false;
  do {
    if (Token.isNot(MIToken::NamedRegister))
      return error("expected a named register");
    unsigned Reg = 0;
    if (parseRegister(Reg))
      return true;
    MBB.addLiveIn(Reg);
    lex();
  } while (consumeIfPresent(MIToken::comma));
  return false;
}

bool MIParser::parseBasicBlockSuccessors(MachineBasicBlock &MBB) {
  assert(Token.is(MIToken::kw_successors));
  lex();
  if (expectAndConsume(MIToken::colon))
    return true;
  if (Token.isNewlineOrEOF()) // Allow an empty list of successors.
    return false;
  do {
    if (Token.isNot(MIToken::MachineBasicBlock))
      return error("expected a machine basic block reference");
    MachineBasicBlock *SuccMBB = nullptr;
    if (parseMBBReference(SuccMBB))
      return true;
    lex();
    unsigned Weight = 0;
    if (consumeIfPresent(MIToken::lparen)) {
      if (Token.isNot(MIToken::IntegerLiteral))
        return error("expected an integer literal after '('");
      if (getUnsigned(Weight))
        return true;
      lex();
      if (expectAndConsume(MIToken::rparen))
        return true;
    }
    MBB.addSuccessor(SuccMBB, Weight);
  } while (consumeIfPresent(MIToken::comma));
  return false;
}

bool MIParser::parseBasicBlock(MachineBasicBlock &MBB) {
  // Skip the definition.
  assert(Token.is(MIToken::MachineBasicBlockLabel));
  lex();
  if (consumeIfPresent(MIToken::lparen)) {
    while (Token.isNot(MIToken::rparen) && !Token.isErrorOrEOF())
      lex();
    consumeIfPresent(MIToken::rparen);
  }
  consumeIfPresent(MIToken::colon);

  // Parse the liveins and successors.
  // N.B: Multiple lists of successors and liveins are allowed and they're
  // merged into one.
  // Example:
  //   liveins: %edi
  //   liveins: %esi
  //
  // is equivalent to
  //   liveins: %edi, %esi
  while (true) {
    if (Token.is(MIToken::kw_successors)) {
      if (parseBasicBlockSuccessors(MBB))
        return true;
    } else if (Token.is(MIToken::kw_liveins)) {
      if (parseBasicBlockLiveins(MBB))
        return true;
    } else if (consumeIfPresent(MIToken::Newline)) {
      continue;
    } else
      break;
    if (!Token.isNewlineOrEOF())
      return error("expected line break at the end of a list");
    lex();
  }

  // Parse the instructions.
  bool IsInBundle = false;
  MachineInstr *PrevMI = nullptr;
  while (true) {
    if (Token.is(MIToken::MachineBasicBlockLabel) || Token.is(MIToken::Eof))
      return false;
    else if (consumeIfPresent(MIToken::Newline))
      continue;
    if (consumeIfPresent(MIToken::rbrace)) {
      // The first parsing pass should verify that all closing '}' have an
      // opening '{'.
      assert(IsInBundle);
      IsInBundle = false;
      continue;
    }
    MachineInstr *MI = nullptr;
    if (parse(MI))
      return true;
    MBB.insert(MBB.end(), MI);
    if (IsInBundle) {
      PrevMI->setFlag(MachineInstr::BundledSucc);
      MI->setFlag(MachineInstr::BundledPred);
    }
    PrevMI = MI;
    if (Token.is(MIToken::lbrace)) {
      if (IsInBundle)
        return error("nested instruction bundles are not allowed");
      lex();
      // This instruction is the start of the bundle.
      MI->setFlag(MachineInstr::BundledSucc);
      IsInBundle = true;
      if (!Token.is(MIToken::Newline))
        // The next instruction can be on the same line.
        continue;
    }
    assert(Token.isNewlineOrEOF() && "MI is not fully parsed");
    lex();
  }
  return false;
}

bool MIParser::parseBasicBlocks() {
  lex();
  // Skip until the first machine basic block.
  while (Token.is(MIToken::Newline))
    lex();
  if (Token.isErrorOrEOF())
    return Token.isError();
  // The first parsing pass should have verified that this token is a MBB label
  // in the 'parseBasicBlockDefinitions' method.
  assert(Token.is(MIToken::MachineBasicBlockLabel));
  do {
    MachineBasicBlock *MBB = nullptr;
    if (parseMBBReference(MBB))
      return true;
    if (parseBasicBlock(*MBB))
      return true;
    // The method 'parseBasicBlock' should parse the whole block until the next
    // block or the end of file.
    assert(Token.is(MIToken::MachineBasicBlockLabel) || Token.is(MIToken::Eof));
  } while (Token.isNot(MIToken::Eof));
  return false;
}

bool MIParser::parse(MachineInstr *&MI) {
  // Parse any register operands before '='
  MachineOperand MO = MachineOperand::CreateImm(0);
  SmallVector<ParsedMachineOperand, 8> Operands;
  while (Token.isRegister() || Token.isRegisterFlag()) {
    auto Loc = Token.location();
    Optional<unsigned> TiedDefIdx;
    if (parseRegisterOperand(MO, TiedDefIdx, /*IsDef=*/true))
      return true;
    Operands.push_back(
        ParsedMachineOperand(MO, Loc, Token.location(), TiedDefIdx));
    if (Token.isNot(MIToken::comma))
      break;
    lex();
  }
  if (!Operands.empty() && expectAndConsume(MIToken::equal))
    return true;

  unsigned OpCode, Flags = 0;
  if (Token.isError() || parseInstruction(OpCode, Flags))
    return true;

  // Parse the remaining machine operands.
  while (!Token.isNewlineOrEOF() && Token.isNot(MIToken::kw_debug_location) &&
         Token.isNot(MIToken::coloncolon) && Token.isNot(MIToken::lbrace)) {
    auto Loc = Token.location();
<<<<<<< HEAD
    if (parseMachineOperandAndTargetFlags(MO))
      return true;
    Operands.push_back(MachineOperandWithLocation(MO, Loc, Token.location()));
=======
    Optional<unsigned> TiedDefIdx;
    if (parseMachineOperandAndTargetFlags(MO, TiedDefIdx))
      return true;
    Operands.push_back(
        ParsedMachineOperand(MO, Loc, Token.location(), TiedDefIdx));
>>>>>>> d51dd69e
    if (Token.isNewlineOrEOF() || Token.is(MIToken::coloncolon) ||
        Token.is(MIToken::lbrace))
      break;
    if (Token.isNot(MIToken::comma))
      return error("expected ',' before the next machine operand");
    lex();
  }

  DebugLoc DebugLocation;
  if (Token.is(MIToken::kw_debug_location)) {
    lex();
    if (Token.isNot(MIToken::exclaim))
      return error("expected a metadata node after 'debug-location'");
    MDNode *Node = nullptr;
    if (parseMDNode(Node))
      return true;
    DebugLocation = DebugLoc(Node);
  }

  // Parse the machine memory operands.
  SmallVector<MachineMemOperand *, 2> MemOperands;
  if (Token.is(MIToken::coloncolon)) {
    lex();
    while (!Token.isNewlineOrEOF()) {
      MachineMemOperand *MemOp = nullptr;
      if (parseMachineMemoryOperand(MemOp))
        return true;
      MemOperands.push_back(MemOp);
      if (Token.isNewlineOrEOF())
        break;
      if (Token.isNot(MIToken::comma))
        return error("expected ',' before the next machine memory operand");
      lex();
    }
  }

  const auto &MCID = MF.getSubtarget().getInstrInfo()->get(OpCode);
  if (!MCID.isVariadic()) {
    // FIXME: Move the implicit operand verification to the machine verifier.
    if (verifyImplicitOperands(Operands, MCID))
      return true;
  }

  // TODO: Check for extraneous machine operands.
  MI = MF.CreateMachineInstr(MCID, DebugLocation, /*NoImplicit=*/true);
  MI->setFlags(Flags);
  for (const auto &Operand : Operands)
    MI->addOperand(MF, Operand.Operand);
<<<<<<< HEAD
=======
  if (assignRegisterTies(*MI, Operands))
    return true;
>>>>>>> d51dd69e
  if (MemOperands.empty())
    return false;
  MachineInstr::mmo_iterator MemRefs =
      MF.allocateMemRefsArray(MemOperands.size());
  std::copy(MemOperands.begin(), MemOperands.end(), MemRefs);
  MI->setMemRefs(MemRefs, MemRefs + MemOperands.size());
  return false;
}

bool MIParser::parseStandaloneMBB(MachineBasicBlock *&MBB) {
  lex();
  if (Token.isNot(MIToken::MachineBasicBlock))
    return error("expected a machine basic block reference");
  if (parseMBBReference(MBB))
    return true;
  lex();
  if (Token.isNot(MIToken::Eof))
    return error(
        "expected end of string after the machine basic block reference");
  return false;
}

bool MIParser::parseStandaloneNamedRegister(unsigned &Reg) {
  lex();
  if (Token.isNot(MIToken::NamedRegister))
    return error("expected a named register");
  if (parseRegister(Reg))
    return true;
  lex();
  if (Token.isNot(MIToken::Eof))
    return error("expected end of string after the register reference");
  return false;
}

bool MIParser::parseStandaloneVirtualRegister(unsigned &Reg) {
  lex();
  if (Token.isNot(MIToken::VirtualRegister))
    return error("expected a virtual register");
  if (parseRegister(Reg))
    return true;
  lex();
  if (Token.isNot(MIToken::Eof))
    return error("expected end of string after the register reference");
  return false;
}

<<<<<<< HEAD
=======
bool MIParser::parseStandaloneStackObject(int &FI) {
  lex();
  if (Token.isNot(MIToken::StackObject))
    return error("expected a stack object");
  if (parseStackFrameIndex(FI))
    return true;
  if (Token.isNot(MIToken::Eof))
    return error("expected end of string after the stack object reference");
  return false;
}

bool MIParser::parseStandaloneMDNode(MDNode *&Node) {
  lex();
  if (Token.isNot(MIToken::exclaim))
    return error("expected a metadata node");
  if (parseMDNode(Node))
    return true;
  if (Token.isNot(MIToken::Eof))
    return error("expected end of string after the metadata node");
  return false;
}

>>>>>>> d51dd69e
static const char *printImplicitRegisterFlag(const MachineOperand &MO) {
  assert(MO.isImplicit());
  return MO.isDef() ? "implicit-def" : "implicit";
}

static std::string getRegisterName(const TargetRegisterInfo *TRI,
                                   unsigned Reg) {
  assert(TargetRegisterInfo::isPhysicalRegister(Reg) && "expected phys reg");
  return StringRef(TRI->getName(Reg)).lower();
}

bool MIParser::verifyImplicitOperands(ArrayRef<ParsedMachineOperand> Operands,
                                      const MCInstrDesc &MCID) {
  if (MCID.isCall())
    // We can't verify call instructions as they can contain arbitrary implicit
    // register and register mask operands.
    return false;

  // Gather all the expected implicit operands.
  SmallVector<MachineOperand, 4> ImplicitOperands;
  if (MCID.ImplicitDefs)
    for (const uint16_t *ImpDefs = MCID.getImplicitDefs(); *ImpDefs; ++ImpDefs)
      ImplicitOperands.push_back(
          MachineOperand::CreateReg(*ImpDefs, true, true));
  if (MCID.ImplicitUses)
    for (const uint16_t *ImpUses = MCID.getImplicitUses(); *ImpUses; ++ImpUses)
      ImplicitOperands.push_back(
          MachineOperand::CreateReg(*ImpUses, false, true));

  const auto *TRI = MF.getSubtarget().getRegisterInfo();
  assert(TRI && "Expected target register info");
  size_t I = ImplicitOperands.size(), J = Operands.size();
  while (I) {
    --I;
    if (J) {
      --J;
      const auto &ImplicitOperand = ImplicitOperands[I];
      const auto &Operand = Operands[J].Operand;
      if (ImplicitOperand.isIdenticalTo(Operand))
        continue;
      if (Operand.isReg() && Operand.isImplicit()) {
        // Check if this implicit register is a subregister of an explicit
        // register operand.
        bool IsImplicitSubRegister = false;
        for (size_t K = 0, E = Operands.size(); K < E; ++K) {
          const auto &Op = Operands[K].Operand;
          if (Op.isReg() && !Op.isImplicit() &&
              TRI->isSubRegister(Op.getReg(), Operand.getReg())) {
            IsImplicitSubRegister = true;
            break;
          }
        }
        if (IsImplicitSubRegister)
          continue;
        return error(Operands[J].Begin,
                     Twine("expected an implicit register operand '") +
                         printImplicitRegisterFlag(ImplicitOperand) + " %" +
                         getRegisterName(TRI, ImplicitOperand.getReg()) + "'");
      }
    }
    // TODO: Fix source location when Operands[J].end is right before '=', i.e:
    // insead of reporting an error at this location:
    //            %eax = MOV32r0
    //                 ^
    // report the error at the following location:
    //            %eax = MOV32r0
    //                          ^
    return error(J < Operands.size() ? Operands[J].End : Token.location(),
                 Twine("missing implicit register operand '") +
                     printImplicitRegisterFlag(ImplicitOperands[I]) + " %" +
                     getRegisterName(TRI, ImplicitOperands[I].getReg()) + "'");
  }
  return false;
}

bool MIParser::parseInstruction(unsigned &OpCode, unsigned &Flags) {
  if (Token.is(MIToken::kw_frame_setup)) {
    Flags |= MachineInstr::FrameSetup;
    lex();
  }
  if (Token.isNot(MIToken::Identifier))
    return error("expected a machine instruction");
  StringRef InstrName = Token.stringValue();
  if (parseInstrName(InstrName, OpCode))
    return error(Twine("unknown machine instruction name '") + InstrName + "'");
  lex();
  return false;
}

bool MIParser::parseRegister(unsigned &Reg) {
  switch (Token.kind()) {
  case MIToken::underscore:
    Reg = 0;
    break;
  case MIToken::NamedRegister: {
    StringRef Name = Token.stringValue();
    if (getRegisterByName(Name, Reg))
      return error(Twine("unknown register name '") + Name + "'");
    break;
  }
  case MIToken::VirtualRegister: {
    unsigned ID;
    if (getUnsigned(ID))
      return true;
    const auto RegInfo = PFS.VirtualRegisterSlots.find(ID);
    if (RegInfo == PFS.VirtualRegisterSlots.end())
      return error(Twine("use of undefined virtual register '%") + Twine(ID) +
                   "'");
    Reg = RegInfo->second;
    break;
  }
  // TODO: Parse other register kinds.
  default:
    llvm_unreachable("The current token should be a register");
  }
  return false;
}

bool MIParser::parseRegisterFlag(unsigned &Flags) {
  const unsigned OldFlags = Flags;
  switch (Token.kind()) {
  case MIToken::kw_implicit:
    Flags |= RegState::Implicit;
    break;
  case MIToken::kw_implicit_define:
    Flags |= RegState::ImplicitDefine;
    break;
  case MIToken::kw_def:
    Flags |= RegState::Define;
    break;
  case MIToken::kw_dead:
    Flags |= RegState::Dead;
    break;
  case MIToken::kw_killed:
    Flags |= RegState::Kill;
    break;
  case MIToken::kw_undef:
    Flags |= RegState::Undef;
    break;
  case MIToken::kw_internal:
    Flags |= RegState::InternalRead;
    break;
  case MIToken::kw_early_clobber:
    Flags |= RegState::EarlyClobber;
    break;
  case MIToken::kw_debug_use:
    Flags |= RegState::Debug;
    break;
  default:
    llvm_unreachable("The current token should be a register flag");
  }
  if (OldFlags == Flags)
    // We know that the same flag is specified more than once when the flags
    // weren't modified.
    return error("duplicate '" + Token.stringValue() + "' register flag");
  lex();
  return false;
}

bool MIParser::parseSubRegisterIndex(unsigned &SubReg) {
  assert(Token.is(MIToken::colon));
  lex();
  if (Token.isNot(MIToken::Identifier))
    return error("expected a subregister index after ':'");
  auto Name = Token.stringValue();
  SubReg = getSubRegIndex(Name);
  if (!SubReg)
    return error(Twine("use of unknown subregister index '") + Name + "'");
  lex();
  return false;
}

bool MIParser::parseRegisterTiedDefIndex(unsigned &TiedDefIdx) {
  if (!consumeIfPresent(MIToken::kw_tied_def))
    return error("expected 'tied-def' after '('");
  if (Token.isNot(MIToken::IntegerLiteral))
    return error("expected an integer literal after 'tied-def'");
  if (getUnsigned(TiedDefIdx))
    return true;
  lex();
  if (expectAndConsume(MIToken::rparen))
    return true;
  return false;
}

bool MIParser::assignRegisterTies(MachineInstr &MI,
                                  ArrayRef<ParsedMachineOperand> Operands) {
  SmallVector<std::pair<unsigned, unsigned>, 4> TiedRegisterPairs;
  for (unsigned I = 0, E = Operands.size(); I != E; ++I) {
    if (!Operands[I].TiedDefIdx)
      continue;
    // The parser ensures that this operand is a register use, so we just have
    // to check the tied-def operand.
    unsigned DefIdx = Operands[I].TiedDefIdx.getValue();
    if (DefIdx >= E)
      return error(Operands[I].Begin,
                   Twine("use of invalid tied-def operand index '" +
                         Twine(DefIdx) + "'; instruction has only ") +
                       Twine(E) + " operands");
    const auto &DefOperand = Operands[DefIdx].Operand;
    if (!DefOperand.isReg() || !DefOperand.isDef())
      // FIXME: add note with the def operand.
      return error(Operands[I].Begin,
                   Twine("use of invalid tied-def operand index '") +
                       Twine(DefIdx) + "'; the operand #" + Twine(DefIdx) +
                       " isn't a defined register");
    // Check that the tied-def operand wasn't tied elsewhere.
    for (const auto &TiedPair : TiedRegisterPairs) {
      if (TiedPair.first == DefIdx)
        return error(Operands[I].Begin,
                     Twine("the tied-def operand #") + Twine(DefIdx) +
                         " is already tied with another register operand");
    }
    TiedRegisterPairs.push_back(std::make_pair(DefIdx, I));
  }
  // FIXME: Verify that for non INLINEASM instructions, the def and use tied
  // indices must be less than tied max.
  for (const auto &TiedPair : TiedRegisterPairs)
    MI.tieOperands(TiedPair.first, TiedPair.second);
  return false;
}

bool MIParser::parseRegisterOperand(MachineOperand &Dest,
                                    Optional<unsigned> &TiedDefIdx,
                                    bool IsDef) {
  unsigned Reg;
  unsigned Flags = IsDef ? RegState::Define : 0;
  while (Token.isRegisterFlag()) {
    if (parseRegisterFlag(Flags))
      return true;
  }
  if (!Token.isRegister())
    return error("expected a register after register flags");
  if (parseRegister(Reg))
    return true;
  lex();
  unsigned SubReg = 0;
  if (Token.is(MIToken::colon)) {
    if (parseSubRegisterIndex(SubReg))
      return true;
  }
  if ((Flags & RegState::Define) == 0 && consumeIfPresent(MIToken::lparen)) {
    unsigned Idx;
    if (parseRegisterTiedDefIndex(Idx))
      return true;
    TiedDefIdx = Idx;
  }
  Dest = MachineOperand::CreateReg(
      Reg, Flags & RegState::Define, Flags & RegState::Implicit,
      Flags & RegState::Kill, Flags & RegState::Dead, Flags & RegState::Undef,
      Flags & RegState::EarlyClobber, SubReg, Flags & RegState::Debug,
      Flags & RegState::InternalRead);
  return false;
}

bool MIParser::parseImmediateOperand(MachineOperand &Dest) {
  assert(Token.is(MIToken::IntegerLiteral));
  const APSInt &Int = Token.integerValue();
  if (Int.getMinSignedBits() > 64)
    return error("integer literal is too large to be an immediate operand");
  Dest = MachineOperand::CreateImm(Int.getExtValue());
  lex();
  return false;
}

bool MIParser::parseIRConstant(StringRef::iterator Loc, const Constant *&C) {
  auto Source = StringRef(Loc, Token.range().end() - Loc).str();
  lex();
  SMDiagnostic Err;
  C = parseConstantValue(Source.c_str(), Err, *MF.getFunction()->getParent());
  if (!C)
    return error(Loc + Err.getColumnNo(), Err.getMessage());
  return false;
}

bool MIParser::parseTypedImmediateOperand(MachineOperand &Dest) {
  assert(Token.is(MIToken::IntegerType));
  auto Loc = Token.location();
  lex();
  if (Token.isNot(MIToken::IntegerLiteral))
    return error("expected an integer literal");
  const Constant *C = nullptr;
  if (parseIRConstant(Loc, C))
    return true;
  Dest = MachineOperand::CreateCImm(cast<ConstantInt>(C));
  return false;
}

bool MIParser::parseFPImmediateOperand(MachineOperand &Dest) {
  auto Loc = Token.location();
  lex();
  if (Token.isNot(MIToken::FloatingPointLiteral))
    return error("expected a floating point literal");
  const Constant *C = nullptr;
  if (parseIRConstant(Loc, C))
    return true;
  Dest = MachineOperand::CreateFPImm(cast<ConstantFP>(C));
  return false;
}

bool MIParser::getUnsigned(unsigned &Result) {
  assert(Token.hasIntegerValue() && "Expected a token with an integer value");
  const uint64_t Limit = uint64_t(std::numeric_limits<unsigned>::max()) + 1;
  uint64_t Val64 = Token.integerValue().getLimitedValue(Limit);
  if (Val64 == Limit)
    return error("expected 32-bit integer (too large)");
  Result = Val64;
  return false;
}

bool MIParser::parseMBBReference(MachineBasicBlock *&MBB) {
  assert(Token.is(MIToken::MachineBasicBlock) ||
         Token.is(MIToken::MachineBasicBlockLabel));
  unsigned Number;
  if (getUnsigned(Number))
    return true;
  auto MBBInfo = PFS.MBBSlots.find(Number);
  if (MBBInfo == PFS.MBBSlots.end())
    return error(Twine("use of undefined machine basic block #") +
                 Twine(Number));
  MBB = MBBInfo->second;
  if (!Token.stringValue().empty() && Token.stringValue() != MBB->getName())
    return error(Twine("the name of machine basic block #") + Twine(Number) +
                 " isn't '" + Token.stringValue() + "'");
  return false;
}

bool MIParser::parseMBBOperand(MachineOperand &Dest) {
  MachineBasicBlock *MBB;
  if (parseMBBReference(MBB))
    return true;
  Dest = MachineOperand::CreateMBB(MBB);
  lex();
  return false;
}

bool MIParser::parseStackFrameIndex(int &FI) {
  assert(Token.is(MIToken::StackObject));
  unsigned ID;
  if (getUnsigned(ID))
    return true;
  auto ObjectInfo = PFS.StackObjectSlots.find(ID);
  if (ObjectInfo == PFS.StackObjectSlots.end())
    return error(Twine("use of undefined stack object '%stack.") + Twine(ID) +
                 "'");
  StringRef Name;
  if (const auto *Alloca =
          MF.getFrameInfo()->getObjectAllocation(ObjectInfo->second))
    Name = Alloca->getName();
  if (!Token.stringValue().empty() && Token.stringValue() != Name)
    return error(Twine("the name of the stack object '%stack.") + Twine(ID) +
                 "' isn't '" + Token.stringValue() + "'");
  lex();
  FI = ObjectInfo->second;
  return false;
}

<<<<<<< HEAD
=======
bool MIParser::parseStackObjectOperand(MachineOperand &Dest) {
  int FI;
  if (parseStackFrameIndex(FI))
    return true;
  Dest = MachineOperand::CreateFI(FI);
  return false;
}

>>>>>>> d51dd69e
bool MIParser::parseFixedStackFrameIndex(int &FI) {
  assert(Token.is(MIToken::FixedStackObject));
  unsigned ID;
  if (getUnsigned(ID))
    return true;
  auto ObjectInfo = PFS.FixedStackObjectSlots.find(ID);
  if (ObjectInfo == PFS.FixedStackObjectSlots.end())
    return error(Twine("use of undefined fixed stack object '%fixed-stack.") +
                 Twine(ID) + "'");
  lex();
  FI = ObjectInfo->second;
  return false;
}

bool MIParser::parseFixedStackObjectOperand(MachineOperand &Dest) {
  int FI;
  if (parseFixedStackFrameIndex(FI))
    return true;
  Dest = MachineOperand::CreateFI(FI);
  return false;
}

bool MIParser::parseGlobalValue(GlobalValue *&GV) {
  switch (Token.kind()) {
  case MIToken::NamedGlobalValue: {
    const Module *M = MF.getFunction()->getParent();
    GV = M->getNamedValue(Token.stringValue());
    if (!GV)
      return error(Twine("use of undefined global value '") + Token.range() +
                   "'");
    break;
  }
  case MIToken::GlobalValue: {
    unsigned GVIdx;
    if (getUnsigned(GVIdx))
      return true;
    if (GVIdx >= IRSlots.GlobalValues.size())
      return error(Twine("use of undefined global value '@") + Twine(GVIdx) +
                   "'");
    GV = IRSlots.GlobalValues[GVIdx];
    break;
  }
  default:
    llvm_unreachable("The current token should be a global value");
  }
  return false;
}

bool MIParser::parseGlobalAddressOperand(MachineOperand &Dest) {
  GlobalValue *GV = nullptr;
  if (parseGlobalValue(GV))
    return true;
  lex();
  Dest = MachineOperand::CreateGA(GV, /*Offset=*/0);
  if (parseOperandsOffset(Dest))
    return true;
  return false;
}

bool MIParser::parseConstantPoolIndexOperand(MachineOperand &Dest) {
  assert(Token.is(MIToken::ConstantPoolItem));
  unsigned ID;
  if (getUnsigned(ID))
    return true;
  auto ConstantInfo = PFS.ConstantPoolSlots.find(ID);
  if (ConstantInfo == PFS.ConstantPoolSlots.end())
    return error("use of undefined constant '%const." + Twine(ID) + "'");
  lex();
  Dest = MachineOperand::CreateCPI(ID, /*Offset=*/0);
  if (parseOperandsOffset(Dest))
    return true;
  return false;
}

bool MIParser::parseJumpTableIndexOperand(MachineOperand &Dest) {
  assert(Token.is(MIToken::JumpTableIndex));
  unsigned ID;
  if (getUnsigned(ID))
    return true;
  auto JumpTableEntryInfo = PFS.JumpTableSlots.find(ID);
  if (JumpTableEntryInfo == PFS.JumpTableSlots.end())
    return error("use of undefined jump table '%jump-table." + Twine(ID) + "'");
  lex();
  Dest = MachineOperand::CreateJTI(JumpTableEntryInfo->second);
  return false;
}

bool MIParser::parseExternalSymbolOperand(MachineOperand &Dest) {
  assert(Token.is(MIToken::ExternalSymbol));
  const char *Symbol = MF.createExternalSymbolName(Token.stringValue());
  lex();
  Dest = MachineOperand::CreateES(Symbol);
  if (parseOperandsOffset(Dest))
    return true;
  return false;
}

bool MIParser::parseMDNode(MDNode *&Node) {
  assert(Token.is(MIToken::exclaim));
  auto Loc = Token.location();
  lex();
  if (Token.isNot(MIToken::IntegerLiteral) || Token.integerValue().isSigned())
    return error("expected metadata id after '!'");
  unsigned ID;
  if (getUnsigned(ID))
    return true;
  auto NodeInfo = IRSlots.MetadataNodes.find(ID);
  if (NodeInfo == IRSlots.MetadataNodes.end())
    return error(Loc, "use of undefined metadata '!" + Twine(ID) + "'");
  lex();
  Node = NodeInfo->second.get();
  return false;
}

bool MIParser::parseMetadataOperand(MachineOperand &Dest) {
  MDNode *Node = nullptr;
  if (parseMDNode(Node))
    return true;
  Dest = MachineOperand::CreateMetadata(Node);
  return false;
}

bool MIParser::parseCFIOffset(int &Offset) {
  if (Token.isNot(MIToken::IntegerLiteral))
    return error("expected a cfi offset");
  if (Token.integerValue().getMinSignedBits() > 32)
    return error("expected a 32 bit integer (the cfi offset is too large)");
  Offset = (int)Token.integerValue().getExtValue();
  lex();
  return false;
}

bool MIParser::parseCFIRegister(unsigned &Reg) {
  if (Token.isNot(MIToken::NamedRegister))
    return error("expected a cfi register");
  unsigned LLVMReg;
  if (parseRegister(LLVMReg))
    return true;
  const auto *TRI = MF.getSubtarget().getRegisterInfo();
  assert(TRI && "Expected target register info");
  int DwarfReg = TRI->getDwarfRegNum(LLVMReg, true);
  if (DwarfReg < 0)
    return error("invalid DWARF register");
  Reg = (unsigned)DwarfReg;
  lex();
  return false;
}

bool MIParser::parseCFIOperand(MachineOperand &Dest) {
  auto Kind = Token.kind();
  lex();
  auto &MMI = MF.getMMI();
  int Offset;
  unsigned Reg;
  unsigned CFIIndex;
  switch (Kind) {
  case MIToken::kw_cfi_same_value:
    if (parseCFIRegister(Reg))
      return true;
    CFIIndex =
        MMI.addFrameInst(MCCFIInstruction::createSameValue(nullptr, Reg));
    break;
  case MIToken::kw_cfi_offset:
    if (parseCFIRegister(Reg) || expectAndConsume(MIToken::comma) ||
        parseCFIOffset(Offset))
      return true;
    CFIIndex =
        MMI.addFrameInst(MCCFIInstruction::createOffset(nullptr, Reg, Offset));
    break;
  case MIToken::kw_cfi_def_cfa_register:
    if (parseCFIRegister(Reg))
      return true;
    CFIIndex =
        MMI.addFrameInst(MCCFIInstruction::createDefCfaRegister(nullptr, Reg));
    break;
  case MIToken::kw_cfi_def_cfa_offset:
    if (parseCFIOffset(Offset))
      return true;
    // NB: MCCFIInstruction::createDefCfaOffset negates the offset.
    CFIIndex = MMI.addFrameInst(
        MCCFIInstruction::createDefCfaOffset(nullptr, -Offset));
    break;
  case MIToken::kw_cfi_def_cfa:
    if (parseCFIRegister(Reg) || expectAndConsume(MIToken::comma) ||
        parseCFIOffset(Offset))
      return true;
    // NB: MCCFIInstruction::createDefCfa negates the offset.
    CFIIndex =
        MMI.addFrameInst(MCCFIInstruction::createDefCfa(nullptr, Reg, -Offset));
    break;
  default:
    // TODO: Parse the other CFI operands.
    llvm_unreachable("The current token should be a cfi operand");
  }
  Dest = MachineOperand::CreateCFIIndex(CFIIndex);
  return false;
}

bool MIParser::parseIRBlock(BasicBlock *&BB, const Function &F) {
  switch (Token.kind()) {
  case MIToken::NamedIRBlock: {
    BB = dyn_cast_or_null<BasicBlock>(
        F.getValueSymbolTable().lookup(Token.stringValue()));
    if (!BB)
      return error(Twine("use of undefined IR block '") + Token.range() + "'");
    break;
  }
  case MIToken::IRBlock: {
    unsigned SlotNumber = 0;
    if (getUnsigned(SlotNumber))
      return true;
    BB = const_cast<BasicBlock *>(getIRBlock(SlotNumber, F));
    if (!BB)
      return error(Twine("use of undefined IR block '%ir-block.") +
                   Twine(SlotNumber) + "'");
    break;
  }
  default:
    llvm_unreachable("The current token should be an IR block reference");
  }
  return false;
}

bool MIParser::parseBlockAddressOperand(MachineOperand &Dest) {
  assert(Token.is(MIToken::kw_blockaddress));
  lex();
  if (expectAndConsume(MIToken::lparen))
    return true;
  if (Token.isNot(MIToken::GlobalValue) &&
      Token.isNot(MIToken::NamedGlobalValue))
    return error("expected a global value");
  GlobalValue *GV = nullptr;
  if (parseGlobalValue(GV))
    return true;
  auto *F = dyn_cast<Function>(GV);
  if (!F)
    return error("expected an IR function reference");
  lex();
  if (expectAndConsume(MIToken::comma))
    return true;
  BasicBlock *BB = nullptr;
  if (Token.isNot(MIToken::IRBlock) && Token.isNot(MIToken::NamedIRBlock))
    return error("expected an IR block reference");
  if (parseIRBlock(BB, *F))
    return true;
  lex();
  if (expectAndConsume(MIToken::rparen))
    return true;
  Dest = MachineOperand::CreateBA(BlockAddress::get(F, BB), /*Offset=*/0);
  if (parseOperandsOffset(Dest))
    return true;
  return false;
}

bool MIParser::parseTargetIndexOperand(MachineOperand &Dest) {
  assert(Token.is(MIToken::kw_target_index));
  lex();
  if (expectAndConsume(MIToken::lparen))
    return true;
  if (Token.isNot(MIToken::Identifier))
    return error("expected the name of the target index");
  int Index = 0;
  if (getTargetIndex(Token.stringValue(), Index))
    return error("use of undefined target index '" + Token.stringValue() + "'");
  lex();
  if (expectAndConsume(MIToken::rparen))
    return true;
  Dest = MachineOperand::CreateTargetIndex(unsigned(Index), /*Offset=*/0);
  if (parseOperandsOffset(Dest))
    return true;
<<<<<<< HEAD
  return false;
}

bool MIParser::parseLiveoutRegisterMaskOperand(MachineOperand &Dest) {
  assert(Token.is(MIToken::kw_liveout));
  const auto *TRI = MF.getSubtarget().getRegisterInfo();
  assert(TRI && "Expected target register info");
  uint32_t *Mask = MF.allocateRegisterMask(TRI->getNumRegs());
  lex();
  if (expectAndConsume(MIToken::lparen))
    return true;
  while (true) {
    if (Token.isNot(MIToken::NamedRegister))
      return error("expected a named register");
    unsigned Reg = 0;
    if (parseRegister(Reg))
      return true;
    lex();
    Mask[Reg / 32] |= 1U << (Reg % 32);
    // TODO: Report an error if the same register is used more than once.
    if (Token.isNot(MIToken::comma))
      break;
    lex();
  }
  if (expectAndConsume(MIToken::rparen))
    return true;
  Dest = MachineOperand::CreateRegLiveOut(Mask);
=======
>>>>>>> d51dd69e
  return false;
}

bool MIParser::parseLiveoutRegisterMaskOperand(MachineOperand &Dest) {
  assert(Token.is(MIToken::kw_liveout));
  const auto *TRI = MF.getSubtarget().getRegisterInfo();
  assert(TRI && "Expected target register info");
  uint32_t *Mask = MF.allocateRegisterMask(TRI->getNumRegs());
  lex();
  if (expectAndConsume(MIToken::lparen))
    return true;
  while (true) {
    if (Token.isNot(MIToken::NamedRegister))
      return error("expected a named register");
    unsigned Reg = 0;
    if (parseRegister(Reg))
      return true;
    lex();
    Mask[Reg / 32] |= 1U << (Reg % 32);
    // TODO: Report an error if the same register is used more than once.
    if (Token.isNot(MIToken::comma))
      break;
    lex();
  }
  if (expectAndConsume(MIToken::rparen))
    return true;
  Dest = MachineOperand::CreateRegLiveOut(Mask);
  return false;
}

bool MIParser::parseMachineOperand(MachineOperand &Dest,
                                   Optional<unsigned> &TiedDefIdx) {
  switch (Token.kind()) {
  case MIToken::kw_implicit:
  case MIToken::kw_implicit_define:
  case MIToken::kw_def:
  case MIToken::kw_dead:
  case MIToken::kw_killed:
  case MIToken::kw_undef:
  case MIToken::kw_internal:
  case MIToken::kw_early_clobber:
  case MIToken::kw_debug_use:
  case MIToken::underscore:
  case MIToken::NamedRegister:
  case MIToken::VirtualRegister:
    return parseRegisterOperand(Dest, TiedDefIdx);
  case MIToken::IntegerLiteral:
    return parseImmediateOperand(Dest);
  case MIToken::IntegerType:
    return parseTypedImmediateOperand(Dest);
  case MIToken::kw_half:
  case MIToken::kw_float:
  case MIToken::kw_double:
  case MIToken::kw_x86_fp80:
  case MIToken::kw_fp128:
  case MIToken::kw_ppc_fp128:
    return parseFPImmediateOperand(Dest);
  case MIToken::MachineBasicBlock:
    return parseMBBOperand(Dest);
  case MIToken::StackObject:
    return parseStackObjectOperand(Dest);
  case MIToken::FixedStackObject:
    return parseFixedStackObjectOperand(Dest);
  case MIToken::GlobalValue:
  case MIToken::NamedGlobalValue:
    return parseGlobalAddressOperand(Dest);
  case MIToken::ConstantPoolItem:
    return parseConstantPoolIndexOperand(Dest);
  case MIToken::JumpTableIndex:
    return parseJumpTableIndexOperand(Dest);
  case MIToken::ExternalSymbol:
    return parseExternalSymbolOperand(Dest);
  case MIToken::exclaim:
    return parseMetadataOperand(Dest);
  case MIToken::kw_cfi_same_value:
  case MIToken::kw_cfi_offset:
  case MIToken::kw_cfi_def_cfa_register:
  case MIToken::kw_cfi_def_cfa_offset:
  case MIToken::kw_cfi_def_cfa:
    return parseCFIOperand(Dest);
  case MIToken::kw_blockaddress:
    return parseBlockAddressOperand(Dest);
  case MIToken::kw_target_index:
    return parseTargetIndexOperand(Dest);
  case MIToken::kw_liveout:
    return parseLiveoutRegisterMaskOperand(Dest);
  case MIToken::Error:
    return true;
  case MIToken::Identifier:
    if (const auto *RegMask = getRegMask(Token.stringValue())) {
      Dest = MachineOperand::CreateRegMask(RegMask);
      lex();
      break;
    }
  // fallthrough
  default:
    // TODO: parse the other machine operands.
    return error("expected a machine operand");
  }
  return false;
}

<<<<<<< HEAD
bool MIParser::parseMachineOperandAndTargetFlags(MachineOperand &Dest) {
=======
bool MIParser::parseMachineOperandAndTargetFlags(
    MachineOperand &Dest, Optional<unsigned> &TiedDefIdx) {
>>>>>>> d51dd69e
  unsigned TF = 0;
  bool HasTargetFlags = false;
  if (Token.is(MIToken::kw_target_flags)) {
    HasTargetFlags = true;
    lex();
    if (expectAndConsume(MIToken::lparen))
      return true;
    if (Token.isNot(MIToken::Identifier))
      return error("expected the name of the target flag");
<<<<<<< HEAD
    if (getDirectTargetFlag(Token.stringValue(), TF))
      return error("use of undefined target flag '" + Token.stringValue() +
                   "'");
    lex();
    // TODO: Parse target's bit target flags.
=======
    if (getDirectTargetFlag(Token.stringValue(), TF)) {
      if (getBitmaskTargetFlag(Token.stringValue(), TF))
        return error("use of undefined target flag '" + Token.stringValue() +
                     "'");
    }
    lex();
    while (Token.is(MIToken::comma)) {
      lex();
      if (Token.isNot(MIToken::Identifier))
        return error("expected the name of the target flag");
      unsigned BitFlag = 0;
      if (getBitmaskTargetFlag(Token.stringValue(), BitFlag))
        return error("use of undefined target flag '" + Token.stringValue() +
                     "'");
      // TODO: Report an error when using a duplicate bit target flag.
      TF |= BitFlag;
      lex();
    }
>>>>>>> d51dd69e
    if (expectAndConsume(MIToken::rparen))
      return true;
  }
  auto Loc = Token.location();
<<<<<<< HEAD
  if (parseMachineOperand(Dest))
=======
  if (parseMachineOperand(Dest, TiedDefIdx))
>>>>>>> d51dd69e
    return true;
  if (!HasTargetFlags)
    return false;
  if (Dest.isReg())
    return error(Loc, "register operands can't have target flags");
  Dest.setTargetFlags(TF);
  return false;
}

bool MIParser::parseOffset(int64_t &Offset) {
  if (Token.isNot(MIToken::plus) && Token.isNot(MIToken::minus))
    return false;
  StringRef Sign = Token.range();
  bool IsNegative = Token.is(MIToken::minus);
  lex();
  if (Token.isNot(MIToken::IntegerLiteral))
    return error("expected an integer literal after '" + Sign + "'");
  if (Token.integerValue().getMinSignedBits() > 64)
    return error("expected 64-bit integer (too large)");
  Offset = Token.integerValue().getExtValue();
  if (IsNegative)
    Offset = -Offset;
  lex();
  return false;
}

bool MIParser::parseAlignment(unsigned &Alignment) {
  assert(Token.is(MIToken::kw_align));
  lex();
  if (Token.isNot(MIToken::IntegerLiteral) || Token.integerValue().isSigned())
    return error("expected an integer literal after 'align'");
  if (getUnsigned(Alignment))
    return true;
  lex();
  return false;
}

bool MIParser::parseOperandsOffset(MachineOperand &Op) {
  int64_t Offset = 0;
  if (parseOffset(Offset))
    return true;
  Op.setOffset(Offset);
  return false;
}

<<<<<<< HEAD
bool MIParser::parseIRValue(Value *&V) {
  switch (Token.kind()) {
  case MIToken::NamedIRValue: {
    V = MF.getFunction()->getValueSymbolTable().lookup(Token.stringValue());
    if (!V)
      V = MF.getFunction()->getParent()->getValueSymbolTable().lookup(
          Token.stringValue());
    if (!V)
      return error(Twine("use of undefined IR value '") + Token.range() + "'");
    break;
  }
  // TODO: Parse unnamed IR value references.
  default:
    llvm_unreachable("The current token should be an IR block reference");
  }
=======
bool MIParser::parseIRValue(const Value *&V) {
  switch (Token.kind()) {
  case MIToken::NamedIRValue: {
    V = MF.getFunction()->getValueSymbolTable().lookup(Token.stringValue());
    break;
  }
  case MIToken::IRValue: {
    unsigned SlotNumber = 0;
    if (getUnsigned(SlotNumber))
      return true;
    V = getIRValue(SlotNumber);
    break;
  }
  case MIToken::NamedGlobalValue:
  case MIToken::GlobalValue: {
    GlobalValue *GV = nullptr;
    if (parseGlobalValue(GV))
      return true;
    V = GV;
    break;
  }
  default:
    llvm_unreachable("The current token should be an IR block reference");
  }
  if (!V)
    return error(Twine("use of undefined IR value '") + Token.range() + "'");
>>>>>>> d51dd69e
  return false;
}

bool MIParser::getUint64(uint64_t &Result) {
  assert(Token.hasIntegerValue());
  if (Token.integerValue().getActiveBits() > 64)
    return error("expected 64-bit integer (too large)");
  Result = Token.integerValue().getZExtValue();
  return false;
}

bool MIParser::parseMemoryOperandFlag(unsigned &Flags) {
  const unsigned OldFlags = Flags;
  switch (Token.kind()) {
  case MIToken::kw_volatile:
    Flags |= MachineMemOperand::MOVolatile;
    break;
  case MIToken::kw_non_temporal:
    Flags |= MachineMemOperand::MONonTemporal;
    break;
  case MIToken::kw_invariant:
    Flags |= MachineMemOperand::MOInvariant;
    break;
  // TODO: parse the target specific memory operand flags.
  default:
    llvm_unreachable("The current token should be a memory operand flag");
  }
  if (OldFlags == Flags)
    // We know that the same flag is specified more than once when the flags
    // weren't modified.
    return error("duplicate '" + Token.stringValue() + "' memory operand flag");
  lex();
  return false;
}

bool MIParser::parseMemoryPseudoSourceValue(const PseudoSourceValue *&PSV) {
  switch (Token.kind()) {
  case MIToken::kw_stack:
    PSV = MF.getPSVManager().getStack();
    break;
  case MIToken::kw_got:
    PSV = MF.getPSVManager().getGOT();
    break;
  case MIToken::kw_jump_table:
    PSV = MF.getPSVManager().getJumpTable();
    break;
  case MIToken::kw_constant_pool:
    PSV = MF.getPSVManager().getConstantPool();
    break;
  case MIToken::FixedStackObject: {
    int FI;
    if (parseFixedStackFrameIndex(FI))
      return true;
    PSV = MF.getPSVManager().getFixedStack(FI);
    // The token was already consumed, so use return here instead of break.
    return false;
  }
<<<<<<< HEAD
  case MIToken::GlobalValue:
  case MIToken::NamedGlobalValue: {
    GlobalValue *GV = nullptr;
    if (parseGlobalValue(GV))
      return true;
    PSV = MF.getPSVManager().getGlobalValueCallEntry(GV);
    break;
  }
  case MIToken::ExternalSymbol:
    PSV = MF.getPSVManager().getExternalSymbolCallEntry(
        MF.createExternalSymbolName(Token.stringValue()));
    break;
=======
  case MIToken::kw_call_entry: {
    lex();
    switch (Token.kind()) {
    case MIToken::GlobalValue:
    case MIToken::NamedGlobalValue: {
      GlobalValue *GV = nullptr;
      if (parseGlobalValue(GV))
        return true;
      PSV = MF.getPSVManager().getGlobalValueCallEntry(GV);
      break;
    }
    case MIToken::ExternalSymbol:
      PSV = MF.getPSVManager().getExternalSymbolCallEntry(
          MF.createExternalSymbolName(Token.stringValue()));
      break;
    default:
      return error(
          "expected a global value or an external symbol after 'call-entry'");
    }
    break;
  }
>>>>>>> d51dd69e
  default:
    llvm_unreachable("The current token should be pseudo source value");
  }
  lex();
  return false;
}

bool MIParser::parseMachinePointerInfo(MachinePointerInfo &Dest) {
  if (Token.is(MIToken::kw_constant_pool) || Token.is(MIToken::kw_stack) ||
      Token.is(MIToken::kw_got) || Token.is(MIToken::kw_jump_table) ||
<<<<<<< HEAD
      Token.is(MIToken::FixedStackObject) || Token.is(MIToken::GlobalValue) ||
      Token.is(MIToken::NamedGlobalValue) ||
      Token.is(MIToken::ExternalSymbol)) {
=======
      Token.is(MIToken::FixedStackObject) || Token.is(MIToken::kw_call_entry)) {
>>>>>>> d51dd69e
    const PseudoSourceValue *PSV = nullptr;
    if (parseMemoryPseudoSourceValue(PSV))
      return true;
    int64_t Offset = 0;
    if (parseOffset(Offset))
      return true;
    Dest = MachinePointerInfo(PSV, Offset);
    return false;
  }
<<<<<<< HEAD
  if (Token.isNot(MIToken::NamedIRValue))
    return error("expected an IR value reference");
  Value *V = nullptr;
=======
  if (Token.isNot(MIToken::NamedIRValue) && Token.isNot(MIToken::IRValue) &&
      Token.isNot(MIToken::GlobalValue) &&
      Token.isNot(MIToken::NamedGlobalValue))
    return error("expected an IR value reference");
  const Value *V = nullptr;
>>>>>>> d51dd69e
  if (parseIRValue(V))
    return true;
  if (!V->getType()->isPointerTy())
    return error("expected a pointer IR value");
  lex();
  int64_t Offset = 0;
  if (parseOffset(Offset))
    return true;
  Dest = MachinePointerInfo(V, Offset);
  return false;
}

bool MIParser::parseMachineMemoryOperand(MachineMemOperand *&Dest) {
  if (expectAndConsume(MIToken::lparen))
    return true;
  unsigned Flags = 0;
  while (Token.isMemoryOperandFlag()) {
    if (parseMemoryOperandFlag(Flags))
      return true;
  }
  if (Token.isNot(MIToken::Identifier) ||
      (Token.stringValue() != "load" && Token.stringValue() != "store"))
    return error("expected 'load' or 'store' memory operation");
  if (Token.stringValue() == "load")
    Flags |= MachineMemOperand::MOLoad;
  else
    Flags |= MachineMemOperand::MOStore;
  lex();

  if (Token.isNot(MIToken::IntegerLiteral))
    return error("expected the size integer literal after memory operation");
  uint64_t Size;
  if (getUint64(Size))
    return true;
  lex();

  const char *Word = Flags & MachineMemOperand::MOLoad ? "from" : "into";
  if (Token.isNot(MIToken::Identifier) || Token.stringValue() != Word)
    return error(Twine("expected '") + Word + "'");
  lex();

  MachinePointerInfo Ptr = MachinePointerInfo();
  if (parseMachinePointerInfo(Ptr))
    return true;
  unsigned BaseAlignment = Size;
  AAMDNodes AAInfo;
  MDNode *Range = nullptr;
  while (consumeIfPresent(MIToken::comma)) {
    switch (Token.kind()) {
    case MIToken::kw_align:
      if (parseAlignment(BaseAlignment))
        return true;
      break;
    case MIToken::md_tbaa:
      lex();
      if (parseMDNode(AAInfo.TBAA))
        return true;
      break;
    case MIToken::md_alias_scope:
      lex();
      if (parseMDNode(AAInfo.Scope))
        return true;
      break;
    case MIToken::md_noalias:
      lex();
      if (parseMDNode(AAInfo.NoAlias))
        return true;
      break;
    case MIToken::md_range:
      lex();
      if (parseMDNode(Range))
        return true;
      break;
    // TODO: Report an error on duplicate metadata nodes.
    default:
      return error("expected 'align' or '!tbaa' or '!alias.scope' or "
                   "'!noalias' or '!range'");
    }
  }
  if (expectAndConsume(MIToken::rparen))
    return true;
  Dest =
      MF.getMachineMemOperand(Ptr, Flags, Size, BaseAlignment, AAInfo, Range);
  return false;
}

void MIParser::initNames2InstrOpCodes() {
  if (!Names2InstrOpCodes.empty())
    return;
  const auto *TII = MF.getSubtarget().getInstrInfo();
  assert(TII && "Expected target instruction info");
  for (unsigned I = 0, E = TII->getNumOpcodes(); I < E; ++I)
    Names2InstrOpCodes.insert(std::make_pair(StringRef(TII->getName(I)), I));
}

bool MIParser::parseInstrName(StringRef InstrName, unsigned &OpCode) {
  initNames2InstrOpCodes();
  auto InstrInfo = Names2InstrOpCodes.find(InstrName);
  if (InstrInfo == Names2InstrOpCodes.end())
    return true;
  OpCode = InstrInfo->getValue();
  return false;
}

void MIParser::initNames2Regs() {
  if (!Names2Regs.empty())
    return;
  // The '%noreg' register is the register 0.
  Names2Regs.insert(std::make_pair("noreg", 0));
  const auto *TRI = MF.getSubtarget().getRegisterInfo();
  assert(TRI && "Expected target register info");
  for (unsigned I = 0, E = TRI->getNumRegs(); I < E; ++I) {
    bool WasInserted =
        Names2Regs.insert(std::make_pair(StringRef(TRI->getName(I)).lower(), I))
            .second;
    (void)WasInserted;
    assert(WasInserted && "Expected registers to be unique case-insensitively");
  }
}

bool MIParser::getRegisterByName(StringRef RegName, unsigned &Reg) {
  initNames2Regs();
  auto RegInfo = Names2Regs.find(RegName);
  if (RegInfo == Names2Regs.end())
    return true;
  Reg = RegInfo->getValue();
  return false;
}

void MIParser::initNames2RegMasks() {
  if (!Names2RegMasks.empty())
    return;
  const auto *TRI = MF.getSubtarget().getRegisterInfo();
  assert(TRI && "Expected target register info");
  ArrayRef<const uint32_t *> RegMasks = TRI->getRegMasks();
  ArrayRef<const char *> RegMaskNames = TRI->getRegMaskNames();
  assert(RegMasks.size() == RegMaskNames.size());
  for (size_t I = 0, E = RegMasks.size(); I < E; ++I)
    Names2RegMasks.insert(
        std::make_pair(StringRef(RegMaskNames[I]).lower(), RegMasks[I]));
}

const uint32_t *MIParser::getRegMask(StringRef Identifier) {
  initNames2RegMasks();
  auto RegMaskInfo = Names2RegMasks.find(Identifier);
  if (RegMaskInfo == Names2RegMasks.end())
    return nullptr;
  return RegMaskInfo->getValue();
}

void MIParser::initNames2SubRegIndices() {
  if (!Names2SubRegIndices.empty())
    return;
  const TargetRegisterInfo *TRI = MF.getSubtarget().getRegisterInfo();
  for (unsigned I = 1, E = TRI->getNumSubRegIndices(); I < E; ++I)
    Names2SubRegIndices.insert(
        std::make_pair(StringRef(TRI->getSubRegIndexName(I)).lower(), I));
}

unsigned MIParser::getSubRegIndex(StringRef Name) {
  initNames2SubRegIndices();
  auto SubRegInfo = Names2SubRegIndices.find(Name);
  if (SubRegInfo == Names2SubRegIndices.end())
    return 0;
  return SubRegInfo->getValue();
}

static void initSlots2BasicBlocks(
    const Function &F,
    DenseMap<unsigned, const BasicBlock *> &Slots2BasicBlocks) {
  ModuleSlotTracker MST(F.getParent(), /*ShouldInitializeAllMetadata=*/false);
  MST.incorporateFunction(F);
  for (auto &BB : F) {
    if (BB.hasName())
      continue;
    int Slot = MST.getLocalSlot(&BB);
    if (Slot == -1)
      continue;
    Slots2BasicBlocks.insert(std::make_pair(unsigned(Slot), &BB));
  }
}

static const BasicBlock *getIRBlockFromSlot(
    unsigned Slot,
    const DenseMap<unsigned, const BasicBlock *> &Slots2BasicBlocks) {
  auto BlockInfo = Slots2BasicBlocks.find(Slot);
  if (BlockInfo == Slots2BasicBlocks.end())
    return nullptr;
  return BlockInfo->second;
}

const BasicBlock *MIParser::getIRBlock(unsigned Slot) {
  if (Slots2BasicBlocks.empty())
    initSlots2BasicBlocks(*MF.getFunction(), Slots2BasicBlocks);
  return getIRBlockFromSlot(Slot, Slots2BasicBlocks);
}

const BasicBlock *MIParser::getIRBlock(unsigned Slot, const Function &F) {
  if (&F == MF.getFunction())
    return getIRBlock(Slot);
  DenseMap<unsigned, const BasicBlock *> CustomSlots2BasicBlocks;
  initSlots2BasicBlocks(F, CustomSlots2BasicBlocks);
  return getIRBlockFromSlot(Slot, CustomSlots2BasicBlocks);
}

<<<<<<< HEAD
=======
static void mapValueToSlot(const Value *V, ModuleSlotTracker &MST,
                           DenseMap<unsigned, const Value *> &Slots2Values) {
  int Slot = MST.getLocalSlot(V);
  if (Slot == -1)
    return;
  Slots2Values.insert(std::make_pair(unsigned(Slot), V));
}

/// Creates the mapping from slot numbers to function's unnamed IR values.
static void initSlots2Values(const Function &F,
                             DenseMap<unsigned, const Value *> &Slots2Values) {
  ModuleSlotTracker MST(F.getParent(), /*ShouldInitializeAllMetadata=*/false);
  MST.incorporateFunction(F);
  for (const auto &Arg : F.args())
    mapValueToSlot(&Arg, MST, Slots2Values);
  for (const auto &BB : F) {
    mapValueToSlot(&BB, MST, Slots2Values);
    for (const auto &I : BB)
      mapValueToSlot(&I, MST, Slots2Values);
  }
}

const Value *MIParser::getIRValue(unsigned Slot) {
  if (Slots2Values.empty())
    initSlots2Values(*MF.getFunction(), Slots2Values);
  auto ValueInfo = Slots2Values.find(Slot);
  if (ValueInfo == Slots2Values.end())
    return nullptr;
  return ValueInfo->second;
}

>>>>>>> d51dd69e
void MIParser::initNames2TargetIndices() {
  if (!Names2TargetIndices.empty())
    return;
  const auto *TII = MF.getSubtarget().getInstrInfo();
  assert(TII && "Expected target instruction info");
  auto Indices = TII->getSerializableTargetIndices();
  for (const auto &I : Indices)
    Names2TargetIndices.insert(std::make_pair(StringRef(I.second), I.first));
}

bool MIParser::getTargetIndex(StringRef Name, int &Index) {
  initNames2TargetIndices();
  auto IndexInfo = Names2TargetIndices.find(Name);
  if (IndexInfo == Names2TargetIndices.end())
    return true;
  Index = IndexInfo->second;
  return false;
}

void MIParser::initNames2DirectTargetFlags() {
  if (!Names2DirectTargetFlags.empty())
    return;
  const auto *TII = MF.getSubtarget().getInstrInfo();
  assert(TII && "Expected target instruction info");
  auto Flags = TII->getSerializableDirectMachineOperandTargetFlags();
  for (const auto &I : Flags)
    Names2DirectTargetFlags.insert(
        std::make_pair(StringRef(I.second), I.first));
}

bool MIParser::getDirectTargetFlag(StringRef Name, unsigned &Flag) {
  initNames2DirectTargetFlags();
  auto FlagInfo = Names2DirectTargetFlags.find(Name);
  if (FlagInfo == Names2DirectTargetFlags.end())
    return true;
  Flag = FlagInfo->second;
  return false;
}

<<<<<<< HEAD
=======
void MIParser::initNames2BitmaskTargetFlags() {
  if (!Names2BitmaskTargetFlags.empty())
    return;
  const auto *TII = MF.getSubtarget().getInstrInfo();
  assert(TII && "Expected target instruction info");
  auto Flags = TII->getSerializableBitmaskMachineOperandTargetFlags();
  for (const auto &I : Flags)
    Names2BitmaskTargetFlags.insert(
        std::make_pair(StringRef(I.second), I.first));
}

bool MIParser::getBitmaskTargetFlag(StringRef Name, unsigned &Flag) {
  initNames2BitmaskTargetFlags();
  auto FlagInfo = Names2BitmaskTargetFlags.find(Name);
  if (FlagInfo == Names2BitmaskTargetFlags.end())
    return true;
  Flag = FlagInfo->second;
  return false;
}

>>>>>>> d51dd69e
bool llvm::parseMachineBasicBlockDefinitions(MachineFunction &MF, StringRef Src,
                                             PerFunctionMIParsingState &PFS,
                                             const SlotMapping &IRSlots,
                                             SMDiagnostic &Error) {
  SourceMgr SM;
  SM.AddNewSourceBuffer(
      MemoryBuffer::getMemBuffer(Src, "", /*RequiresNullTerminator=*/false),
      SMLoc());
  return MIParser(SM, MF, Error, Src, PFS, IRSlots)
      .parseBasicBlockDefinitions(PFS.MBBSlots);
}

bool llvm::parseMachineInstructions(MachineFunction &MF, StringRef Src,
                                    const PerFunctionMIParsingState &PFS,
                                    const SlotMapping &IRSlots,
                                    SMDiagnostic &Error) {
  SourceMgr SM;
  SM.AddNewSourceBuffer(
      MemoryBuffer::getMemBuffer(Src, "", /*RequiresNullTerminator=*/false),
      SMLoc());
  return MIParser(SM, MF, Error, Src, PFS, IRSlots).parseBasicBlocks();
}

bool llvm::parseMBBReference(MachineBasicBlock *&MBB, SourceMgr &SM,
                             MachineFunction &MF, StringRef Src,
                             const PerFunctionMIParsingState &PFS,
                             const SlotMapping &IRSlots, SMDiagnostic &Error) {
  return MIParser(SM, MF, Error, Src, PFS, IRSlots).parseStandaloneMBB(MBB);
}

bool llvm::parseNamedRegisterReference(unsigned &Reg, SourceMgr &SM,
                                       MachineFunction &MF, StringRef Src,
                                       const PerFunctionMIParsingState &PFS,
                                       const SlotMapping &IRSlots,
                                       SMDiagnostic &Error) {
  return MIParser(SM, MF, Error, Src, PFS, IRSlots)
      .parseStandaloneNamedRegister(Reg);
}

bool llvm::parseVirtualRegisterReference(unsigned &Reg, SourceMgr &SM,
                                         MachineFunction &MF, StringRef Src,
                                         const PerFunctionMIParsingState &PFS,
                                         const SlotMapping &IRSlots,
                                         SMDiagnostic &Error) {
  return MIParser(SM, MF, Error, Src, PFS, IRSlots)
      .parseStandaloneVirtualRegister(Reg);
<<<<<<< HEAD
=======
}

bool llvm::parseStackObjectReference(int &FI, SourceMgr &SM,
                                     MachineFunction &MF, StringRef Src,
                                     const PerFunctionMIParsingState &PFS,
                                     const SlotMapping &IRSlots,
                                     SMDiagnostic &Error) {
  return MIParser(SM, MF, Error, Src, PFS, IRSlots)
      .parseStandaloneStackObject(FI);
}

bool llvm::parseMDNode(MDNode *&Node, SourceMgr &SM, MachineFunction &MF,
                       StringRef Src, const PerFunctionMIParsingState &PFS,
                       const SlotMapping &IRSlots, SMDiagnostic &Error) {
  return MIParser(SM, MF, Error, Src, PFS, IRSlots).parseStandaloneMDNode(Node);
>>>>>>> d51dd69e
}<|MERGE_RESOLUTION|>--- conflicted
+++ resolved
@@ -79,11 +79,8 @@
   StringMap<int> Names2TargetIndices;
   /// Maps from direct target flag names to the direct target flag values.
   StringMap<unsigned> Names2DirectTargetFlags;
-<<<<<<< HEAD
-=======
   /// Maps from direct target flag names to the bitmask target flag values.
   StringMap<unsigned> Names2BitmaskTargetFlags;
->>>>>>> d51dd69e
 
 public:
   MIParser(SourceMgr &SM, MachineFunction &MF, SMDiagnostic &Error,
@@ -109,11 +106,8 @@
   bool parseStandaloneMBB(MachineBasicBlock *&MBB);
   bool parseStandaloneNamedRegister(unsigned &Reg);
   bool parseStandaloneVirtualRegister(unsigned &Reg);
-<<<<<<< HEAD
-=======
   bool parseStandaloneStackObject(int &FI);
   bool parseStandaloneMDNode(MDNode *&Node);
->>>>>>> d51dd69e
 
   bool
   parseBasicBlockDefinition(DenseMap<unsigned, MachineBasicBlock *> &MBBSlots);
@@ -151,14 +145,6 @@
   bool parseBlockAddressOperand(MachineOperand &Dest);
   bool parseTargetIndexOperand(MachineOperand &Dest);
   bool parseLiveoutRegisterMaskOperand(MachineOperand &Dest);
-<<<<<<< HEAD
-  bool parseMachineOperand(MachineOperand &Dest);
-  bool parseMachineOperandAndTargetFlags(MachineOperand &Dest);
-  bool parseOffset(int64_t &Offset);
-  bool parseAlignment(unsigned &Alignment);
-  bool parseOperandsOffset(MachineOperand &Op);
-  bool parseIRValue(Value *&V);
-=======
   bool parseMachineOperand(MachineOperand &Dest,
                            Optional<unsigned> &TiedDefIdx);
   bool parseMachineOperandAndTargetFlags(MachineOperand &Dest,
@@ -167,7 +153,6 @@
   bool parseAlignment(unsigned &Alignment);
   bool parseOperandsOffset(MachineOperand &Op);
   bool parseIRValue(const Value *&V);
->>>>>>> d51dd69e
   bool parseMemoryOperandFlag(unsigned &Flags);
   bool parseMemoryPseudoSourceValue(const PseudoSourceValue *&PSV);
   bool parseMachinePointerInfo(MachinePointerInfo &Dest);
@@ -228,11 +213,8 @@
 
   const BasicBlock *getIRBlock(unsigned Slot);
   const BasicBlock *getIRBlock(unsigned Slot, const Function &F);
-<<<<<<< HEAD
-=======
 
   const Value *getIRValue(unsigned Slot);
->>>>>>> d51dd69e
 
   void initNames2TargetIndices();
 
@@ -248,8 +230,6 @@
   ///
   /// Return true if the name isn't a name of a direct flag.
   bool getDirectTargetFlag(StringRef Name, unsigned &Flag);
-<<<<<<< HEAD
-=======
 
   void initNames2BitmaskTargetFlags();
 
@@ -258,7 +238,6 @@
   ///
   /// Return true if the name isn't a name of a bitmask target flag.
   bool getBitmaskTargetFlag(StringRef Name, unsigned &Flag);
->>>>>>> d51dd69e
 };
 
 } // end anonymous namespace
@@ -609,17 +588,11 @@
   while (!Token.isNewlineOrEOF() && Token.isNot(MIToken::kw_debug_location) &&
          Token.isNot(MIToken::coloncolon) && Token.isNot(MIToken::lbrace)) {
     auto Loc = Token.location();
-<<<<<<< HEAD
-    if (parseMachineOperandAndTargetFlags(MO))
-      return true;
-    Operands.push_back(MachineOperandWithLocation(MO, Loc, Token.location()));
-=======
     Optional<unsigned> TiedDefIdx;
     if (parseMachineOperandAndTargetFlags(MO, TiedDefIdx))
       return true;
     Operands.push_back(
         ParsedMachineOperand(MO, Loc, Token.location(), TiedDefIdx));
->>>>>>> d51dd69e
     if (Token.isNewlineOrEOF() || Token.is(MIToken::coloncolon) ||
         Token.is(MIToken::lbrace))
       break;
@@ -668,11 +641,8 @@
   MI->setFlags(Flags);
   for (const auto &Operand : Operands)
     MI->addOperand(MF, Operand.Operand);
-<<<<<<< HEAD
-=======
   if (assignRegisterTies(*MI, Operands))
     return true;
->>>>>>> d51dd69e
   if (MemOperands.empty())
     return false;
   MachineInstr::mmo_iterator MemRefs =
@@ -719,8 +689,6 @@
   return false;
 }
 
-<<<<<<< HEAD
-=======
 bool MIParser::parseStandaloneStackObject(int &FI) {
   lex();
   if (Token.isNot(MIToken::StackObject))
@@ -743,7 +711,6 @@
   return false;
 }
 
->>>>>>> d51dd69e
 static const char *printImplicitRegisterFlag(const MachineOperand &MO) {
   assert(MO.isImplicit());
   return MO.isDef() ? "implicit-def" : "implicit";
@@ -1101,8 +1068,6 @@
   return false;
 }
 
-<<<<<<< HEAD
-=======
 bool MIParser::parseStackObjectOperand(MachineOperand &Dest) {
   int FI;
   if (parseStackFrameIndex(FI))
@@ -1111,7 +1076,6 @@
   return false;
 }
 
->>>>>>> d51dd69e
 bool MIParser::parseFixedStackFrameIndex(int &FI) {
   assert(Token.is(MIToken::FixedStackObject));
   unsigned ID;
@@ -1382,36 +1346,6 @@
   Dest = MachineOperand::CreateTargetIndex(unsigned(Index), /*Offset=*/0);
   if (parseOperandsOffset(Dest))
     return true;
-<<<<<<< HEAD
-  return false;
-}
-
-bool MIParser::parseLiveoutRegisterMaskOperand(MachineOperand &Dest) {
-  assert(Token.is(MIToken::kw_liveout));
-  const auto *TRI = MF.getSubtarget().getRegisterInfo();
-  assert(TRI && "Expected target register info");
-  uint32_t *Mask = MF.allocateRegisterMask(TRI->getNumRegs());
-  lex();
-  if (expectAndConsume(MIToken::lparen))
-    return true;
-  while (true) {
-    if (Token.isNot(MIToken::NamedRegister))
-      return error("expected a named register");
-    unsigned Reg = 0;
-    if (parseRegister(Reg))
-      return true;
-    lex();
-    Mask[Reg / 32] |= 1U << (Reg % 32);
-    // TODO: Report an error if the same register is used more than once.
-    if (Token.isNot(MIToken::comma))
-      break;
-    lex();
-  }
-  if (expectAndConsume(MIToken::rparen))
-    return true;
-  Dest = MachineOperand::CreateRegLiveOut(Mask);
-=======
->>>>>>> d51dd69e
   return false;
 }
 
@@ -1514,12 +1448,8 @@
   return false;
 }
 
-<<<<<<< HEAD
-bool MIParser::parseMachineOperandAndTargetFlags(MachineOperand &Dest) {
-=======
 bool MIParser::parseMachineOperandAndTargetFlags(
     MachineOperand &Dest, Optional<unsigned> &TiedDefIdx) {
->>>>>>> d51dd69e
   unsigned TF = 0;
   bool HasTargetFlags = false;
   if (Token.is(MIToken::kw_target_flags)) {
@@ -1529,13 +1459,6 @@
       return true;
     if (Token.isNot(MIToken::Identifier))
       return error("expected the name of the target flag");
-<<<<<<< HEAD
-    if (getDirectTargetFlag(Token.stringValue(), TF))
-      return error("use of undefined target flag '" + Token.stringValue() +
-                   "'");
-    lex();
-    // TODO: Parse target's bit target flags.
-=======
     if (getDirectTargetFlag(Token.stringValue(), TF)) {
       if (getBitmaskTargetFlag(Token.stringValue(), TF))
         return error("use of undefined target flag '" + Token.stringValue() +
@@ -1554,16 +1477,11 @@
       TF |= BitFlag;
       lex();
     }
->>>>>>> d51dd69e
     if (expectAndConsume(MIToken::rparen))
       return true;
   }
   auto Loc = Token.location();
-<<<<<<< HEAD
-  if (parseMachineOperand(Dest))
-=======
   if (parseMachineOperand(Dest, TiedDefIdx))
->>>>>>> d51dd69e
     return true;
   if (!HasTargetFlags)
     return false;
@@ -1609,23 +1527,6 @@
   return false;
 }
 
-<<<<<<< HEAD
-bool MIParser::parseIRValue(Value *&V) {
-  switch (Token.kind()) {
-  case MIToken::NamedIRValue: {
-    V = MF.getFunction()->getValueSymbolTable().lookup(Token.stringValue());
-    if (!V)
-      V = MF.getFunction()->getParent()->getValueSymbolTable().lookup(
-          Token.stringValue());
-    if (!V)
-      return error(Twine("use of undefined IR value '") + Token.range() + "'");
-    break;
-  }
-  // TODO: Parse unnamed IR value references.
-  default:
-    llvm_unreachable("The current token should be an IR block reference");
-  }
-=======
 bool MIParser::parseIRValue(const Value *&V) {
   switch (Token.kind()) {
   case MIToken::NamedIRValue: {
@@ -1652,7 +1553,6 @@
   }
   if (!V)
     return error(Twine("use of undefined IR value '") + Token.range() + "'");
->>>>>>> d51dd69e
   return false;
 }
 
@@ -1710,20 +1610,6 @@
     // The token was already consumed, so use return here instead of break.
     return false;
   }
-<<<<<<< HEAD
-  case MIToken::GlobalValue:
-  case MIToken::NamedGlobalValue: {
-    GlobalValue *GV = nullptr;
-    if (parseGlobalValue(GV))
-      return true;
-    PSV = MF.getPSVManager().getGlobalValueCallEntry(GV);
-    break;
-  }
-  case MIToken::ExternalSymbol:
-    PSV = MF.getPSVManager().getExternalSymbolCallEntry(
-        MF.createExternalSymbolName(Token.stringValue()));
-    break;
-=======
   case MIToken::kw_call_entry: {
     lex();
     switch (Token.kind()) {
@@ -1745,7 +1631,6 @@
     }
     break;
   }
->>>>>>> d51dd69e
   default:
     llvm_unreachable("The current token should be pseudo source value");
   }
@@ -1756,13 +1641,7 @@
 bool MIParser::parseMachinePointerInfo(MachinePointerInfo &Dest) {
   if (Token.is(MIToken::kw_constant_pool) || Token.is(MIToken::kw_stack) ||
       Token.is(MIToken::kw_got) || Token.is(MIToken::kw_jump_table) ||
-<<<<<<< HEAD
-      Token.is(MIToken::FixedStackObject) || Token.is(MIToken::GlobalValue) ||
-      Token.is(MIToken::NamedGlobalValue) ||
-      Token.is(MIToken::ExternalSymbol)) {
-=======
       Token.is(MIToken::FixedStackObject) || Token.is(MIToken::kw_call_entry)) {
->>>>>>> d51dd69e
     const PseudoSourceValue *PSV = nullptr;
     if (parseMemoryPseudoSourceValue(PSV))
       return true;
@@ -1772,17 +1651,11 @@
     Dest = MachinePointerInfo(PSV, Offset);
     return false;
   }
-<<<<<<< HEAD
-  if (Token.isNot(MIToken::NamedIRValue))
-    return error("expected an IR value reference");
-  Value *V = nullptr;
-=======
   if (Token.isNot(MIToken::NamedIRValue) && Token.isNot(MIToken::IRValue) &&
       Token.isNot(MIToken::GlobalValue) &&
       Token.isNot(MIToken::NamedGlobalValue))
     return error("expected an IR value reference");
   const Value *V = nullptr;
->>>>>>> d51dd69e
   if (parseIRValue(V))
     return true;
   if (!V->getType()->isPointerTy())
@@ -1988,8 +1861,6 @@
   return getIRBlockFromSlot(Slot, CustomSlots2BasicBlocks);
 }
 
-<<<<<<< HEAD
-=======
 static void mapValueToSlot(const Value *V, ModuleSlotTracker &MST,
                            DenseMap<unsigned, const Value *> &Slots2Values) {
   int Slot = MST.getLocalSlot(V);
@@ -2021,7 +1892,6 @@
   return ValueInfo->second;
 }
 
->>>>>>> d51dd69e
 void MIParser::initNames2TargetIndices() {
   if (!Names2TargetIndices.empty())
     return;
@@ -2061,8 +1931,6 @@
   return false;
 }
 
-<<<<<<< HEAD
-=======
 void MIParser::initNames2BitmaskTargetFlags() {
   if (!Names2BitmaskTargetFlags.empty())
     return;
@@ -2083,7 +1951,6 @@
   return false;
 }
 
->>>>>>> d51dd69e
 bool llvm::parseMachineBasicBlockDefinitions(MachineFunction &MF, StringRef Src,
                                              PerFunctionMIParsingState &PFS,
                                              const SlotMapping &IRSlots,
@@ -2130,8 +1997,6 @@
                                          SMDiagnostic &Error) {
   return MIParser(SM, MF, Error, Src, PFS, IRSlots)
       .parseStandaloneVirtualRegister(Reg);
-<<<<<<< HEAD
-=======
 }
 
 bool llvm::parseStackObjectReference(int &FI, SourceMgr &SM,
@@ -2147,5 +2012,4 @@
                        StringRef Src, const PerFunctionMIParsingState &PFS,
                        const SlotMapping &IRSlots, SMDiagnostic &Error) {
   return MIParser(SM, MF, Error, Src, PFS, IRSlots).parseStandaloneMDNode(Node);
->>>>>>> d51dd69e
 }