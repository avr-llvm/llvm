--- conflicted
+++ resolved
@@ -85,8 +85,6 @@
                                    const SlotMapping &IRSlots,
                                    SMDiagnostic &Error);
 
-<<<<<<< HEAD
-=======
 bool parseStackObjectReference(int &FI, SourceMgr &SM, MachineFunction &MF,
                                StringRef Src,
                                const PerFunctionMIParsingState &PFS,
@@ -96,7 +94,6 @@
                  StringRef Src, const PerFunctionMIParsingState &PFS,
                  const SlotMapping &IRSlots, SMDiagnostic &Error);
 
->>>>>>> d51dd69e
 } // end namespace llvm
 
 #endif