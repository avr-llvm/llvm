--- conflicted
+++ resolved
@@ -195,10 +195,7 @@
       .Case("internal", MIToken::kw_internal)
       .Case("early-clobber", MIToken::kw_early_clobber)
       .Case("debug-use", MIToken::kw_debug_use)
-<<<<<<< HEAD
-=======
       .Case("tied-def", MIToken::kw_tied_def)
->>>>>>> d51dd69e
       .Case("frame-setup", MIToken::kw_frame_setup)
       .Case("debug-location", MIToken::kw_debug_location)
       .Case(".cfi_same_value", MIToken::kw_cfi_same_value)
@@ -223,10 +220,7 @@
       .Case("got", MIToken::kw_got)
       .Case("jump-table", MIToken::kw_jump_table)
       .Case("constant-pool", MIToken::kw_constant_pool)
-<<<<<<< HEAD
-=======
       .Case("call-entry", MIToken::kw_call_entry)
->>>>>>> d51dd69e
       .Case("liveout", MIToken::kw_liveout)
       .Case("address-taken", MIToken::kw_address_taken)
       .Case("landing-pad", MIToken::kw_landing_pad)
@@ -349,11 +343,8 @@
   const StringRef Rule = "%ir.";
   if (!C.remaining().startswith(Rule))
     return None;
-<<<<<<< HEAD
-=======
   if (isdigit(C.peek(Rule.size())))
     return maybeLexIndex(C, Token, Rule, MIToken::IRValue);
->>>>>>> d51dd69e
   return lexName(C, Token, MIToken::NamedIRValue, Rule.size(), ErrorCallback);
 }
 
