//===- MIRPrinter.cpp - MIR serialization format printer ------------------===//
//
//                     The LLVM Compiler Infrastructure
//
// This file is distributed under the University of Illinois Open Source
// License. See LICENSE.TXT for details.
//
//===----------------------------------------------------------------------===//
//
// This file implements the class that prints out the LLVM IR and machine
// functions using the MIR serialization format.
//
//===----------------------------------------------------------------------===//

#include "MIRPrinter.h"
#include "llvm/ADT/STLExtras.h"
#include "llvm/CodeGen/MachineConstantPool.h"
#include "llvm/CodeGen/MachineFunction.h"
#include "llvm/CodeGen/MachineFrameInfo.h"
#include "llvm/CodeGen/MachineMemOperand.h"
#include "llvm/CodeGen/MachineModuleInfo.h"
#include "llvm/CodeGen/MachineRegisterInfo.h"
#include "llvm/CodeGen/MIRYamlMapping.h"
#include "llvm/IR/BasicBlock.h"
#include "llvm/IR/Constants.h"
#include "llvm/IR/Instructions.h"
#include "llvm/IR/IRPrintingPasses.h"
#include "llvm/IR/Module.h"
#include "llvm/IR/ModuleSlotTracker.h"
#include "llvm/Support/MemoryBuffer.h"
#include "llvm/Support/raw_ostream.h"
#include "llvm/Support/YAMLTraits.h"
#include "llvm/Target/TargetInstrInfo.h"
#include "llvm/Target/TargetSubtargetInfo.h"

using namespace llvm;

namespace {

/// This structure describes how to print out stack object references.
struct FrameIndexOperand {
  std::string Name;
  unsigned ID;
  bool IsFixed;

  FrameIndexOperand(StringRef Name, unsigned ID, bool IsFixed)
      : Name(Name.str()), ID(ID), IsFixed(IsFixed) {}

  /// Return an ordinary stack object reference.
  static FrameIndexOperand create(StringRef Name, unsigned ID) {
    return FrameIndexOperand(Name, ID, /*IsFixed=*/false);
  }

  /// Return a fixed stack object reference.
  static FrameIndexOperand createFixed(unsigned ID) {
    return FrameIndexOperand("", ID, /*IsFixed=*/true);
  }
};

} // end anonymous namespace

namespace llvm {

/// This class prints out the machine functions using the MIR serialization
/// format.
class MIRPrinter {
  raw_ostream &OS;
  DenseMap<const uint32_t *, unsigned> RegisterMaskIds;
  /// Maps from stack object indices to operand indices which will be used when
  /// printing frame index machine operands.
  DenseMap<int, FrameIndexOperand> StackObjectOperandMapping;

public:
  MIRPrinter(raw_ostream &OS) : OS(OS) {}

  void print(const MachineFunction &MF);

  void convert(yaml::MachineFunction &MF, const MachineRegisterInfo &RegInfo,
               const TargetRegisterInfo *TRI);
  void convert(ModuleSlotTracker &MST, yaml::MachineFrameInfo &YamlMFI,
               const MachineFrameInfo &MFI);
  void convert(yaml::MachineFunction &MF,
               const MachineConstantPool &ConstantPool);
  void convert(ModuleSlotTracker &MST, yaml::MachineJumpTable &YamlJTI,
               const MachineJumpTableInfo &JTI);
  void convertStackObjects(yaml::MachineFunction &MF,
                           const MachineFrameInfo &MFI, MachineModuleInfo &MMI,
                           ModuleSlotTracker &MST,
                           const TargetRegisterInfo *TRI);

private:
  void initRegisterMaskIds(const MachineFunction &MF);
};

/// This class prints out the machine instructions using the MIR serialization
/// format.
class MIPrinter {
  raw_ostream &OS;
  ModuleSlotTracker &MST;
  const DenseMap<const uint32_t *, unsigned> &RegisterMaskIds;
  const DenseMap<int, FrameIndexOperand> &StackObjectOperandMapping;

public:
  MIPrinter(raw_ostream &OS, ModuleSlotTracker &MST,
            const DenseMap<const uint32_t *, unsigned> &RegisterMaskIds,
            const DenseMap<int, FrameIndexOperand> &StackObjectOperandMapping)
      : OS(OS), MST(MST), RegisterMaskIds(RegisterMaskIds),
        StackObjectOperandMapping(StackObjectOperandMapping) {}

  void print(const MachineBasicBlock &MBB);

  void print(const MachineInstr &MI);
  void printMBBReference(const MachineBasicBlock &MBB);
  void printIRBlockReference(const BasicBlock &BB);
  void printIRValueReference(const Value &V);
  void printStackObjectReference(int FrameIndex);
  void printOffset(int64_t Offset);
  void printTargetFlags(const MachineOperand &Op);
<<<<<<< HEAD
  void print(const MachineOperand &Op, const TargetRegisterInfo *TRI);
=======
  void print(const MachineOperand &Op, const TargetRegisterInfo *TRI,
             unsigned I, bool ShouldPrintRegisterTies, bool IsDef = false);
>>>>>>> d51dd69e
  void print(const MachineMemOperand &Op);

  void print(const MCCFIInstruction &CFI, const TargetRegisterInfo *TRI);
};

} // end namespace llvm

namespace llvm {
namespace yaml {

/// This struct serializes the LLVM IR module.
template <> struct BlockScalarTraits<Module> {
  static void output(const Module &Mod, void *Ctxt, raw_ostream &OS) {
    Mod.print(OS, nullptr);
  }
  static StringRef input(StringRef Str, void *Ctxt, Module &Mod) {
    llvm_unreachable("LLVM Module is supposed to be parsed separately");
    return "";
  }
};

} // end namespace yaml
} // end namespace llvm

static void printReg(unsigned Reg, raw_ostream &OS,
                     const TargetRegisterInfo *TRI) {
  // TODO: Print Stack Slots.
  if (!Reg)
    OS << '_';
  else if (TargetRegisterInfo::isVirtualRegister(Reg))
    OS << '%' << TargetRegisterInfo::virtReg2Index(Reg);
  else if (Reg < TRI->getNumRegs())
    OS << '%' << StringRef(TRI->getName(Reg)).lower();
  else
    llvm_unreachable("Can't print this kind of register yet");
}

static void printReg(unsigned Reg, yaml::StringValue &Dest,
                     const TargetRegisterInfo *TRI) {
  raw_string_ostream OS(Dest.Value);
  printReg(Reg, OS, TRI);
}

void MIRPrinter::print(const MachineFunction &MF) {
  initRegisterMaskIds(MF);

  yaml::MachineFunction YamlMF;
  YamlMF.Name = MF.getName();
  YamlMF.Alignment = MF.getAlignment();
  YamlMF.ExposesReturnsTwice = MF.exposesReturnsTwice();
  YamlMF.HasInlineAsm = MF.hasInlineAsm();
  convert(YamlMF, MF.getRegInfo(), MF.getSubtarget().getRegisterInfo());
  ModuleSlotTracker MST(MF.getFunction()->getParent());
  MST.incorporateFunction(*MF.getFunction());
  convert(MST, YamlMF.FrameInfo, *MF.getFrameInfo());
  convertStackObjects(YamlMF, *MF.getFrameInfo(), MF.getMMI(), MST,
                      MF.getSubtarget().getRegisterInfo());
  if (const auto *ConstantPool = MF.getConstantPool())
    convert(YamlMF, *ConstantPool);
  if (const auto *JumpTableInfo = MF.getJumpTableInfo())
    convert(MST, YamlMF.JumpTableInfo, *JumpTableInfo);
  raw_string_ostream StrOS(YamlMF.Body.Value.Value);
  bool IsNewlineNeeded = false;
  for (const auto &MBB : MF) {
    if (IsNewlineNeeded)
      StrOS << "\n";
    MIPrinter(StrOS, MST, RegisterMaskIds, StackObjectOperandMapping)
        .print(MBB);
    IsNewlineNeeded = true;
  }
  StrOS.flush();
  yaml::Output Out(OS);
  Out << YamlMF;
}

void MIRPrinter::convert(yaml::MachineFunction &MF,
                         const MachineRegisterInfo &RegInfo,
                         const TargetRegisterInfo *TRI) {
  MF.IsSSA = RegInfo.isSSA();
  MF.TracksRegLiveness = RegInfo.tracksLiveness();
  MF.TracksSubRegLiveness = RegInfo.subRegLivenessEnabled();

  // Print the virtual register definitions.
  for (unsigned I = 0, E = RegInfo.getNumVirtRegs(); I < E; ++I) {
    unsigned Reg = TargetRegisterInfo::index2VirtReg(I);
    yaml::VirtualRegisterDefinition VReg;
    VReg.ID = I;
    VReg.Class =
        StringRef(TRI->getRegClassName(RegInfo.getRegClass(Reg))).lower();
    unsigned PreferredReg = RegInfo.getSimpleHint(Reg);
    if (PreferredReg)
      printReg(PreferredReg, VReg.PreferredRegister, TRI);
    MF.VirtualRegisters.push_back(VReg);
  }

  // Print the live ins.
  for (auto I = RegInfo.livein_begin(), E = RegInfo.livein_end(); I != E; ++I) {
    yaml::MachineFunctionLiveIn LiveIn;
    printReg(I->first, LiveIn.Register, TRI);
    if (I->second)
      printReg(I->second, LiveIn.VirtualRegister, TRI);
    MF.LiveIns.push_back(LiveIn);
  }
  // The used physical register mask is printed as an inverted callee saved
  // register mask.
  const BitVector &UsedPhysRegMask = RegInfo.getUsedPhysRegsMask();
  if (UsedPhysRegMask.none())
    return;
  std::vector<yaml::FlowStringValue> CalleeSavedRegisters;
  for (unsigned I = 0, E = UsedPhysRegMask.size(); I != E; ++I) {
    if (!UsedPhysRegMask[I]) {
      yaml::FlowStringValue Reg;
      printReg(I, Reg, TRI);
      CalleeSavedRegisters.push_back(Reg);
    }
  }
  MF.CalleeSavedRegisters = CalleeSavedRegisters;
}

void MIRPrinter::convert(ModuleSlotTracker &MST,
                         yaml::MachineFrameInfo &YamlMFI,
                         const MachineFrameInfo &MFI) {
  YamlMFI.IsFrameAddressTaken = MFI.isFrameAddressTaken();
  YamlMFI.IsReturnAddressTaken = MFI.isReturnAddressTaken();
  YamlMFI.HasStackMap = MFI.hasStackMap();
  YamlMFI.HasPatchPoint = MFI.hasPatchPoint();
  YamlMFI.StackSize = MFI.getStackSize();
  YamlMFI.OffsetAdjustment = MFI.getOffsetAdjustment();
  YamlMFI.MaxAlignment = MFI.getMaxAlignment();
  YamlMFI.AdjustsStack = MFI.adjustsStack();
  YamlMFI.HasCalls = MFI.hasCalls();
  YamlMFI.MaxCallFrameSize = MFI.getMaxCallFrameSize();
  YamlMFI.HasOpaqueSPAdjustment = MFI.hasOpaqueSPAdjustment();
  YamlMFI.HasVAStart = MFI.hasVAStart();
  YamlMFI.HasMustTailInVarArgFunc = MFI.hasMustTailInVarArgFunc();
  if (MFI.getSavePoint()) {
    raw_string_ostream StrOS(YamlMFI.SavePoint.Value);
    MIPrinter(StrOS, MST, RegisterMaskIds, StackObjectOperandMapping)
        .printMBBReference(*MFI.getSavePoint());
  }
  if (MFI.getRestorePoint()) {
    raw_string_ostream StrOS(YamlMFI.RestorePoint.Value);
    MIPrinter(StrOS, MST, RegisterMaskIds, StackObjectOperandMapping)
        .printMBBReference(*MFI.getRestorePoint());
  }
}

void MIRPrinter::convertStackObjects(yaml::MachineFunction &MF,
                                     const MachineFrameInfo &MFI,
                                     MachineModuleInfo &MMI,
                                     ModuleSlotTracker &MST,
                                     const TargetRegisterInfo *TRI) {
  // Process fixed stack objects.
  unsigned ID = 0;
  for (int I = MFI.getObjectIndexBegin(); I < 0; ++I) {
    if (MFI.isDeadObjectIndex(I))
      continue;

    yaml::FixedMachineStackObject YamlObject;
    YamlObject.ID = ID;
    YamlObject.Type = MFI.isSpillSlotObjectIndex(I)
                          ? yaml::FixedMachineStackObject::SpillSlot
                          : yaml::FixedMachineStackObject::DefaultType;
    YamlObject.Offset = MFI.getObjectOffset(I);
    YamlObject.Size = MFI.getObjectSize(I);
    YamlObject.Alignment = MFI.getObjectAlignment(I);
    YamlObject.IsImmutable = MFI.isImmutableObjectIndex(I);
    YamlObject.IsAliased = MFI.isAliasedObjectIndex(I);
    MF.FixedStackObjects.push_back(YamlObject);
    StackObjectOperandMapping.insert(
        std::make_pair(I, FrameIndexOperand::createFixed(ID++)));
  }

  // Process ordinary stack objects.
  ID = 0;
  for (int I = 0, E = MFI.getObjectIndexEnd(); I < E; ++I) {
    if (MFI.isDeadObjectIndex(I))
      continue;

    yaml::MachineStackObject YamlObject;
    YamlObject.ID = ID;
    if (const auto *Alloca = MFI.getObjectAllocation(I))
      YamlObject.Name.Value =
          Alloca->hasName() ? Alloca->getName() : "<unnamed alloca>";
    YamlObject.Type = MFI.isSpillSlotObjectIndex(I)
                          ? yaml::MachineStackObject::SpillSlot
                          : MFI.isVariableSizedObjectIndex(I)
                                ? yaml::MachineStackObject::VariableSized
                                : yaml::MachineStackObject::DefaultType;
    YamlObject.Offset = MFI.getObjectOffset(I);
    YamlObject.Size = MFI.getObjectSize(I);
    YamlObject.Alignment = MFI.getObjectAlignment(I);

    MF.StackObjects.push_back(YamlObject);
    StackObjectOperandMapping.insert(std::make_pair(
        I, FrameIndexOperand::create(YamlObject.Name.Value, ID++)));
  }

  for (const auto &CSInfo : MFI.getCalleeSavedInfo()) {
    yaml::StringValue Reg;
    printReg(CSInfo.getReg(), Reg, TRI);
    auto StackObjectInfo = StackObjectOperandMapping.find(CSInfo.getFrameIdx());
    assert(StackObjectInfo != StackObjectOperandMapping.end() &&
           "Invalid stack object index");
    const FrameIndexOperand &StackObject = StackObjectInfo->second;
    if (StackObject.IsFixed)
      MF.FixedStackObjects[StackObject.ID].CalleeSavedRegister = Reg;
    else
      MF.StackObjects[StackObject.ID].CalleeSavedRegister = Reg;
  }
  for (unsigned I = 0, E = MFI.getLocalFrameObjectCount(); I < E; ++I) {
    auto LocalObject = MFI.getLocalFrameObjectMap(I);
    auto StackObjectInfo = StackObjectOperandMapping.find(LocalObject.first);
    assert(StackObjectInfo != StackObjectOperandMapping.end() &&
           "Invalid stack object index");
    const FrameIndexOperand &StackObject = StackObjectInfo->second;
    assert(!StackObject.IsFixed && "Expected a locally mapped stack object");
    MF.StackObjects[StackObject.ID].LocalOffset = LocalObject.second;
  }
<<<<<<< HEAD
=======

  // Print the stack object references in the frame information class after
  // converting the stack objects.
  if (MFI.hasStackProtectorIndex()) {
    raw_string_ostream StrOS(MF.FrameInfo.StackProtector.Value);
    MIPrinter(StrOS, MST, RegisterMaskIds, StackObjectOperandMapping)
        .printStackObjectReference(MFI.getStackProtectorIndex());
  }

  // Print the debug variable information.
  for (MachineModuleInfo::VariableDbgInfo &DebugVar :
       MMI.getVariableDbgInfo()) {
    auto StackObjectInfo = StackObjectOperandMapping.find(DebugVar.Slot);
    assert(StackObjectInfo != StackObjectOperandMapping.end() &&
           "Invalid stack object index");
    const FrameIndexOperand &StackObject = StackObjectInfo->second;
    assert(!StackObject.IsFixed && "Expected a non-fixed stack object");
    auto &Object = MF.StackObjects[StackObject.ID];
    {
      raw_string_ostream StrOS(Object.DebugVar.Value);
      DebugVar.Var->printAsOperand(StrOS, MST);
    }
    {
      raw_string_ostream StrOS(Object.DebugExpr.Value);
      DebugVar.Expr->printAsOperand(StrOS, MST);
    }
    {
      raw_string_ostream StrOS(Object.DebugLoc.Value);
      DebugVar.Loc->printAsOperand(StrOS, MST);
    }
  }
>>>>>>> d51dd69e
}

void MIRPrinter::convert(yaml::MachineFunction &MF,
                         const MachineConstantPool &ConstantPool) {
  unsigned ID = 0;
  for (const MachineConstantPoolEntry &Constant : ConstantPool.getConstants()) {
    // TODO: Serialize target specific constant pool entries.
    if (Constant.isMachineConstantPoolEntry())
      llvm_unreachable("Can't print target specific constant pool entries yet");

    yaml::MachineConstantPoolValue YamlConstant;
    std::string Str;
    raw_string_ostream StrOS(Str);
    Constant.Val.ConstVal->printAsOperand(StrOS);
    YamlConstant.ID = ID++;
    YamlConstant.Value = StrOS.str();
    YamlConstant.Alignment = Constant.getAlignment();
    MF.Constants.push_back(YamlConstant);
  }
}

void MIRPrinter::convert(ModuleSlotTracker &MST,
                         yaml::MachineJumpTable &YamlJTI,
                         const MachineJumpTableInfo &JTI) {
  YamlJTI.Kind = JTI.getEntryKind();
  unsigned ID = 0;
  for (const auto &Table : JTI.getJumpTables()) {
    std::string Str;
    yaml::MachineJumpTable::Entry Entry;
    Entry.ID = ID++;
    for (const auto *MBB : Table.MBBs) {
      raw_string_ostream StrOS(Str);
      MIPrinter(StrOS, MST, RegisterMaskIds, StackObjectOperandMapping)
          .printMBBReference(*MBB);
      Entry.Blocks.push_back(StrOS.str());
      Str.clear();
    }
    YamlJTI.Entries.push_back(Entry);
  }
}

void MIRPrinter::initRegisterMaskIds(const MachineFunction &MF) {
  const auto *TRI = MF.getSubtarget().getRegisterInfo();
  unsigned I = 0;
  for (const uint32_t *Mask : TRI->getRegMasks())
    RegisterMaskIds.insert(std::make_pair(Mask, I++));
}

void MIPrinter::print(const MachineBasicBlock &MBB) {
  assert(MBB.getNumber() >= 0 && "Invalid MBB number");
  OS << "bb." << MBB.getNumber();
  bool HasAttributes = false;
  if (const auto *BB = MBB.getBasicBlock()) {
    if (BB->hasName()) {
      OS << "." << BB->getName();
    } else {
      HasAttributes = true;
      OS << " (";
      int Slot = MST.getLocalSlot(BB);
      if (Slot == -1)
        OS << "<ir-block badref>";
      else
        OS << (Twine("%ir-block.") + Twine(Slot)).str();
    }
  }
  if (MBB.hasAddressTaken()) {
    OS << (HasAttributes ? ", " : " (");
    OS << "address-taken";
    HasAttributes = true;
  }
  if (MBB.isLandingPad()) {
    OS << (HasAttributes ? ", " : " (");
    OS << "landing-pad";
    HasAttributes = true;
  }
  if (MBB.getAlignment()) {
    OS << (HasAttributes ? ", " : " (");
    OS << "align " << MBB.getAlignment();
    HasAttributes = true;
  }
  if (HasAttributes)
    OS << ")";
  OS << ":\n";

  bool HasLineAttributes = false;
  // Print the successors
  if (!MBB.succ_empty()) {
    OS.indent(2) << "successors: ";
    for (auto I = MBB.succ_begin(), E = MBB.succ_end(); I != E; ++I) {
      if (I != MBB.succ_begin())
        OS << ", ";
      printMBBReference(**I);
      if (MBB.hasSuccessorWeights())
        OS << '(' << MBB.getSuccWeight(I) << ')';
    }
    OS << "\n";
    HasLineAttributes = true;
  }

  // Print the live in registers.
  const auto *TRI = MBB.getParent()->getSubtarget().getRegisterInfo();
  assert(TRI && "Expected target register info");
  if (!MBB.livein_empty()) {
    OS.indent(2) << "liveins: ";
    for (auto I = MBB.livein_begin(), E = MBB.livein_end(); I != E; ++I) {
      if (I != MBB.livein_begin())
        OS << ", ";
      printReg(*I, OS, TRI);
    }
    OS << "\n";
    HasLineAttributes = true;
  }

  if (HasLineAttributes)
    OS << "\n";
  bool IsInBundle = false;
  for (auto I = MBB.instr_begin(), E = MBB.instr_end(); I != E; ++I) {
    const MachineInstr &MI = *I;
    if (IsInBundle && !MI.isInsideBundle()) {
      OS.indent(2) << "}\n";
      IsInBundle = false;
    }
    OS.indent(IsInBundle ? 4 : 2);
    print(MI);
    if (!IsInBundle && MI.getFlag(MachineInstr::BundledSucc)) {
      OS << " {";
      IsInBundle = true;
    }
    OS << "\n";
  }
  if (IsInBundle)
    OS.indent(2) << "}\n";
<<<<<<< HEAD
=======
}

/// Return true when an instruction has tied register that can't be determined
/// by the instruction's descriptor.
static bool hasComplexRegisterTies(const MachineInstr &MI) {
  const MCInstrDesc &MCID = MI.getDesc();
  for (unsigned I = 0, E = MI.getNumOperands(); I < E; ++I) {
    const auto &Operand = MI.getOperand(I);
    if (!Operand.isReg() || Operand.isDef())
      // Ignore the defined registers as MCID marks only the uses as tied.
      continue;
    int ExpectedTiedIdx = MCID.getOperandConstraint(I, MCOI::TIED_TO);
    int TiedIdx = Operand.isTied() ? int(MI.findTiedOperandIdx(I)) : -1;
    if (ExpectedTiedIdx != TiedIdx)
      return true;
  }
  return false;
>>>>>>> d51dd69e
}

void MIPrinter::print(const MachineInstr &MI) {
  const auto &SubTarget = MI.getParent()->getParent()->getSubtarget();
  const auto *TRI = SubTarget.getRegisterInfo();
  assert(TRI && "Expected target register info");
  const auto *TII = SubTarget.getInstrInfo();
  assert(TII && "Expected target instruction info");
  if (MI.isCFIInstruction())
    assert(MI.getNumOperands() == 1 && "Expected 1 operand in CFI instruction");

  bool ShouldPrintRegisterTies = hasComplexRegisterTies(MI);
  unsigned I = 0, E = MI.getNumOperands();
  for (; I < E && MI.getOperand(I).isReg() && MI.getOperand(I).isDef() &&
         !MI.getOperand(I).isImplicit();
       ++I) {
    if (I)
      OS << ", ";
    print(MI.getOperand(I), TRI, I, ShouldPrintRegisterTies, /*IsDef=*/true);
  }

  if (I)
    OS << " = ";
  if (MI.getFlag(MachineInstr::FrameSetup))
    OS << "frame-setup ";
  OS << TII->getName(MI.getOpcode());
  if (I < E)
    OS << ' ';

  bool NeedComma = false;
  for (; I < E; ++I) {
    if (NeedComma)
      OS << ", ";
    print(MI.getOperand(I), TRI, I, ShouldPrintRegisterTies);
    NeedComma = true;
  }

  if (MI.getDebugLoc()) {
    if (NeedComma)
      OS << ',';
    OS << " debug-location ";
    MI.getDebugLoc()->printAsOperand(OS, MST);
  }

  if (!MI.memoperands_empty()) {
    OS << " :: ";
    bool NeedComma = false;
    for (const auto *Op : MI.memoperands()) {
      if (NeedComma)
        OS << ", ";
      print(*Op);
      NeedComma = true;
    }
  }
}

void MIPrinter::printMBBReference(const MachineBasicBlock &MBB) {
  OS << "%bb." << MBB.getNumber();
  if (const auto *BB = MBB.getBasicBlock()) {
    if (BB->hasName())
      OS << '.' << BB->getName();
  }
}

static void printIRSlotNumber(raw_ostream &OS, int Slot) {
  if (Slot == -1)
    OS << "<badref>";
  else
    OS << Slot;
}

void MIPrinter::printIRBlockReference(const BasicBlock &BB) {
  OS << "%ir-block.";
  if (BB.hasName()) {
    printLLVMNameWithoutPrefix(OS, BB.getName());
    return;
  }
  const Function *F = BB.getParent();
  int Slot;
  if (F == MST.getCurrentFunction()) {
    Slot = MST.getLocalSlot(&BB);
  } else {
    ModuleSlotTracker CustomMST(F->getParent(),
                                /*ShouldInitializeAllMetadata=*/false);
    CustomMST.incorporateFunction(*F);
    Slot = CustomMST.getLocalSlot(&BB);
  }
<<<<<<< HEAD
  if (Slot == -1)
    OS << "<badref>";
  else
    OS << Slot;
=======
  printIRSlotNumber(OS, Slot);
}

void MIPrinter::printIRValueReference(const Value &V) {
  if (isa<GlobalValue>(V)) {
    V.printAsOperand(OS, /*PrintType=*/false, MST);
    return;
  }
  OS << "%ir.";
  if (V.hasName()) {
    printLLVMNameWithoutPrefix(OS, V.getName());
    return;
  }
  if (isa<Constant>(V)) {
    // Machine memory operands can load/store to/from constant value pointers.
    // TODO: Serialize the constant values.
    OS << "<unserializable ir value>";
    return;
  }
  printIRSlotNumber(OS, MST.getLocalSlot(&V));
>>>>>>> d51dd69e
}

void MIPrinter::printIRValueReference(const Value &V) {
  OS << "%ir.";
  if (V.hasName()) {
    printLLVMNameWithoutPrefix(OS, V.getName());
    return;
  }
  // TODO: Serialize the unnamed IR value references.
  OS << "<unserializable ir value>";
}

void MIPrinter::printStackObjectReference(int FrameIndex) {
  auto ObjectInfo = StackObjectOperandMapping.find(FrameIndex);
  assert(ObjectInfo != StackObjectOperandMapping.end() &&
         "Invalid frame index");
  const FrameIndexOperand &Operand = ObjectInfo->second;
  if (Operand.IsFixed) {
    OS << "%fixed-stack." << Operand.ID;
    return;
  }
  OS << "%stack." << Operand.ID;
  if (!Operand.Name.empty())
    OS << '.' << Operand.Name;
}

void MIPrinter::printOffset(int64_t Offset) {
  if (Offset == 0)
    return;
  if (Offset < 0) {
    OS << " - " << -Offset;
    return;
  }
  OS << " + " << Offset;
}

static const char *getTargetFlagName(const TargetInstrInfo *TII, unsigned TF) {
  auto Flags = TII->getSerializableDirectMachineOperandTargetFlags();
  for (const auto &I : Flags) {
    if (I.first == TF) {
      return I.second;
    }
  }
  return nullptr;
}

void MIPrinter::printTargetFlags(const MachineOperand &Op) {
  if (!Op.getTargetFlags())
    return;
  const auto *TII =
      Op.getParent()->getParent()->getParent()->getSubtarget().getInstrInfo();
  assert(TII && "expected instruction info");
  auto Flags = TII->decomposeMachineOperandsTargetFlags(Op.getTargetFlags());
  OS << "target-flags(";
<<<<<<< HEAD
  if (const auto *Name = getTargetFlagName(TII, Flags.first))
    OS << Name;
  else
    OS << "<unknown target flag>";
  // TODO: Print the target's bit flags.
=======
  const bool HasDirectFlags = Flags.first;
  const bool HasBitmaskFlags = Flags.second;
  if (!HasDirectFlags && !HasBitmaskFlags) {
    OS << "<unknown>) ";
    return;
  }
  if (HasDirectFlags) {
    if (const auto *Name = getTargetFlagName(TII, Flags.first))
      OS << Name;
    else
      OS << "<unknown target flag>";
  }
  if (!HasBitmaskFlags) {
    OS << ") ";
    return;
  }
  bool IsCommaNeeded = HasDirectFlags;
  unsigned BitMask = Flags.second;
  auto BitMasks = TII->getSerializableBitmaskMachineOperandTargetFlags();
  for (const auto &Mask : BitMasks) {
    // Check if the flag's bitmask has the bits of the current mask set.
    if ((BitMask & Mask.first) == Mask.first) {
      if (IsCommaNeeded)
        OS << ", ";
      IsCommaNeeded = true;
      OS << Mask.second;
      // Clear the bits which were serialized from the flag's bitmask.
      BitMask &= ~(Mask.first);
    }
  }
  if (BitMask) {
    // When the resulting flag's bitmask isn't zero, we know that we didn't
    // serialize all of the bit flags.
    if (IsCommaNeeded)
      OS << ", ";
    OS << "<unknown bitmask target flag>";
  }
>>>>>>> d51dd69e
  OS << ") ";
}

static const char *getTargetIndexName(const MachineFunction &MF, int Index) {
  const auto *TII = MF.getSubtarget().getInstrInfo();
  assert(TII && "expected instruction info");
  auto Indices = TII->getSerializableTargetIndices();
  for (const auto &I : Indices) {
    if (I.first == Index) {
      return I.second;
    }
  }
  return nullptr;
}

<<<<<<< HEAD
void MIPrinter::print(const MachineOperand &Op, const TargetRegisterInfo *TRI) {
  printTargetFlags(Op);
  switch (Op.getType()) {
  case MachineOperand::MO_Register:
    // FIXME: Serialize the tied register.
    if (Op.isImplicit())
      OS << (Op.isDef() ? "implicit-def " : "implicit ");
=======
void MIPrinter::print(const MachineOperand &Op, const TargetRegisterInfo *TRI,
                      unsigned I, bool ShouldPrintRegisterTies, bool IsDef) {
  printTargetFlags(Op);
  switch (Op.getType()) {
  case MachineOperand::MO_Register:
    if (Op.isImplicit())
      OS << (Op.isDef() ? "implicit-def " : "implicit ");
    else if (!IsDef && Op.isDef())
      // Print the 'def' flag only when the operand is defined after '='.
      OS << "def ";
>>>>>>> d51dd69e
    if (Op.isInternalRead())
      OS << "internal ";
    if (Op.isDead())
      OS << "dead ";
    if (Op.isKill())
      OS << "killed ";
    if (Op.isUndef())
      OS << "undef ";
    if (Op.isEarlyClobber())
      OS << "early-clobber ";
    if (Op.isDebug())
      OS << "debug-use ";
    printReg(Op.getReg(), OS, TRI);
    // Print the sub register.
    if (Op.getSubReg() != 0)
      OS << ':' << TRI->getSubRegIndexName(Op.getSubReg());
    if (ShouldPrintRegisterTies && Op.isTied() && !Op.isDef())
      OS << "(tied-def " << Op.getParent()->findTiedOperandIdx(I) << ")";
    break;
  case MachineOperand::MO_Immediate:
    OS << Op.getImm();
    break;
  case MachineOperand::MO_CImmediate:
    Op.getCImm()->printAsOperand(OS, /*PrintType=*/true, MST);
    break;
  case MachineOperand::MO_FPImmediate:
    Op.getFPImm()->printAsOperand(OS, /*PrintType=*/true, MST);
    break;
  case MachineOperand::MO_MachineBasicBlock:
    printMBBReference(*Op.getMBB());
    break;
  case MachineOperand::MO_FrameIndex:
    printStackObjectReference(Op.getIndex());
    break;
  case MachineOperand::MO_ConstantPoolIndex:
    OS << "%const." << Op.getIndex();
    printOffset(Op.getOffset());
    break;
  case MachineOperand::MO_TargetIndex: {
    OS << "target-index(";
    if (const auto *Name = getTargetIndexName(
            *Op.getParent()->getParent()->getParent(), Op.getIndex()))
      OS << Name;
    else
      OS << "<unknown>";
    OS << ')';
    printOffset(Op.getOffset());
    break;
  }
  case MachineOperand::MO_JumpTableIndex:
    OS << "%jump-table." << Op.getIndex();
    break;
  case MachineOperand::MO_ExternalSymbol:
    OS << '$';
    printLLVMNameWithoutPrefix(OS, Op.getSymbolName());
    printOffset(Op.getOffset());
    break;
  case MachineOperand::MO_GlobalAddress:
    Op.getGlobal()->printAsOperand(OS, /*PrintType=*/false, MST);
    printOffset(Op.getOffset());
    break;
  case MachineOperand::MO_BlockAddress:
    OS << "blockaddress(";
    Op.getBlockAddress()->getFunction()->printAsOperand(OS, /*PrintType=*/false,
                                                        MST);
    OS << ", ";
    printIRBlockReference(*Op.getBlockAddress()->getBasicBlock());
    OS << ')';
    printOffset(Op.getOffset());
    break;
  case MachineOperand::MO_RegisterMask: {
    auto RegMaskInfo = RegisterMaskIds.find(Op.getRegMask());
    if (RegMaskInfo != RegisterMaskIds.end())
      OS << StringRef(TRI->getRegMaskNames()[RegMaskInfo->second]).lower();
    else
      llvm_unreachable("Can't print this machine register mask yet.");
    break;
  }
  case MachineOperand::MO_RegisterLiveOut: {
    const uint32_t *RegMask = Op.getRegLiveOut();
    OS << "liveout(";
    bool IsCommaNeeded = false;
    for (unsigned Reg = 0, E = TRI->getNumRegs(); Reg < E; ++Reg) {
      if (RegMask[Reg / 32] & (1U << (Reg % 32))) {
        if (IsCommaNeeded)
          OS << ", ";
        printReg(Reg, OS, TRI);
        IsCommaNeeded = true;
      }
    }
    OS << ")";
    break;
  }
  case MachineOperand::MO_Metadata:
    Op.getMetadata()->printAsOperand(OS, MST);
    break;
  case MachineOperand::MO_CFIIndex: {
    const auto &MMI = Op.getParent()->getParent()->getParent()->getMMI();
    print(MMI.getFrameInstructions()[Op.getCFIIndex()], TRI);
    break;
  }
  default:
    // TODO: Print the other machine operands.
    llvm_unreachable("Can't print this machine operand at the moment");
  }
}

void MIPrinter::print(const MachineMemOperand &Op) {
  OS << '(';
  // TODO: Print operand's target specific flags.
  if (Op.isVolatile())
    OS << "volatile ";
  if (Op.isNonTemporal())
    OS << "non-temporal ";
  if (Op.isInvariant())
    OS << "invariant ";
  if (Op.isLoad())
    OS << "load ";
  else {
    assert(Op.isStore() && "Non load machine operand must be a store");
    OS << "store ";
  }
  OS << Op.getSize() << (Op.isLoad() ? " from " : " into ");
  if (const Value *Val = Op.getValue()) {
    printIRValueReference(*Val);
  } else {
    const PseudoSourceValue *PVal = Op.getPseudoValue();
    assert(PVal && "Expected a pseudo source value");
    switch (PVal->kind()) {
    case PseudoSourceValue::Stack:
      OS << "stack";
      break;
    case PseudoSourceValue::GOT:
      OS << "got";
      break;
    case PseudoSourceValue::JumpTable:
      OS << "jump-table";
      break;
    case PseudoSourceValue::ConstantPool:
      OS << "constant-pool";
      break;
    case PseudoSourceValue::FixedStack:
      printStackObjectReference(
          cast<FixedStackPseudoSourceValue>(PVal)->getFrameIndex());
      break;
    case PseudoSourceValue::GlobalValueCallEntry:
<<<<<<< HEAD
=======
      OS << "call-entry ";
>>>>>>> d51dd69e
      cast<GlobalValuePseudoSourceValue>(PVal)->getValue()->printAsOperand(
          OS, /*PrintType=*/false, MST);
      break;
    case PseudoSourceValue::ExternalSymbolCallEntry:
<<<<<<< HEAD
      OS << '$';
=======
      OS << "call-entry $";
>>>>>>> d51dd69e
      printLLVMNameWithoutPrefix(
          OS, cast<ExternalSymbolPseudoSourceValue>(PVal)->getSymbol());
      break;
    }
  }
  printOffset(Op.getOffset());
  if (Op.getBaseAlignment() != Op.getSize())
    OS << ", align " << Op.getBaseAlignment();
  auto AAInfo = Op.getAAInfo();
  if (AAInfo.TBAA) {
    OS << ", !tbaa ";
    AAInfo.TBAA->printAsOperand(OS, MST);
  }
  if (AAInfo.Scope) {
    OS << ", !alias.scope ";
    AAInfo.Scope->printAsOperand(OS, MST);
  }
  if (AAInfo.NoAlias) {
    OS << ", !noalias ";
    AAInfo.NoAlias->printAsOperand(OS, MST);
  }
  if (Op.getRanges()) {
    OS << ", !range ";
    Op.getRanges()->printAsOperand(OS, MST);
  }
  OS << ')';
}

static void printCFIRegister(unsigned DwarfReg, raw_ostream &OS,
                             const TargetRegisterInfo *TRI) {
  int Reg = TRI->getLLVMRegNum(DwarfReg, true);
  if (Reg == -1) {
    OS << "<badreg>";
    return;
  }
  printReg(Reg, OS, TRI);
}

void MIPrinter::print(const MCCFIInstruction &CFI,
                      const TargetRegisterInfo *TRI) {
  switch (CFI.getOperation()) {
  case MCCFIInstruction::OpSameValue:
    OS << ".cfi_same_value ";
    if (CFI.getLabel())
      OS << "<mcsymbol> ";
    printCFIRegister(CFI.getRegister(), OS, TRI);
    break;
  case MCCFIInstruction::OpOffset:
    OS << ".cfi_offset ";
    if (CFI.getLabel())
      OS << "<mcsymbol> ";
    printCFIRegister(CFI.getRegister(), OS, TRI);
    OS << ", " << CFI.getOffset();
    break;
  case MCCFIInstruction::OpDefCfaRegister:
    OS << ".cfi_def_cfa_register ";
    if (CFI.getLabel())
      OS << "<mcsymbol> ";
    printCFIRegister(CFI.getRegister(), OS, TRI);
    break;
  case MCCFIInstruction::OpDefCfaOffset:
    OS << ".cfi_def_cfa_offset ";
    if (CFI.getLabel())
      OS << "<mcsymbol> ";
    OS << CFI.getOffset();
    break;
  case MCCFIInstruction::OpDefCfa:
    OS << ".cfi_def_cfa ";
    if (CFI.getLabel())
      OS << "<mcsymbol> ";
    printCFIRegister(CFI.getRegister(), OS, TRI);
    OS << ", " << CFI.getOffset();
    break;
  default:
    // TODO: Print the other CFI Operations.
    OS << "<unserializable cfi operation>";
    break;
  }
}

void llvm::printMIR(raw_ostream &OS, const Module &M) {
  yaml::Output Out(OS);
  Out << const_cast<Module &>(M);
}

void llvm::printMIR(raw_ostream &OS, const MachineFunction &MF) {
  MIRPrinter Printer(OS);
  Printer.print(MF);
}<|MERGE_RESOLUTION|>--- conflicted
+++ resolved
@@ -116,12 +116,8 @@
   void printStackObjectReference(int FrameIndex);
   void printOffset(int64_t Offset);
   void printTargetFlags(const MachineOperand &Op);
-<<<<<<< HEAD
-  void print(const MachineOperand &Op, const TargetRegisterInfo *TRI);
-=======
   void print(const MachineOperand &Op, const TargetRegisterInfo *TRI,
              unsigned I, bool ShouldPrintRegisterTies, bool IsDef = false);
->>>>>>> d51dd69e
   void print(const MachineMemOperand &Op);
 
   void print(const MCCFIInstruction &CFI, const TargetRegisterInfo *TRI);
@@ -341,8 +337,6 @@
     assert(!StackObject.IsFixed && "Expected a locally mapped stack object");
     MF.StackObjects[StackObject.ID].LocalOffset = LocalObject.second;
   }
-<<<<<<< HEAD
-=======
 
   // Print the stack object references in the frame information class after
   // converting the stack objects.
@@ -374,7 +368,6 @@
       DebugVar.Loc->printAsOperand(StrOS, MST);
     }
   }
->>>>>>> d51dd69e
 }
 
 void MIRPrinter::convert(yaml::MachineFunction &MF,
@@ -507,8 +500,6 @@
   }
   if (IsInBundle)
     OS.indent(2) << "}\n";
-<<<<<<< HEAD
-=======
 }
 
 /// Return true when an instruction has tied register that can't be determined
@@ -526,7 +517,6 @@
       return true;
   }
   return false;
->>>>>>> d51dd69e
 }
 
 void MIPrinter::print(const MachineInstr &MI) {
@@ -614,12 +604,6 @@
     CustomMST.incorporateFunction(*F);
     Slot = CustomMST.getLocalSlot(&BB);
   }
-<<<<<<< HEAD
-  if (Slot == -1)
-    OS << "<badref>";
-  else
-    OS << Slot;
-=======
   printIRSlotNumber(OS, Slot);
 }
 
@@ -640,17 +624,6 @@
     return;
   }
   printIRSlotNumber(OS, MST.getLocalSlot(&V));
->>>>>>> d51dd69e
-}
-
-void MIPrinter::printIRValueReference(const Value &V) {
-  OS << "%ir.";
-  if (V.hasName()) {
-    printLLVMNameWithoutPrefix(OS, V.getName());
-    return;
-  }
-  // TODO: Serialize the unnamed IR value references.
-  OS << "<unserializable ir value>";
 }
 
 void MIPrinter::printStackObjectReference(int FrameIndex) {
@@ -695,13 +668,6 @@
   assert(TII && "expected instruction info");
   auto Flags = TII->decomposeMachineOperandsTargetFlags(Op.getTargetFlags());
   OS << "target-flags(";
-<<<<<<< HEAD
-  if (const auto *Name = getTargetFlagName(TII, Flags.first))
-    OS << Name;
-  else
-    OS << "<unknown target flag>";
-  // TODO: Print the target's bit flags.
-=======
   const bool HasDirectFlags = Flags.first;
   const bool HasBitmaskFlags = Flags.second;
   if (!HasDirectFlags && !HasBitmaskFlags) {
@@ -739,7 +705,6 @@
       OS << ", ";
     OS << "<unknown bitmask target flag>";
   }
->>>>>>> d51dd69e
   OS << ") ";
 }
 
@@ -755,15 +720,6 @@
   return nullptr;
 }
 
-<<<<<<< HEAD
-void MIPrinter::print(const MachineOperand &Op, const TargetRegisterInfo *TRI) {
-  printTargetFlags(Op);
-  switch (Op.getType()) {
-  case MachineOperand::MO_Register:
-    // FIXME: Serialize the tied register.
-    if (Op.isImplicit())
-      OS << (Op.isDef() ? "implicit-def " : "implicit ");
-=======
 void MIPrinter::print(const MachineOperand &Op, const TargetRegisterInfo *TRI,
                       unsigned I, bool ShouldPrintRegisterTies, bool IsDef) {
   printTargetFlags(Op);
@@ -774,7 +730,6 @@
     else if (!IsDef && Op.isDef())
       // Print the 'def' flag only when the operand is defined after '='.
       OS << "def ";
->>>>>>> d51dd69e
     if (Op.isInternalRead())
       OS << "internal ";
     if (Op.isDead())
@@ -921,19 +876,12 @@
           cast<FixedStackPseudoSourceValue>(PVal)->getFrameIndex());
       break;
     case PseudoSourceValue::GlobalValueCallEntry:
-<<<<<<< HEAD
-=======
       OS << "call-entry ";
->>>>>>> d51dd69e
       cast<GlobalValuePseudoSourceValue>(PVal)->getValue()->printAsOperand(
           OS, /*PrintType=*/false, MST);
       break;
     case PseudoSourceValue::ExternalSymbolCallEntry:
-<<<<<<< HEAD
-      OS << '$';
-=======
       OS << "call-entry $";
->>>>>>> d51dd69e
       printLLVMNameWithoutPrefix(
           OS, cast<ExternalSymbolPseudoSourceValue>(PVal)->getSymbol());
       break;
