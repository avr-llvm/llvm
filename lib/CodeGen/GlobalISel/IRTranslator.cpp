//===-- llvm/CodeGen/GlobalISel/IRTranslator.cpp - IRTranslator --*- C++ -*-==//
//
//                     The LLVM Compiler Infrastructure
//
// This file is distributed under the University of Illinois Open Source
// License. See LICENSE.TXT for details.
//
//===----------------------------------------------------------------------===//
/// \file
/// This file implements the IRTranslator class.
//===----------------------------------------------------------------------===//

#include "llvm/CodeGen/GlobalISel/IRTranslator.h"

#include "llvm/ADT/SmallVector.h"
#include "llvm/CodeGen/GlobalISel/CallLowering.h"
#include "llvm/CodeGen/MachineFunction.h"
#include "llvm/CodeGen/MachineFrameInfo.h"
#include "llvm/CodeGen/MachineRegisterInfo.h"
#include "llvm/CodeGen/TargetPassConfig.h"
#include "llvm/IR/Constant.h"
#include "llvm/IR/Function.h"
#include "llvm/IR/GetElementPtrTypeIterator.h"
#include "llvm/IR/IntrinsicInst.h"
#include "llvm/IR/Type.h"
#include "llvm/IR/Value.h"
#include "llvm/Target/TargetIntrinsicInfo.h"
#include "llvm/Target/TargetLowering.h"

#define DEBUG_TYPE "irtranslator"

using namespace llvm;

char IRTranslator::ID = 0;
INITIALIZE_PASS_BEGIN(IRTranslator, DEBUG_TYPE, "IRTranslator LLVM IR -> MI",
                false, false)
INITIALIZE_PASS_DEPENDENCY(TargetPassConfig)
INITIALIZE_PASS_END(IRTranslator, DEBUG_TYPE, "IRTranslator LLVM IR -> MI",
                false, false)

IRTranslator::IRTranslator() : MachineFunctionPass(ID), MRI(nullptr) {
  initializeIRTranslatorPass(*PassRegistry::getPassRegistry());
}

void IRTranslator::getAnalysisUsage(AnalysisUsage &AU) const {
  AU.addRequired<TargetPassConfig>();
  MachineFunctionPass::getAnalysisUsage(AU);
}


unsigned IRTranslator::getOrCreateVReg(const Value &Val) {
  unsigned &ValReg = ValToVReg[&Val];
  // Check if this is the first time we see Val.
  if (!ValReg) {
    // Fill ValRegsSequence with the sequence of registers
    // we need to concat together to produce the value.
    assert(Val.getType()->isSized() &&
           "Don't know how to create an empty vreg");
    unsigned VReg = MRI->createGenericVirtualRegister(LLT{*Val.getType(), *DL});
    ValReg = VReg;

    if (auto CV = dyn_cast<Constant>(&Val)) {
      bool Success = translate(*CV, VReg);
      if (!Success) {
        if (!TPC->isGlobalISelAbortEnabled()) {
          MIRBuilder.getMF().getProperties().set(
              MachineFunctionProperties::Property::FailedISel);
          return 0;
        }
        report_fatal_error("unable to translate constant");
      }
    }
  }
  return ValReg;
}

int IRTranslator::getOrCreateFrameIndex(const AllocaInst &AI) {
  if (FrameIndices.find(&AI) != FrameIndices.end())
    return FrameIndices[&AI];

  MachineFunction &MF = MIRBuilder.getMF();
  unsigned ElementSize = DL->getTypeStoreSize(AI.getAllocatedType());
  unsigned Size =
      ElementSize * cast<ConstantInt>(AI.getArraySize())->getZExtValue();

  // Always allocate at least one byte.
  Size = std::max(Size, 1u);

  unsigned Alignment = AI.getAlignment();
  if (!Alignment)
    Alignment = DL->getABITypeAlignment(AI.getAllocatedType());

  int &FI = FrameIndices[&AI];
  FI = MF.getFrameInfo().CreateStackObject(Size, Alignment, false, &AI);
  return FI;
}

unsigned IRTranslator::getMemOpAlignment(const Instruction &I) {
  unsigned Alignment = 0;
  Type *ValTy = nullptr;
  if (const StoreInst *SI = dyn_cast<StoreInst>(&I)) {
    Alignment = SI->getAlignment();
    ValTy = SI->getValueOperand()->getType();
  } else if (const LoadInst *LI = dyn_cast<LoadInst>(&I)) {
    Alignment = LI->getAlignment();
    ValTy = LI->getType();
  } else if (!TPC->isGlobalISelAbortEnabled()) {
    MIRBuilder.getMF().getProperties().set(
        MachineFunctionProperties::Property::FailedISel);
    return 1;
  } else
    llvm_unreachable("unhandled memory instruction");

  return Alignment ? Alignment : DL->getABITypeAlignment(ValTy);
}

MachineBasicBlock &IRTranslator::getOrCreateBB(const BasicBlock &BB) {
  MachineBasicBlock *&MBB = BBToMBB[&BB];
  if (!MBB) {
    MachineFunction &MF = MIRBuilder.getMF();
    MBB = MF.CreateMachineBasicBlock();
    MF.push_back(MBB);
  }
  return *MBB;
}

bool IRTranslator::translateBinaryOp(unsigned Opcode, const User &U) {
  // FIXME: handle signed/unsigned wrapping flags.

  // Get or create a virtual register for each value.
  // Unless the value is a Constant => loadimm cst?
  // or inline constant each time?
  // Creation of a virtual register needs to have a size.
  unsigned Op0 = getOrCreateVReg(*U.getOperand(0));
  unsigned Op1 = getOrCreateVReg(*U.getOperand(1));
  unsigned Res = getOrCreateVReg(U);
  MIRBuilder.buildInstr(Opcode).addDef(Res).addUse(Op0).addUse(Op1);
  return true;
}

bool IRTranslator::translateCompare(const User &U) {
  const CmpInst *CI = dyn_cast<CmpInst>(&U);
  unsigned Op0 = getOrCreateVReg(*U.getOperand(0));
  unsigned Op1 = getOrCreateVReg(*U.getOperand(1));
  unsigned Res = getOrCreateVReg(U);
  CmpInst::Predicate Pred =
      CI ? CI->getPredicate() : static_cast<CmpInst::Predicate>(
                                    cast<ConstantExpr>(U).getPredicate());

  if (CmpInst::isIntPredicate(Pred))
    MIRBuilder.buildICmp(Pred, Res, Op0, Op1);
  else
    MIRBuilder.buildFCmp(Pred, Res, Op0, Op1);

  return true;
}

bool IRTranslator::translateRet(const User &U) {
  const ReturnInst &RI = cast<ReturnInst>(U);
  const Value *Ret = RI.getReturnValue();
  // The target may mess up with the insertion point, but
  // this is not important as a return is the last instruction
  // of the block anyway.
  return CLI->lowerReturn(MIRBuilder, Ret, !Ret ? 0 : getOrCreateVReg(*Ret));
}

bool IRTranslator::translateBr(const User &U) {
  const BranchInst &BrInst = cast<BranchInst>(U);
  unsigned Succ = 0;
  if (!BrInst.isUnconditional()) {
    // We want a G_BRCOND to the true BB followed by an unconditional branch.
    unsigned Tst = getOrCreateVReg(*BrInst.getCondition());
    const BasicBlock &TrueTgt = *cast<BasicBlock>(BrInst.getSuccessor(Succ++));
    MachineBasicBlock &TrueBB = getOrCreateBB(TrueTgt);
    MIRBuilder.buildBrCond(Tst, TrueBB);
  }

  const BasicBlock &BrTgt = *cast<BasicBlock>(BrInst.getSuccessor(Succ));
  MachineBasicBlock &TgtBB = getOrCreateBB(BrTgt);
  MIRBuilder.buildBr(TgtBB);

  // Link successors.
  MachineBasicBlock &CurBB = MIRBuilder.getMBB();
  for (const BasicBlock *Succ : BrInst.successors())
    CurBB.addSuccessor(&getOrCreateBB(*Succ));
  return true;
}

bool IRTranslator::translateLoad(const User &U) {
  const LoadInst &LI = cast<LoadInst>(U);

  if (!TPC->isGlobalISelAbortEnabled() && LI.isAtomic())
    return false;

  assert(!LI.isAtomic() && "only non-atomic loads are supported at the moment");
  auto Flags = LI.isVolatile() ? MachineMemOperand::MOVolatile
                               : MachineMemOperand::MONone;
  Flags |= MachineMemOperand::MOLoad;

  MachineFunction &MF = MIRBuilder.getMF();
  unsigned Res = getOrCreateVReg(LI);
  unsigned Addr = getOrCreateVReg(*LI.getPointerOperand());
  LLT VTy{*LI.getType(), *DL}, PTy{*LI.getPointerOperand()->getType(), *DL};
  MIRBuilder.buildLoad(
      Res, Addr,
      *MF.getMachineMemOperand(MachinePointerInfo(LI.getPointerOperand()),
                               Flags, DL->getTypeStoreSize(LI.getType()),
                               getMemOpAlignment(LI)));
  return true;
}

bool IRTranslator::translateStore(const User &U) {
  const StoreInst &SI = cast<StoreInst>(U);

  if (!TPC->isGlobalISelAbortEnabled() && SI.isAtomic())
    return false;

  assert(!SI.isAtomic() && "only non-atomic stores supported at the moment");
  auto Flags = SI.isVolatile() ? MachineMemOperand::MOVolatile
                               : MachineMemOperand::MONone;
  Flags |= MachineMemOperand::MOStore;

  MachineFunction &MF = MIRBuilder.getMF();
  unsigned Val = getOrCreateVReg(*SI.getValueOperand());
  unsigned Addr = getOrCreateVReg(*SI.getPointerOperand());
  LLT VTy{*SI.getValueOperand()->getType(), *DL},
      PTy{*SI.getPointerOperand()->getType(), *DL};

  MIRBuilder.buildStore(
      Val, Addr, *MF.getMachineMemOperand(
                     MachinePointerInfo(SI.getPointerOperand()), Flags,
                     DL->getTypeStoreSize(SI.getValueOperand()->getType()),
                     getMemOpAlignment(SI)));
  return true;
}

bool IRTranslator::translateExtractValue(const User &U) {
  const Value *Src = U.getOperand(0);
  Type *Int32Ty = Type::getInt32Ty(U.getContext());
  SmallVector<Value *, 1> Indices;

  // getIndexedOffsetInType is designed for GEPs, so the first index is the
  // usual array element rather than looking into the actual aggregate.
  Indices.push_back(ConstantInt::get(Int32Ty, 0));

  if (const ExtractValueInst *EVI = dyn_cast<ExtractValueInst>(&U)) {
    for (auto Idx : EVI->indices())
      Indices.push_back(ConstantInt::get(Int32Ty, Idx));
  } else {
    for (unsigned i = 1; i < U.getNumOperands(); ++i)
      Indices.push_back(U.getOperand(i));
  }

  uint64_t Offset = 8 * DL->getIndexedOffsetInType(Src->getType(), Indices);

  unsigned Res = getOrCreateVReg(U);
  MIRBuilder.buildExtract(Res, Offset, getOrCreateVReg(*Src));

  return true;
}

bool IRTranslator::translateInsertValue(const User &U) {
  const Value *Src = U.getOperand(0);
  Type *Int32Ty = Type::getInt32Ty(U.getContext());
  SmallVector<Value *, 1> Indices;

  // getIndexedOffsetInType is designed for GEPs, so the first index is the
  // usual array element rather than looking into the actual aggregate.
  Indices.push_back(ConstantInt::get(Int32Ty, 0));

  if (const InsertValueInst *IVI = dyn_cast<InsertValueInst>(&U)) {
    for (auto Idx : IVI->indices())
      Indices.push_back(ConstantInt::get(Int32Ty, Idx));
  } else {
    for (unsigned i = 2; i < U.getNumOperands(); ++i)
      Indices.push_back(U.getOperand(i));
  }

  uint64_t Offset = 8 * DL->getIndexedOffsetInType(Src->getType(), Indices);

  unsigned Res = getOrCreateVReg(U);
  const Value &Inserted = *U.getOperand(1);
  MIRBuilder.buildInsert(Res, getOrCreateVReg(*Src), getOrCreateVReg(Inserted),
                         Offset);

  return true;
}

bool IRTranslator::translateSelect(const User &U) {
  MIRBuilder.buildSelect(getOrCreateVReg(U), getOrCreateVReg(*U.getOperand(0)),
                         getOrCreateVReg(*U.getOperand(1)),
                         getOrCreateVReg(*U.getOperand(2)));
  return true;
}

bool IRTranslator::translateBitCast(const User &U) {
  if (LLT{*U.getOperand(0)->getType(), *DL} == LLT{*U.getType(), *DL}) {
    unsigned &Reg = ValToVReg[&U];
    if (Reg)
      MIRBuilder.buildCopy(Reg, getOrCreateVReg(*U.getOperand(0)));
    else
      Reg = getOrCreateVReg(*U.getOperand(0));
    return true;
  }
  return translateCast(TargetOpcode::G_BITCAST, U);
}

bool IRTranslator::translateCast(unsigned Opcode, const User &U) {
  unsigned Op = getOrCreateVReg(*U.getOperand(0));
  unsigned Res = getOrCreateVReg(U);
  MIRBuilder.buildInstr(Opcode).addDef(Res).addUse(Op);
  return true;
}

bool IRTranslator::translateGetElementPtr(const User &U) {
  // FIXME: support vector GEPs.
  if (U.getType()->isVectorTy())
    return false;

  Value &Op0 = *U.getOperand(0);
  unsigned BaseReg = getOrCreateVReg(Op0);
  LLT PtrTy{*Op0.getType(), *DL};
  unsigned PtrSize = DL->getPointerSizeInBits(PtrTy.getAddressSpace());
  LLT OffsetTy = LLT::scalar(PtrSize);

  int64_t Offset = 0;
  for (gep_type_iterator GTI = gep_type_begin(&U), E = gep_type_end(&U);
       GTI != E; ++GTI) {
    const Value *Idx = GTI.getOperand();
    if (StructType *StTy = dyn_cast<StructType>(*GTI)) {
      unsigned Field = cast<Constant>(Idx)->getUniqueInteger().getZExtValue();
      Offset += DL->getStructLayout(StTy)->getElementOffset(Field);
      continue;
    } else {
      uint64_t ElementSize = DL->getTypeAllocSize(GTI.getIndexedType());

      // If this is a scalar constant or a splat vector of constants,
      // handle it quickly.
      if (const auto *CI = dyn_cast<ConstantInt>(Idx)) {
        Offset += ElementSize * CI->getSExtValue();
        continue;
      }

      if (Offset != 0) {
        unsigned NewBaseReg = MRI->createGenericVirtualRegister(PtrTy);
        unsigned OffsetReg = MRI->createGenericVirtualRegister(OffsetTy);
        MIRBuilder.buildConstant(OffsetReg, Offset);
        MIRBuilder.buildGEP(NewBaseReg, BaseReg, OffsetReg);

        BaseReg = NewBaseReg;
        Offset = 0;
      }

      // N = N + Idx * ElementSize;
      unsigned ElementSizeReg = MRI->createGenericVirtualRegister(OffsetTy);
      MIRBuilder.buildConstant(ElementSizeReg, ElementSize);

      unsigned IdxReg = getOrCreateVReg(*Idx);
      if (MRI->getType(IdxReg) != OffsetTy) {
        unsigned NewIdxReg = MRI->createGenericVirtualRegister(OffsetTy);
        MIRBuilder.buildSExtOrTrunc(NewIdxReg, IdxReg);
        IdxReg = NewIdxReg;
      }

      unsigned OffsetReg = MRI->createGenericVirtualRegister(OffsetTy);
      MIRBuilder.buildMul(OffsetReg, ElementSizeReg, IdxReg);

      unsigned NewBaseReg = MRI->createGenericVirtualRegister(PtrTy);
      MIRBuilder.buildGEP(NewBaseReg, BaseReg, OffsetReg);
      BaseReg = NewBaseReg;
    }
  }

  if (Offset != 0) {
    unsigned OffsetReg = MRI->createGenericVirtualRegister(OffsetTy);
    MIRBuilder.buildConstant(OffsetReg, Offset);
    MIRBuilder.buildGEP(getOrCreateVReg(U), BaseReg, OffsetReg);
    return true;
  }

  MIRBuilder.buildCopy(getOrCreateVReg(U), BaseReg);
  return true;
}

bool IRTranslator::translateMemcpy(const CallInst &CI) {
  LLT SizeTy{*CI.getArgOperand(2)->getType(), *DL};
  if (cast<PointerType>(CI.getArgOperand(0)->getType())->getAddressSpace() !=
          0 ||
      cast<PointerType>(CI.getArgOperand(1)->getType())->getAddressSpace() !=
          0 ||
      SizeTy.getSizeInBits() != DL->getPointerSizeInBits(0))
    return false;

  SmallVector<CallLowering::ArgInfo, 8> Args;
  for (int i = 0; i < 3; ++i) {
    const auto &Arg = CI.getArgOperand(i);
    Args.emplace_back(getOrCreateVReg(*Arg), Arg->getType());
  }

  MachineOperand Callee = MachineOperand::CreateES("memcpy");

  return CLI->lowerCall(MIRBuilder, Callee,
                        CallLowering::ArgInfo(0, CI.getType()), Args);
}
<<<<<<< HEAD
=======

void IRTranslator::getStackGuard(unsigned DstReg) {
  auto MIB = MIRBuilder.buildInstr(TargetOpcode::LOAD_STACK_GUARD);
  MIB.addDef(DstReg);

  auto &MF = MIRBuilder.getMF();
  auto &TLI = *MF.getSubtarget().getTargetLowering();
  Value *Global = TLI.getSDagStackGuard(*MF.getFunction()->getParent());
  if (!Global)
    return;

  MachinePointerInfo MPInfo(Global);
  MachineInstr::mmo_iterator MemRefs = MF.allocateMemRefsArray(1);
  auto Flags = MachineMemOperand::MOLoad | MachineMemOperand::MOInvariant |
               MachineMemOperand::MODereferenceable;
  *MemRefs =
      MF.getMachineMemOperand(MPInfo, Flags, DL->getPointerSizeInBits() / 8,
                              DL->getPointerABIAlignment());
  MIB.setMemRefs(MemRefs, MemRefs + 1);
}
>>>>>>> 069db88a

bool IRTranslator::translateKnownIntrinsic(const CallInst &CI,
                                           Intrinsic::ID ID) {
  unsigned Op = 0;
  switch (ID) {
  default: return false;
  case Intrinsic::uadd_with_overflow: Op = TargetOpcode::G_UADDE; break;
  case Intrinsic::sadd_with_overflow: Op = TargetOpcode::G_SADDO; break;
  case Intrinsic::usub_with_overflow: Op = TargetOpcode::G_USUBE; break;
  case Intrinsic::ssub_with_overflow: Op = TargetOpcode::G_SSUBO; break;
  case Intrinsic::umul_with_overflow: Op = TargetOpcode::G_UMULO; break;
  case Intrinsic::smul_with_overflow: Op = TargetOpcode::G_SMULO; break;
  case Intrinsic::memcpy:
    return translateMemcpy(CI);
  case Intrinsic::objectsize: {
    // If we don't know by now, we're never going to know.
    const ConstantInt *Min = cast<ConstantInt>(CI.getArgOperand(1));

    MIRBuilder.buildConstant(getOrCreateVReg(CI), Min->isZero() ? -1ULL : 0);
    return true;
  }
<<<<<<< HEAD
=======
  case Intrinsic::stackguard:
    getStackGuard(getOrCreateVReg(CI));
    return true;
  case Intrinsic::stackprotector: {
    MachineFunction &MF = MIRBuilder.getMF();
    LLT PtrTy{*CI.getArgOperand(0)->getType(), *DL};
    unsigned GuardVal = MRI->createGenericVirtualRegister(PtrTy);
    getStackGuard(GuardVal);

    AllocaInst *Slot = cast<AllocaInst>(CI.getArgOperand(1));
    MIRBuilder.buildStore(
        GuardVal, getOrCreateVReg(*Slot),
        *MF.getMachineMemOperand(
            MachinePointerInfo::getFixedStack(MF, getOrCreateFrameIndex(*Slot)),
            MachineMemOperand::MOStore | MachineMemOperand::MOVolatile,
            PtrTy.getSizeInBits() / 8, 8));
    return true;
  }
>>>>>>> 069db88a
  }

  LLT Ty{*CI.getOperand(0)->getType(), *DL};
  LLT s1 = LLT::scalar(1);
  unsigned Width = Ty.getSizeInBits();
  unsigned Res = MRI->createGenericVirtualRegister(Ty);
  unsigned Overflow = MRI->createGenericVirtualRegister(s1);
  auto MIB = MIRBuilder.buildInstr(Op)
                 .addDef(Res)
                 .addDef(Overflow)
                 .addUse(getOrCreateVReg(*CI.getOperand(0)))
                 .addUse(getOrCreateVReg(*CI.getOperand(1)));

  if (Op == TargetOpcode::G_UADDE || Op == TargetOpcode::G_USUBE) {
    unsigned Zero = MRI->createGenericVirtualRegister(s1);
    EntryBuilder.buildConstant(Zero, 0);
    MIB.addUse(Zero);
  }

  MIRBuilder.buildSequence(getOrCreateVReg(CI), Res, 0, Overflow, Width);
  return true;
}

bool IRTranslator::translateCall(const User &U) {
  const CallInst &CI = cast<CallInst>(U);
  auto TII = MIRBuilder.getMF().getTarget().getIntrinsicInfo();
  const Function *F = CI.getCalledFunction();

  if (!F || !F->isIntrinsic()) {
    unsigned Res = CI.getType()->isVoidTy() ? 0 : getOrCreateVReg(CI);
    SmallVector<unsigned, 8> Args;
    for (auto &Arg: CI.arg_operands())
      Args.push_back(getOrCreateVReg(*Arg));

    return CLI->lowerCall(MIRBuilder, CI, Res, Args, [&]() {
      return getOrCreateVReg(*CI.getCalledValue());
    });
  }

  Intrinsic::ID ID = F->getIntrinsicID();
  if (TII && ID == Intrinsic::not_intrinsic)
    ID = static_cast<Intrinsic::ID>(TII->getIntrinsicID(F));

  assert(ID != Intrinsic::not_intrinsic && "unknown intrinsic");

  if (translateKnownIntrinsic(CI, ID))
    return true;

  unsigned Res = CI.getType()->isVoidTy() ? 0 : getOrCreateVReg(CI);
  MachineInstrBuilder MIB =
      MIRBuilder.buildIntrinsic(ID, Res, !CI.doesNotAccessMemory());

  for (auto &Arg : CI.arg_operands()) {
    if (ConstantInt *CI = dyn_cast<ConstantInt>(Arg))
      MIB.addImm(CI->getSExtValue());
    else
      MIB.addUse(getOrCreateVReg(*Arg));
  }
  return true;
}

bool IRTranslator::translateStaticAlloca(const AllocaInst &AI) {
  if (!TPC->isGlobalISelAbortEnabled() && !AI.isStaticAlloca())
    return false;

  assert(AI.isStaticAlloca() && "only handle static allocas now");
  unsigned Res = getOrCreateVReg(AI);
  int FI = getOrCreateFrameIndex(AI);
  MIRBuilder.buildFrameIndex(Res, FI);
  return true;
}

bool IRTranslator::translatePHI(const User &U) {
  const PHINode &PI = cast<PHINode>(U);
  auto MIB = MIRBuilder.buildInstr(TargetOpcode::PHI);
  MIB.addDef(getOrCreateVReg(PI));

  PendingPHIs.emplace_back(&PI, MIB.getInstr());
  return true;
}

void IRTranslator::finishPendingPhis() {
  for (std::pair<const PHINode *, MachineInstr *> &Phi : PendingPHIs) {
    const PHINode *PI = Phi.first;
    MachineInstrBuilder MIB(MIRBuilder.getMF(), Phi.second);

    // All MachineBasicBlocks exist, add them to the PHI. We assume IRTranslator
    // won't create extra control flow here, otherwise we need to find the
    // dominating predecessor here (or perhaps force the weirder IRTranslators
    // to provide a simple boundary).
    for (unsigned i = 0; i < PI->getNumIncomingValues(); ++i) {
      assert(BBToMBB[PI->getIncomingBlock(i)]->isSuccessor(MIB->getParent()) &&
             "I appear to have misunderstood Machine PHIs");
      MIB.addUse(getOrCreateVReg(*PI->getIncomingValue(i)));
      MIB.addMBB(BBToMBB[PI->getIncomingBlock(i)]);
    }
  }

  PendingPHIs.clear();
}

bool IRTranslator::translate(const Instruction &Inst) {
  MIRBuilder.setDebugLoc(Inst.getDebugLoc());
  switch(Inst.getOpcode()) {
#define HANDLE_INST(NUM, OPCODE, CLASS) \
    case Instruction::OPCODE: return translate##OPCODE(Inst);
#include "llvm/IR/Instruction.def"
  default:
    if (!TPC->isGlobalISelAbortEnabled())
      return false;
    llvm_unreachable("unknown opcode");
  }
}

bool IRTranslator::translate(const Constant &C, unsigned Reg) {
  if (auto CI = dyn_cast<ConstantInt>(&C))
    EntryBuilder.buildConstant(Reg, CI->getZExtValue());
  else if (auto CF = dyn_cast<ConstantFP>(&C))
    EntryBuilder.buildFConstant(Reg, *CF);
  else if (isa<UndefValue>(C))
    EntryBuilder.buildInstr(TargetOpcode::IMPLICIT_DEF).addDef(Reg);
  else if (isa<ConstantPointerNull>(C))
    EntryBuilder.buildInstr(TargetOpcode::G_CONSTANT)
        .addDef(Reg)
        .addImm(0);
  else if (auto GV = dyn_cast<GlobalValue>(&C))
    EntryBuilder.buildGlobalValue(Reg, GV);
  else if (auto CE = dyn_cast<ConstantExpr>(&C)) {
    switch(CE->getOpcode()) {
#define HANDLE_INST(NUM, OPCODE, CLASS)                         \
      case Instruction::OPCODE: return translate##OPCODE(*CE);
#include "llvm/IR/Instruction.def"
    default:
      if (!TPC->isGlobalISelAbortEnabled())
        return false;
      llvm_unreachable("unknown opcode");
    }
  } else if (!TPC->isGlobalISelAbortEnabled())
    return false;
  else
    llvm_unreachable("unhandled constant kind");

  return true;
}


void IRTranslator::finalizeFunction() {
  finishPendingPhis();

  // Release the memory used by the different maps we
  // needed during the translation.
  ValToVReg.clear();
  FrameIndices.clear();
  Constants.clear();
}

bool IRTranslator::runOnMachineFunction(MachineFunction &MF) {
  const Function &F = *MF.getFunction();
  if (F.empty())
    return false;
  CLI = MF.getSubtarget().getCallLowering();
  MIRBuilder.setMF(MF);
  EntryBuilder.setMF(MF);
  MRI = &MF.getRegInfo();
  DL = &F.getParent()->getDataLayout();
  TPC = &getAnalysis<TargetPassConfig>();

  assert(PendingPHIs.empty() && "stale PHIs");

  // Setup the arguments.
  MachineBasicBlock &MBB = getOrCreateBB(F.front());
  MIRBuilder.setMBB(MBB);
  SmallVector<unsigned, 8> VRegArgs;
  for (const Argument &Arg: F.args())
    VRegArgs.push_back(getOrCreateVReg(Arg));
  bool Succeeded = CLI->lowerFormalArguments(MIRBuilder, F, VRegArgs);
  if (!Succeeded) {
    if (!TPC->isGlobalISelAbortEnabled()) {
      MIRBuilder.getMF().getProperties().set(
          MachineFunctionProperties::Property::FailedISel);
      return false;
    }
    report_fatal_error("Unable to lower arguments");
  }

  // Now that we've got the ABI handling code, it's safe to set a location for
  // any Constants we find in the IR.
  if (MBB.empty())
    EntryBuilder.setMBB(MBB);
  else
    EntryBuilder.setInstr(MBB.back(), /* Before */ false);

  for (const BasicBlock &BB: F) {
    MachineBasicBlock &MBB = getOrCreateBB(BB);
    // Set the insertion point of all the following translations to
    // the end of this basic block.
    MIRBuilder.setMBB(MBB);
    for (const Instruction &Inst: BB) {
      bool Succeeded = translate(Inst);
      if (!Succeeded) {
        DEBUG(dbgs() << "Cannot translate: " << Inst << '\n');
        if (TPC->isGlobalISelAbortEnabled())
          report_fatal_error("Unable to translate instruction");
        MF.getProperties().set(MachineFunctionProperties::Property::FailedISel);
        break;
      }
    }
  }

  finalizeFunction();

  // Now that the MachineFrameInfo has been configured, no further changes to
  // the reserved registers are possible.
  MRI->freezeReservedRegs(MF);

  return false;
}<|MERGE_RESOLUTION|>--- conflicted
+++ resolved
@@ -402,8 +402,6 @@
   return CLI->lowerCall(MIRBuilder, Callee,
                         CallLowering::ArgInfo(0, CI.getType()), Args);
 }
-<<<<<<< HEAD
-=======
 
 void IRTranslator::getStackGuard(unsigned DstReg) {
   auto MIB = MIRBuilder.buildInstr(TargetOpcode::LOAD_STACK_GUARD);
@@ -424,7 +422,6 @@
                               DL->getPointerABIAlignment());
   MIB.setMemRefs(MemRefs, MemRefs + 1);
 }
->>>>>>> 069db88a
 
 bool IRTranslator::translateKnownIntrinsic(const CallInst &CI,
                                            Intrinsic::ID ID) {
@@ -446,8 +443,6 @@
     MIRBuilder.buildConstant(getOrCreateVReg(CI), Min->isZero() ? -1ULL : 0);
     return true;
   }
-<<<<<<< HEAD
-=======
   case Intrinsic::stackguard:
     getStackGuard(getOrCreateVReg(CI));
     return true;
@@ -466,7 +461,6 @@
             PtrTy.getSizeInBits() / 8, 8));
     return true;
   }
->>>>>>> 069db88a
   }
 
   LLT Ty{*CI.getOperand(0)->getType(), *DL};
