--- conflicted
+++ resolved
@@ -3283,10 +3283,7 @@
 
   BlockColors.clear();
   FuncletBlocks.clear();
-<<<<<<< HEAD
-=======
-
->>>>>>> d51dd69e
+
   return true;
 }
 
