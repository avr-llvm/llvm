--- conflicted
+++ resolved
@@ -75,10 +75,6 @@
      to represent all possible values held by a PPC double-double number,
      for example: (long double) 1.0 + (long double) 0x1p-106
      Should this be replaced by a full emulation of PPC double-double?  */
-<<<<<<< HEAD
-  const fltSemantics APFloatBase::PPCDoubleDouble = {1023, -1022 + 53, 53 + 53,
-                                                     128};
-=======
   const fltSemantics APFloatBase::PPCDoubleDouble = {0, 0, 0, 0};
 
   /* There are temporary semantics for the real PPCDoubleDouble implementation.
@@ -91,7 +87,6 @@
      PPCDoubleDoubleImpl to IEEEdouble and remove PPCDoubleDoubleImpl.  */
   static const fltSemantics PPCDoubleDoubleImpl = {1023, -1022 + 53, 53 + 53,
                                                    128};
->>>>>>> 069db88a
 
   /* A tight upper bound on number of parts required to hold the value
      pow(5, power) is
@@ -692,16 +687,6 @@
     APInt::tcSetBit(significand, QNaNBit + 1);
 }
 
-<<<<<<< HEAD
-IEEEFloat IEEEFloat::makeNaN(const fltSemantics &Sem, bool SNaN, bool Negative,
-                             const APInt *fill) {
-  IEEEFloat value(Sem, uninitialized);
-  value.makeNaN(SNaN, Negative, fill);
-  return value;
-}
-
-=======
->>>>>>> 069db88a
 IEEEFloat &IEEEFloat::operator=(const IEEEFloat &rhs) {
   if (this != &rhs) {
     if (semantics != rhs.semantics) {
@@ -833,22 +818,10 @@
   sign = false;
 }
 
-<<<<<<< HEAD
-IEEEFloat::IEEEFloat(const fltSemantics &ourSemantics, uninitializedTag tag) {
-  // Allocates storage if necessary but does not initialize it.
-  initialize(&ourSemantics);
-}
-
-IEEEFloat::IEEEFloat(const fltSemantics &ourSemantics, StringRef text) {
-  initialize(&ourSemantics);
-  convertFromString(text, rmNearestTiesToEven);
-}
-=======
 // Delegate to the previous constructor, because later copy constructor may
 // actually inspects category, which can't be garbage.
 IEEEFloat::IEEEFloat(const fltSemantics &ourSemantics, uninitializedTag tag)
     : IEEEFloat(ourSemantics) {}
->>>>>>> 069db88a
 
 IEEEFloat::IEEEFloat(const IEEEFloat &rhs) {
   initialize(rhs.semantics);
@@ -2391,12 +2364,8 @@
     excessPrecision = calcSemantics.precision - semantics->precision;
     truncatedBits = excessPrecision;
 
-<<<<<<< HEAD
-    IEEEFloat decSig = IEEEFloat::getZero(calcSemantics, sign);
-=======
     IEEEFloat decSig(calcSemantics, uninitialized);
     decSig.makeZero(sign);
->>>>>>> 069db88a
     IEEEFloat pow5(calcSemantics);
 
     sigStatus = decSig.convertFromUnsignedParts(decSigParts, sigPartCount,
@@ -2851,11 +2820,7 @@
 }
 
 APInt IEEEFloat::convertPPCDoubleDoubleAPFloatToAPInt() const {
-<<<<<<< HEAD
-  assert(semantics == (const llvm::fltSemantics*)&PPCDoubleDouble);
-=======
   assert(semantics == (const llvm::fltSemantics *)&PPCDoubleDoubleImpl);
->>>>>>> 069db88a
   assert(partCount()==2);
 
   uint64_t words[2];
@@ -3113,11 +3078,7 @@
   // Unless we have a special case, add in second double.
   if (isFiniteNonZero()) {
     IEEEFloat v(IEEEdouble, APInt(64, i2));
-<<<<<<< HEAD
-    fs = v.convert(PPCDoubleDouble, rmNearestTiesToEven, &losesInfo);
-=======
     fs = v.convert(PPCDoubleDoubleImpl, rmNearestTiesToEven, &losesInfo);
->>>>>>> 069db88a
     assert(fs == opOK && !losesInfo);
     (void)fs;
 
@@ -3277,28 +3238,6 @@
   llvm_unreachable(nullptr);
 }
 
-<<<<<<< HEAD
-IEEEFloat IEEEFloat::getAllOnesValue(unsigned BitWidth, bool isIEEE) {
-  switch (BitWidth) {
-  case 16:
-    return IEEEFloat(IEEEhalf, APInt::getAllOnesValue(BitWidth));
-  case 32:
-    return IEEEFloat(IEEEsingle, APInt::getAllOnesValue(BitWidth));
-  case 64:
-    return IEEEFloat(IEEEdouble, APInt::getAllOnesValue(BitWidth));
-  case 80:
-    return IEEEFloat(x87DoubleExtended, APInt::getAllOnesValue(BitWidth));
-  case 128:
-    if (isIEEE)
-      return IEEEFloat(IEEEquad, APInt::getAllOnesValue(BitWidth));
-    return IEEEFloat(PPCDoubleDouble, APInt::getAllOnesValue(BitWidth));
-  default:
-    llvm_unreachable("Unknown floating bit width");
-  }
-}
-
-=======
->>>>>>> 069db88a
 /// Make this number the largest magnitude normal number in the given
 /// semantics.
 void IEEEFloat::makeLargest(bool Negative) {
@@ -3337,34 +3276,7 @@
   APInt::tcSet(significandParts(), 1, partCount());
 }
 
-<<<<<<< HEAD
-IEEEFloat IEEEFloat::getLargest(const fltSemantics &Sem, bool Negative) {
-  // We want (in interchange format):
-  //   sign = {Negative}
-  //   exponent = 1..10
-  //   significand = 1..1
-  IEEEFloat Val(Sem, uninitialized);
-  Val.makeLargest(Negative);
-  return Val;
-}
-
-IEEEFloat IEEEFloat::getSmallest(const fltSemantics &Sem, bool Negative) {
-  // We want (in interchange format):
-  //   sign = {Negative}
-  //   exponent = 0..0
-  //   significand = 0..01
-  IEEEFloat Val(Sem, uninitialized);
-  Val.makeSmallest(Negative);
-  return Val;
-}
-
-IEEEFloat IEEEFloat::getSmallestNormalized(const fltSemantics &Sem,
-                                           bool Negative) {
-  IEEEFloat Val(Sem, uninitialized);
-
-=======
 void IEEEFloat::makeSmallestNormalized(bool Negative) {
->>>>>>> 069db88a
   // We want (in interchange format):
   //   sign = {Negative}
   //   exponent = 0..0
@@ -3911,18 +3823,6 @@
   return scalbn(Val, -Exp, RM);
 }
 
-<<<<<<< HEAD
-} // End detail namespace
-
-APFloat::opStatus APFloat::convertFromString(StringRef Str, roundingMode RM) {
-  return IEEE.convertFromString(Str, RM);
-}
-
-hash_code hash_value(const APFloat &Arg) { return hash_value(Arg.IEEE); }
-
-APFloat::APFloat(const fltSemantics &Semantics, StringRef S)
-    : APFloat(IEEEFloat(Semantics, S)) {}
-=======
 DoubleAPFloat::DoubleAPFloat(const fltSemantics &S)
     : Semantics(&S), Floats(new APFloat[2]{APFloat(PPCDoubleDoubleImpl),
                                            APFloat(IEEEdouble)}) {
@@ -4054,6 +3954,5 @@
     return APFloat(PPCDoubleDouble, APInt::getAllOnesValue(BitWidth));
   }
 }
->>>>>>> 069db88a
 
 } // End llvm namespace