--- conflicted
+++ resolved
@@ -23,11 +23,8 @@
   case aarch64_be:  return "aarch64_be";
   case arm:         return "arm";
   case armeb:       return "armeb";
-<<<<<<< HEAD
   case avr:         return "avr";
-=======
   case bpf:         return "bpf";
->>>>>>> 886bbe2d
   case hexagon:     return "hexagon";
   case mips:        return "mips";
   case mipsel:      return "mipsel";
@@ -202,11 +199,8 @@
     .Case("arm64", aarch64) // "arm64" is an alias for "aarch64"
     .Case("arm", arm)
     .Case("armeb", armeb)
-<<<<<<< HEAD
     .Case("avr", avr)
-=======
     .Case("bpf", bpf)
->>>>>>> 886bbe2d
     .Case("mips", mips)
     .Case("mipsel", mipsel)
     .Case("mips64", mips64)
@@ -306,17 +300,11 @@
     .Cases("powerpc64", "ppu", Triple::ppc64)
     .Case("powerpc64le", Triple::ppc64le)
     .Case("xscale", Triple::arm)
-<<<<<<< HEAD
-    .StartsWith("arm", parseARMArch(ArchName))
-    .StartsWith("thumb", parseARMArch(ArchName))
-    .StartsWith("aarch64", parseARMArch(ArchName))
-    .Case("avr", Triple::avr)
-=======
     .Case("xscaleeb", Triple::armeb)
     .StartsWith("arm", ARMArch)
     .StartsWith("thumb", ARMArch)
     .StartsWith("aarch64", ARMArch)
->>>>>>> 886bbe2d
+    .Case("avr", Triple::avr)
     .Case("msp430", Triple::msp430)
     .Cases("mips", "mipseb", "mipsallegrex", Triple::mips)
     .Cases("mipsel", "mipsallegrexel", Triple::mipsel)
@@ -946,12 +934,9 @@
   case Triple::UnknownArch:
   case Triple::aarch64:
   case Triple::aarch64_be:
-<<<<<<< HEAD
+  case Triple::amdgcn:
   case Triple::avr:
-=======
-  case Triple::amdgcn:
   case Triple::bpf:
->>>>>>> 886bbe2d
   case Triple::msp430:
   case Triple::systemz:
   case Triple::ppc64le:
