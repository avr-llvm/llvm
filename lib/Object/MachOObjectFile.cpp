--- conflicted
+++ resolved
@@ -970,8 +970,6 @@
                               "flavor number " + Twine(nflavor) + " in " +
                               CmdName + " command");
       }
-<<<<<<< HEAD
-=======
     } else if (cputype == MachO::CPU_TYPE_ARM64) {
       if (flavor == MachO::ARM_THREAD_STATE64) {
         if (count != MachO::ARM_THREAD_STATE64_COUNT)
@@ -991,7 +989,6 @@
                               "flavor number " + Twine(nflavor) + " in " +
                               CmdName + " command");
       }
->>>>>>> 069db88a
     } else if (cputype == MachO::CPU_TYPE_POWERPC) {
       if (flavor == MachO::PPC_THREAD_STATE) {
         if (count != MachO::PPC_THREAD_STATE_COUNT)
@@ -1025,12 +1022,8 @@
                                        const MachOObjectFile::LoadCommandInfo
                                          &Load,
                                        uint32_t LoadCommandIndex,
-<<<<<<< HEAD
-                                       const char **LoadCmd) {
-=======
                                        const char **LoadCmd,
                                        std::list<MachOElement> &Elements) {
->>>>>>> 069db88a
   if (Load.C.cmdsize != sizeof(MachO::twolevel_hints_command))
     return malformedError("load command " + Twine(LoadCommandIndex) +
                           " LC_TWOLEVEL_HINTS has incorrect cmdsize");
@@ -1051,19 +1044,14 @@
                           "twolevel_hint) field of LC_TWOLEVEL_HINTS command " +
                           Twine(LoadCommandIndex) + " extends past the end of "
                           "the file");
-<<<<<<< HEAD
-=======
   if (Error Err = checkOverlappingElement(Elements, Hints.offset, Hints.nhints *
                                           sizeof(MachO::twolevel_hint),
                                           "two level hints"))
     return Err;
->>>>>>> 069db88a
   *LoadCmd = Load.Ptr;
   return Error::success();
 }
 
-<<<<<<< HEAD
-=======
 // Returns true if the libObject code does not support the load command and its
 // contents.  The cmd value it is treated as an unknown load command but with
 // an error message that says the cmd value is obsolete.
@@ -1081,7 +1069,6 @@
   return false;
 }
 
->>>>>>> 069db88a
 Expected<std::unique_ptr<MachOObjectFile>>
 MachOObjectFile::create(MemoryBufferRef Object, bool IsLittleEndian,
                         bool Is64Bits, uint32_t UniversalCputype,
@@ -1130,11 +1117,8 @@
                          "object file's mach header");
     return;
   }
-<<<<<<< HEAD
-=======
   std::list<MachOElement> Elements;
   Elements.push_back({0, SizeOfHeaders, "Mach-O headers"});
->>>>>>> 069db88a
 
   uint32_t LoadCommandCount = getHeader().ncmds;
   LoadCommandInfo Load;
@@ -1218,10 +1202,6 @@
                                           "LC_CODE_SIGNATURE", Elements,
                                           "code signature data")))
         return;
-    } else if (Load.C.cmd == MachO::LC_CODE_SIGNATURE) {
-      if ((Err = checkLinkeditDataCommand(this, Load, I, &CodeSignLoadCmd,
-                                          "LC_CODE_SIGNATURE")))
-        return;
     } else if (Load.C.cmd == MachO::LC_DYLD_INFO) {
       if ((Err = checkDyldInfoCommand(this, Load, I, &DyldInfoLoadCmd,
                                       "LC_DYLD_INFO", Elements)))
@@ -1437,12 +1417,6 @@
     } else if (Load.C.cmd == MachO::LC_THREAD) {
       if ((Err = checkThreadCommand(this, Load, I, "LC_THREAD")))
         return;
-<<<<<<< HEAD
-    } else if (Load.C.cmd == MachO::LC_TWOLEVEL_HINTS) {
-       if ((Err = checkTwoLevelHintsCommand(this, Load, I,
-                                            &TwoLevelHintsLoadCmd)))
-         return;
-=======
     // Note: LC_TWOLEVEL_HINTS is really obsolete and is not supported.
     } else if (Load.C.cmd == MachO::LC_TWOLEVEL_HINTS) {
        if ((Err = checkTwoLevelHintsCommand(this, Load, I,
@@ -1453,7 +1427,6 @@
                            Twine(Load.C.cmd) + " is obsolete and not "
                            "supported");
       return;
->>>>>>> 069db88a
     }
     // TODO: generate a error for unknown load commands by default.  But still
     // need work out an approach to allow or not allow unknown values like this
