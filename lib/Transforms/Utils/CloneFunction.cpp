--- conflicted
+++ resolved
@@ -566,15 +566,12 @@
     if (!I)
       continue;
 
-<<<<<<< HEAD
-=======
     // Skip over non-intrinsic callsites, we don't want to remove any nodes from
     // the CGSCC.
     CallSite CS = CallSite(I);
     if (CS && CS.getCalledFunction() && !CS.getCalledFunction()->isIntrinsic())
       continue;
 
->>>>>>> 4cb35092
     // See if this instruction simplifies.
     Value *SimpleV = SimplifyInstruction(I, DL);
     if (!SimpleV)
