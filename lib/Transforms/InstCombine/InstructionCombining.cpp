--- conflicted
+++ resolved
@@ -2850,11 +2850,7 @@
         // Add operands to the worklist.
         replaceInstUsesWith(*I, C);
         ++NumConstProp;
-<<<<<<< HEAD
-        if (isInstructionTriviallyDead(I, TLI))
-=======
         if (isInstructionTriviallyDead(I, &TLI))
->>>>>>> 4cb35092
           eraseInstFromFunction(*I);
         MadeIRChange = true;
         continue;
@@ -2876,11 +2872,7 @@
         // Add operands to the worklist.
         replaceInstUsesWith(*I, C);
         ++NumConstProp;
-<<<<<<< HEAD
-        if (isInstructionTriviallyDead(I, TLI))
-=======
         if (isInstructionTriviallyDead(I, &TLI))
->>>>>>> 4cb35092
           eraseInstFromFunction(*I);
         MadeIRChange = true;
         continue;
