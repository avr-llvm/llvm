--- conflicted
+++ resolved
@@ -81,7 +81,6 @@
   explicit LoopIdiomRecognize() : LoopPass(ID) {
     initializeLoopIdiomRecognizePass(*PassRegistry::getPassRegistry());
   }
-<<<<<<< HEAD
 
   bool runOnLoop(Loop *L, LPPassManager &LPM) override;
 
@@ -138,64 +137,6 @@
   /// @}
 };
 
-=======
-
-  bool runOnLoop(Loop *L, LPPassManager &LPM) override;
-
-  /// This transformation requires natural loop information & requires that
-  /// loop preheaders be inserted into the CFG.
-  ///
-  void getAnalysisUsage(AnalysisUsage &AU) const override {
-    AU.addRequired<LoopInfoWrapperPass>();
-    AU.addPreserved<LoopInfoWrapperPass>();
-    AU.addRequiredID(LoopSimplifyID);
-    AU.addPreservedID(LoopSimplifyID);
-    AU.addRequiredID(LCSSAID);
-    AU.addPreservedID(LCSSAID);
-    AU.addRequired<AliasAnalysis>();
-    AU.addPreserved<AliasAnalysis>();
-    AU.addRequired<ScalarEvolutionWrapperPass>();
-    AU.addPreserved<ScalarEvolutionWrapperPass>();
-    AU.addPreserved<DominatorTreeWrapperPass>();
-    AU.addRequired<DominatorTreeWrapperPass>();
-    AU.addRequired<TargetLibraryInfoWrapperPass>();
-    AU.addRequired<TargetTransformInfoWrapperPass>();
-  }
-
-private:
-  /// \name Countable Loop Idiom Handling
-  /// @{
-
-  bool runOnCountableLoop();
-  bool runOnLoopBlock(BasicBlock *BB, const SCEV *BECount,
-                      SmallVectorImpl<BasicBlock *> &ExitBlocks);
-
-  bool processLoopStore(StoreInst *SI, const SCEV *BECount);
-  bool processLoopMemSet(MemSetInst *MSI, const SCEV *BECount);
-
-  bool processLoopStridedStore(Value *DestPtr, unsigned StoreSize,
-                               unsigned StoreAlignment, Value *SplatValue,
-                               Instruction *TheStore, const SCEVAddRecExpr *Ev,
-                               const SCEV *BECount);
-  bool processLoopStoreOfLoopLoad(StoreInst *SI, unsigned StoreSize,
-                                  const SCEVAddRecExpr *StoreEv,
-                                  const SCEVAddRecExpr *LoadEv,
-                                  const SCEV *BECount);
-
-  /// @}
-  /// \name Noncountable Loop Idiom Handling
-  /// @{
-
-  bool runOnNoncountableLoop();
-
-  bool recognizePopcount();
-  void transformLoopToPopcount(BasicBlock *PreCondBB, Instruction *CntInst,
-                               PHINode *CntPhi, Value *Var);
-
-  /// @}
-};
-
->>>>>>> d51dd69e
 } // End anonymous namespace.
 
 char LoopIdiomRecognize::ID = 0;
@@ -236,7 +177,6 @@
 bool LoopIdiomRecognize::runOnLoop(Loop *L, LPPassManager &LPM) {
   if (skipOptnoneFunction(L))
     return false;
-<<<<<<< HEAD
 
   CurLoop = L;
   // If the loop could not be converted to canonical form, it must have an
@@ -452,46 +392,12 @@
   // strided positively through memory, we say that the modified location starts
   // at the pointer and has infinite size.
   uint64_t AccessSize = MemoryLocation::UnknownSize;
-=======
-
-  CurLoop = L;
-  // If the loop could not be converted to canonical form, it must have an
-  // indirectbr in it, just give up.
-  if (!L->getLoopPreheader())
-    return false;
-
-  // Disable loop idiom recognition if the function's name is a common idiom.
-  StringRef Name = L->getHeader()->getParent()->getName();
-  if (Name == "memset" || Name == "memcpy")
-    return false;
-
-  AA = &getAnalysis<AliasAnalysis>();
-  DT = &getAnalysis<DominatorTreeWrapperPass>().getDomTree();
-  LI = &getAnalysis<LoopInfoWrapperPass>().getLoopInfo();
-  SE = &getAnalysis<ScalarEvolutionWrapperPass>().getSE();
-  TLI = &getAnalysis<TargetLibraryInfoWrapperPass>().getTLI();
-  TTI = &getAnalysis<TargetTransformInfoWrapperPass>().getTTI(
-      *CurLoop->getHeader()->getParent());
-
-  if (SE->hasLoopInvariantBackedgeTakenCount(L))
-    return runOnCountableLoop();
-
-  return runOnNoncountableLoop();
-}
-
-bool LoopIdiomRecognize::runOnCountableLoop() {
-  const SCEV *BECount = SE->getBackedgeTakenCount(CurLoop);
-  assert(!isa<SCEVCouldNotCompute>(BECount) &&
-         "runOnCountableLoop() called on a loop without a predictable"
-         "backedge-taken count");
->>>>>>> d51dd69e
 
   // If the loop iterates a fixed number of times, we can refine the access size
   // to be exactly the size of the memset, which is (BECount+1)*StoreSize
   if (const SCEVConstant *BECst = dyn_cast<SCEVConstant>(BECount))
     AccessSize = (BECst->getValue()->getZExtValue() + 1) * StoreSize;
 
-<<<<<<< HEAD
   // TODO: For this to be really effective, we have to dive into the pointer
   // operand in the store.  Store to &A[i] of 100 will always return may alias
   // with store of &A[100], we need to StoreLoc to be "A" with size of 100,
@@ -529,26 +435,10 @@
   // Don't care enough about darwin/ppc to implement this.
   if (DL.isBigEndian())
     return nullptr;
-=======
-  SmallVector<BasicBlock *, 8> ExitBlocks;
-  CurLoop->getUniqueExitBlocks(ExitBlocks);
-
-  DEBUG(dbgs() << "loop-idiom Scanning: F["
-               << CurLoop->getHeader()->getParent()->getName() << "] Loop %"
-               << CurLoop->getHeader()->getName() << "\n");
-
-  bool MadeChange = false;
-  // Scan all the blocks in the loop that are not in subloops.
-  for (auto *BB : CurLoop->getBlocks()) {
-    // Ignore blocks in subloops.
-    if (LI->getLoopFor(BB) != CurLoop)
-      continue;
->>>>>>> d51dd69e
 
   // Convert to size in bytes.
   Size /= 8;
 
-<<<<<<< HEAD
   // TODO: If CI is larger than 16-bytes, we can try slicing it in half to see
   // if the top and bottom are the same (e.g. for vectors and large integers).
   if (Size > 16)
@@ -623,46 +513,13 @@
     RecursivelyDeleteTriviallyDeadInstructions(BasePtr, TLI);
     return false;
   }
-=======
-/// runOnLoopBlock - Process the specified block, which lives in a counted loop
-/// with the specified backedge count.  This block is known to be in the current
-/// loop and not in any subloops.
-bool LoopIdiomRecognize::runOnLoopBlock(
-    BasicBlock *BB, const SCEV *BECount,
-    SmallVectorImpl<BasicBlock *> &ExitBlocks) {
-  // We can only promote stores in this block if they are unconditionally
-  // executed in the loop.  For a block to be unconditionally executed, it has
-  // to dominate all the exit blocks of the loop.  Verify this now.
-  for (unsigned i = 0, e = ExitBlocks.size(); i != e; ++i)
-    if (!DT->dominates(BB, ExitBlocks[i]))
-      return false;
-
-  bool MadeChange = false;
-  for (BasicBlock::iterator I = BB->begin(), E = BB->end(); I != E;) {
-    Instruction *Inst = I++;
-    // Look for store instructions, which may be optimized to memset/memcpy.
-    if (StoreInst *SI = dyn_cast<StoreInst>(Inst)) {
-      WeakVH InstPtr(I);
-      if (!processLoopStore(SI, BECount))
-        continue;
-      MadeChange = true;
->>>>>>> d51dd69e
 
   // Okay, everything looks good, insert the memset.
 
-<<<<<<< HEAD
   // The # stored bytes is (BECount+1)*Size.  Expand the trip count out to
   // pointer size if it isn't already.
   Type *IntPtr = Builder.getIntPtrTy(DL, DestAS);
   BECount = SE->getTruncateOrZeroExtend(BECount, IntPtr);
-=======
-    // Look for memset instructions, which may be optimized to a larger memset.
-    if (MemSetInst *MSI = dyn_cast<MemSetInst>(Inst)) {
-      WeakVH InstPtr(I);
-      if (!processLoopMemSet(MSI, BECount))
-        continue;
-      MadeChange = true;
->>>>>>> d51dd69e
 
   const SCEV *NumBytesS =
       SE->getAddExpr(BECount, SE->getConstant(IntPtr, 1), SCEV::FlagNUW);
@@ -682,7 +539,6 @@
     // Everything is emitted in default address space
     Type *Int8PtrTy = DestInt8PtrTy;
 
-<<<<<<< HEAD
     Module *M = TheStore->getParent()->getParent()->getParent();
     Value *MSP =
         M->getOrInsertFunction("memset_pattern16", Builder.getVoidTy(),
@@ -702,12 +558,6 @@
   DEBUG(dbgs() << "  Formed memset: " << *NewCall << "\n"
                << "    from store to: " << *Ev << " at: " << *TheStore << "\n");
   NewCall->setDebugLoc(TheStore->getDebugLoc());
-=======
-/// processLoopStore - See if this store can be promoted to a memset or memcpy.
-bool LoopIdiomRecognize::processLoopStore(StoreInst *SI, const SCEV *BECount) {
-  if (!SI->isSimple())
-    return false;
->>>>>>> d51dd69e
 
   // Okay, the memset has been formed.  Zap the original store and anything that
   // feeds into it.
@@ -725,17 +575,7 @@
   if (!TLI->has(LibFunc::memcpy))
     return false;
 
-<<<<<<< HEAD
   LoadInst *LI = cast<LoadInst>(SI->getValueOperand());
-=======
-  // See if the pointer expression is an AddRec like {base,+,1} on the current
-  // loop, which indicates a strided store.  If we have something else, it's a
-  // random store we can't handle.
-  const SCEVAddRecExpr *StoreEv =
-      dyn_cast<SCEVAddRecExpr>(SE->getSCEV(StorePtr));
-  if (!StoreEv || StoreEv->getLoop() != CurLoop || !StoreEv->isAffine())
-    return false;
->>>>>>> d51dd69e
 
   // The trip count of the loop and the base pointer of the addrec SCEV is
   // guaranteed to be loop invariant, which means that it should dominate the
@@ -769,7 +609,6 @@
       LoadEv->getStart(), Builder.getInt8PtrTy(LI->getPointerAddressSpace()),
       Preheader->getTerminator());
 
-<<<<<<< HEAD
   if (mayLoopAccessLocation(LoadBasePtr, MRI_Mod, CurLoop, BECount, StoreSize,
                             *AA, SI)) {
     Expander.clear();
@@ -778,36 +617,13 @@
     RecursivelyDeleteTriviallyDeadInstructions(StoreBasePtr, TLI);
     return false;
   }
-=======
-  // If the stored value is a strided load in the same loop with the same stride
-  // this this may be transformable into a memcpy.  This kicks in for stuff like
-  //   for (i) A[i] = B[i];
-  if (LoadInst *LI = dyn_cast<LoadInst>(StoredVal)) {
-    const SCEVAddRecExpr *LoadEv =
-        dyn_cast<SCEVAddRecExpr>(SE->getSCEV(LI->getOperand(0)));
-    if (LoadEv && LoadEv->getLoop() == CurLoop && LoadEv->isAffine() &&
-        StoreEv->getOperand(1) == LoadEv->getOperand(1) && LI->isSimple())
-      if (processLoopStoreOfLoopLoad(SI, StoreSize, StoreEv, LoadEv, BECount))
-        return true;
-  }
-  // errs() << "UNHANDLED strided store: " << *StoreEv << " - " << *SI << "\n";
->>>>>>> d51dd69e
 
   // Okay, everything is safe, we can transform this!
 
-<<<<<<< HEAD
   // The # stored bytes is (BECount+1)*Size.  Expand the trip count out to
   // pointer size if it isn't already.
   Type *IntPtrTy = Builder.getIntPtrTy(DL, SI->getPointerAddressSpace());
   BECount = SE->getTruncateOrZeroExtend(BECount, IntPtrTy);
-=======
-/// processLoopMemSet - See if this memset can be promoted to a large memset.
-bool LoopIdiomRecognize::processLoopMemSet(MemSetInst *MSI,
-                                           const SCEV *BECount) {
-  // We can only handle non-volatile memsets with a constant size.
-  if (MSI->isVolatile() || !isa<ConstantInt>(MSI->getLength()))
-    return false;
->>>>>>> d51dd69e
 
   const SCEV *NumBytesS =
       SE->getAddExpr(BECount, SE->getConstant(IntPtrTy, 1), SCEV::FlagNUW);
@@ -827,527 +643,6 @@
                << "    from load ptr=" << *LoadEv << " at: " << *LI << "\n"
                << "    from store ptr=" << *StoreEv << " at: " << *SI << "\n");
 
-  // Okay, the memset has been formed.  Zap the original store and anything that
-  // feeds into it.
-  deleteDeadInstruction(SI, TLI);
-  ++NumMemCpy;
-  return true;
-}
-
-bool LoopIdiomRecognize::runOnNoncountableLoop() {
-  if (recognizePopcount())
-    return true;
-
-<<<<<<< HEAD
-  return false;
-}
-
-/// Check if the given conditional branch is based on the comparison between
-/// a variable and zero, and if the variable is non-zero, the control yields to
-/// the loop entry. If the branch matches the behavior, the variable involved
-/// in the comparion is returned. This function will be called to see if the
-/// precondition and postcondition of the loop are in desirable form.
-static Value *matchCondition(BranchInst *BI, BasicBlock *LoopEntry) {
-  if (!BI || !BI->isConditional())
-    return nullptr;
-
-  ICmpInst *Cond = dyn_cast<ICmpInst>(BI->getCondition());
-  if (!Cond)
-    return nullptr;
-=======
-  return processLoopStridedStore(Pointer, (unsigned)SizeInBytes,
-                                 MSI->getAlignment(), MSI->getValue(), MSI, Ev,
-                                 BECount);
-}
-
-/// mayLoopAccessLocation - Return true if the specified loop might access the
-/// specified pointer location, which is a loop-strided access.  The 'Access'
-/// argument specifies what the verboten forms of access are (read or write).
-static bool mayLoopAccessLocation(Value *Ptr, ModRefInfo Access, Loop *L,
-                                  const SCEV *BECount, unsigned StoreSize,
-                                  AliasAnalysis &AA,
-                                  Instruction *IgnoredStore) {
-  // Get the location that may be stored across the loop.  Since the access is
-  // strided positively through memory, we say that the modified location starts
-  // at the pointer and has infinite size.
-  uint64_t AccessSize = MemoryLocation::UnknownSize;
-
-  // If the loop iterates a fixed number of times, we can refine the access size
-  // to be exactly the size of the memset, which is (BECount+1)*StoreSize
-  if (const SCEVConstant *BECst = dyn_cast<SCEVConstant>(BECount))
-    AccessSize = (BECst->getValue()->getZExtValue() + 1) * StoreSize;
->>>>>>> d51dd69e
-
-  ConstantInt *CmpZero = dyn_cast<ConstantInt>(Cond->getOperand(1));
-  if (!CmpZero || !CmpZero->isZero())
-    return nullptr;
-
-<<<<<<< HEAD
-  ICmpInst::Predicate Pred = Cond->getPredicate();
-  if ((Pred == ICmpInst::ICMP_NE && BI->getSuccessor(0) == LoopEntry) ||
-      (Pred == ICmpInst::ICMP_EQ && BI->getSuccessor(1) == LoopEntry))
-    return Cond->getOperand(0);
-=======
-  for (Loop::block_iterator BI = L->block_begin(), E = L->block_end(); BI != E;
-       ++BI)
-    for (BasicBlock::iterator I = (*BI)->begin(), E = (*BI)->end(); I != E; ++I)
-      if (&*I != IgnoredStore && (AA.getModRefInfo(I, StoreLoc) & Access))
-        return true;
->>>>>>> d51dd69e
-
-  return nullptr;
-}
-
-/// Return true iff the idiom is detected in the loop.
-///
-<<<<<<< HEAD
-/// Additionally:
-/// 1) \p CntInst is set to the instruction counting the population bit.
-/// 2) \p CntPhi is set to the corresponding phi node.
-/// 3) \p Var is set to the value whose population bits are being counted.
-///
-/// The core idiom we are trying to detect is:
-/// \code
-///    if (x0 != 0)
-///      goto loop-exit // the precondition of the loop
-///    cnt0 = init-val;
-///    do {
-///       x1 = phi (x0, x2);
-///       cnt1 = phi(cnt0, cnt2);
-///
-///       cnt2 = cnt1 + 1;
-///        ...
-///       x2 = x1 & (x1 - 1);
-///        ...
-///    } while(x != 0);
-///
-/// loop-exit:
-/// \endcode
-static bool detectPopcountIdiom(Loop *CurLoop, BasicBlock *PreCondBB,
-                                Instruction *&CntInst, PHINode *&CntPhi,
-                                Value *&Var) {
-  // step 1: Check to see if the look-back branch match this pattern:
-  //    "if (a!=0) goto loop-entry".
-  BasicBlock *LoopEntry;
-  Instruction *DefX2, *CountInst;
-  Value *VarX1, *VarX0;
-  PHINode *PhiX, *CountPhi;
-
-  DefX2 = CountInst = nullptr;
-  VarX1 = VarX0 = nullptr;
-  PhiX = CountPhi = nullptr;
-  LoopEntry = *(CurLoop->block_begin());
-=======
-/// Note that we don't ever attempt to use memset_pattern8 or 4, because these
-/// just replicate their input array and then pass on to memset_pattern16.
-static Constant *getMemSetPatternValue(Value *V, const DataLayout &DL) {
-  // If the value isn't a constant, we can't promote it to being in a constant
-  // array.  We could theoretically do a store to an alloca or something, but
-  // that doesn't seem worthwhile.
-  Constant *C = dyn_cast<Constant>(V);
-  if (!C)
-    return nullptr;
-
-  // Only handle simple values that are a power of two bytes in size.
-  uint64_t Size = DL.getTypeSizeInBits(V->getType());
-  if (Size == 0 || (Size & 7) || (Size & (Size - 1)))
-    return nullptr;
->>>>>>> d51dd69e
-
-  // step 1: Check if the loop-back branch is in desirable form.
-  {
-    if (Value *T = matchCondition(
-            dyn_cast<BranchInst>(LoopEntry->getTerminator()), LoopEntry))
-      DefX2 = dyn_cast<Instruction>(T);
-    else
-      return false;
-  }
-
-  // step 2: detect instructions corresponding to "x2 = x1 & (x1 - 1)"
-  {
-    if (!DefX2 || DefX2->getOpcode() != Instruction::And)
-      return false;
-
-<<<<<<< HEAD
-    BinaryOperator *SubOneOp;
-
-    if ((SubOneOp = dyn_cast<BinaryOperator>(DefX2->getOperand(0))))
-      VarX1 = DefX2->getOperand(1);
-    else {
-      VarX1 = DefX2->getOperand(0);
-      SubOneOp = dyn_cast<BinaryOperator>(DefX2->getOperand(1));
-    }
-    if (!SubOneOp)
-      return false;
-
-    Instruction *SubInst = cast<Instruction>(SubOneOp);
-    ConstantInt *Dec = dyn_cast<ConstantInt>(SubInst->getOperand(1));
-    if (!Dec ||
-        !((SubInst->getOpcode() == Instruction::Sub && Dec->isOne()) ||
-          (SubInst->getOpcode() == Instruction::Add &&
-           Dec->isAllOnesValue()))) {
-      return false;
-    }
-  }
-
-  // step 3: Check the recurrence of variable X
-  {
-    PhiX = dyn_cast<PHINode>(VarX1);
-    if (!PhiX ||
-        (PhiX->getOperand(0) != DefX2 && PhiX->getOperand(1) != DefX2)) {
-      return false;
-    }
-  }
-
-  // step 4: Find the instruction which count the population: cnt2 = cnt1 + 1
-  {
-    CountInst = nullptr;
-    for (BasicBlock::iterator Iter = LoopEntry->getFirstNonPHI(),
-                              IterE = LoopEntry->end();
-         Iter != IterE; Iter++) {
-      Instruction *Inst = Iter;
-      if (Inst->getOpcode() != Instruction::Add)
-        continue;
-
-      ConstantInt *Inc = dyn_cast<ConstantInt>(Inst->getOperand(1));
-      if (!Inc || !Inc->isOne())
-        continue;
-
-      PHINode *Phi = dyn_cast<PHINode>(Inst->getOperand(0));
-      if (!Phi || Phi->getParent() != LoopEntry)
-        continue;
-
-      // Check if the result of the instruction is live of the loop.
-      bool LiveOutLoop = false;
-      for (User *U : Inst->users()) {
-        if ((cast<Instruction>(U))->getParent() != LoopEntry) {
-          LiveOutLoop = true;
-          break;
-        }
-      }
-=======
-  // TODO: If CI is larger than 16-bytes, we can try slicing it in half to see
-  // if the top and bottom are the same (e.g. for vectors and large integers).
-  if (Size > 16)
-    return nullptr;
-
-  // If the constant is exactly 16 bytes, just use it.
-  if (Size == 16)
-    return C;
-
-  // Otherwise, we'll use an array of the constants.
-  unsigned ArraySize = 16 / Size;
-  ArrayType *AT = ArrayType::get(V->getType(), ArraySize);
-  return ConstantArray::get(AT, std::vector<Constant *>(ArraySize, C));
-}
-
-/// processLoopStridedStore - We see a strided store of some value.  If we can
-/// transform this into a memset or memset_pattern in the loop preheader, do so.
-bool LoopIdiomRecognize::processLoopStridedStore(
-    Value *DestPtr, unsigned StoreSize, unsigned StoreAlignment,
-    Value *StoredVal, Instruction *TheStore, const SCEVAddRecExpr *Ev,
-    const SCEV *BECount) {
->>>>>>> d51dd69e
-
-      if (LiveOutLoop) {
-        CountInst = Inst;
-        CountPhi = Phi;
-        break;
-      }
-    }
-
-    if (!CountInst)
-      return false;
-  }
-
-  // step 5: check if the precondition is in this form:
-  //   "if (x != 0) goto loop-head ; else goto somewhere-we-don't-care;"
-  {
-    auto *PreCondBr = dyn_cast<BranchInst>(PreCondBB->getTerminator());
-    Value *T = matchCondition(PreCondBr, CurLoop->getLoopPreheader());
-    if (T != PhiX->getOperand(0) && T != PhiX->getOperand(1))
-      return false;
-
-    CntInst = CountInst;
-    CntPhi = CountPhi;
-    Var = T;
-  }
-
-<<<<<<< HEAD
-  return true;
-}
-
-/// Recognizes a population count idiom in a non-countable loop.
-///
-/// If detected, transforms the relevant code to issue the popcount intrinsic
-/// function call, and returns true; otherwise, returns false.
-bool LoopIdiomRecognize::recognizePopcount() {
-  if (TTI->getPopcntSupport(32) != TargetTransformInfo::PSK_FastHardware)
-=======
-  // Okay, we have a strided store "p[i]" of a splattable value.  We can turn
-  // this into a memset in the loop preheader now if we want.  However, this
-  // would be unsafe to do if there is anything else in the loop that may read
-  // or write to the aliased location.  Check for any overlap by generating the
-  // base pointer and checking the region.
-  Value *BasePtr = Expander.expandCodeFor(Ev->getStart(), DestInt8PtrTy,
-                                          Preheader->getTerminator());
-
-  if (mayLoopAccessLocation(BasePtr, MRI_ModRef, CurLoop, BECount, StoreSize,
-                            *AA, TheStore)) {
-    Expander.clear();
-    // If we generated new code for the base pointer, clean up.
-    RecursivelyDeleteTriviallyDeadInstructions(BasePtr, TLI);
->>>>>>> d51dd69e
-    return false;
-
-  // Counting population are usually conducted by few arithmetic instructions.
-  // Such instructions can be easilly "absorbed" by vacant slots in a
-  // non-compact loop. Therefore, recognizing popcount idiom only makes sense
-  // in a compact loop.
-
-  // Give up if the loop has multiple blocks or multiple backedges.
-  if (CurLoop->getNumBackEdges() != 1 || CurLoop->getNumBlocks() != 1)
-    return false;
-
-<<<<<<< HEAD
-  BasicBlock *LoopBody = *(CurLoop->block_begin());
-  if (LoopBody->size() >= 20) {
-    // The loop is too big, bail out.
-    return false;
-  }
-
-  // It should have a preheader containing nothing but an unconditional branch.
-  BasicBlock *PH = CurLoop->getLoopPreheader();
-  if (!PH)
-    return false;
-  if (&PH->front() != PH->getTerminator())
-    return false;
-  auto *EntryBI = dyn_cast<BranchInst>(PH->getTerminator());
-  if (!EntryBI || EntryBI->isConditional())
-    return false;
-
-  // It should have a precondition block where the generated popcount instrinsic
-  // function can be inserted.
-  auto *PreCondBB = PH->getSinglePredecessor();
-  if (!PreCondBB)
-    return false;
-  auto *PreCondBI = dyn_cast<BranchInst>(PreCondBB->getTerminator());
-  if (!PreCondBI || PreCondBI->isUnconditional())
-    return false;
-
-  Instruction *CntInst;
-  PHINode *CntPhi;
-  Value *Val;
-  if (!detectPopcountIdiom(CurLoop, PreCondBB, CntInst, CntPhi, Val))
-    return false;
-=======
-  const SCEV *NumBytesS =
-      SE->getAddExpr(BECount, SE->getConstant(IntPtr, 1), SCEV::FlagNUW);
-  if (StoreSize != 1) {
-    NumBytesS = SE->getMulExpr(NumBytesS, SE->getConstant(IntPtr, StoreSize),
-                               SCEV::FlagNUW);
-  }
-
-  Value *NumBytes =
-      Expander.expandCodeFor(NumBytesS, IntPtr, Preheader->getTerminator());
-
-  CallInst *NewCall;
-  if (SplatValue) {
-    NewCall =
-        Builder.CreateMemSet(BasePtr, SplatValue, NumBytes, StoreAlignment);
-  } else {
-    // Everything is emitted in default address space
-    Type *Int8PtrTy = DestInt8PtrTy;
-
-    Module *M = TheStore->getParent()->getParent()->getParent();
-    Value *MSP =
-        M->getOrInsertFunction("memset_pattern16", Builder.getVoidTy(),
-                               Int8PtrTy, Int8PtrTy, IntPtr, (void *)nullptr);
->>>>>>> d51dd69e
-
-  transformLoopToPopcount(PreCondBB, CntInst, CntPhi, Val);
-  return true;
-}
-
-static CallInst *createPopcntIntrinsic(IRBuilder<> &IRBuilder, Value *Val,
-                                       DebugLoc DL) {
-  Value *Ops[] = {Val};
-  Type *Tys[] = {Val->getType()};
-
-  Module *M = IRBuilder.GetInsertBlock()->getParent()->getParent();
-  Value *Func = Intrinsic::getDeclaration(M, Intrinsic::ctpop, Tys);
-  CallInst *CI = IRBuilder.CreateCall(Func, Ops);
-  CI->setDebugLoc(DL);
-
-  return CI;
-}
-
-<<<<<<< HEAD
-void LoopIdiomRecognize::transformLoopToPopcount(BasicBlock *PreCondBB,
-                                                 Instruction *CntInst,
-                                                 PHINode *CntPhi, Value *Var) {
-  BasicBlock *PreHead = CurLoop->getLoopPreheader();
-  auto *PreCondBr = dyn_cast<BranchInst>(PreCondBB->getTerminator());
-  const DebugLoc DL = CntInst->getDebugLoc();
-=======
-/// processLoopStoreOfLoopLoad - We see a strided store whose value is a
-/// same-strided load.
-bool LoopIdiomRecognize::processLoopStoreOfLoopLoad(
-    StoreInst *SI, unsigned StoreSize, const SCEVAddRecExpr *StoreEv,
-    const SCEVAddRecExpr *LoadEv, const SCEV *BECount) {
-  // If we're not allowed to form memcpy, we fail.
-  if (!TLI->has(LibFunc::memcpy))
-    return false;
->>>>>>> d51dd69e
-
-  // Assuming before transformation, the loop is following:
-  //  if (x) // the precondition
-  //     do { cnt++; x &= x - 1; } while(x);
-
-  // Step 1: Insert the ctpop instruction at the end of the precondition block
-  IRBuilder<> Builder(PreCondBr);
-  Value *PopCnt, *PopCntZext, *NewCount, *TripCnt;
-  {
-    PopCnt = createPopcntIntrinsic(Builder, Var, DL);
-    NewCount = PopCntZext =
-        Builder.CreateZExtOrTrunc(PopCnt, cast<IntegerType>(CntPhi->getType()));
-
-<<<<<<< HEAD
-    if (NewCount != PopCnt)
-      (cast<Instruction>(NewCount))->setDebugLoc(DL);
-
-    // TripCnt is exactly the number of iterations the loop has
-    TripCnt = NewCount;
-
-    // If the population counter's initial value is not zero, insert Add Inst.
-    Value *CntInitVal = CntPhi->getIncomingValueForBlock(PreHead);
-    ConstantInt *InitConst = dyn_cast<ConstantInt>(CntInitVal);
-    if (!InitConst || !InitConst->isZero()) {
-      NewCount = Builder.CreateAdd(NewCount, CntInitVal);
-      (cast<Instruction>(NewCount))->setDebugLoc(DL);
-    }
-  }
-
-  // Step 2: Replace the precondition from "if(x == 0) goto loop-exit" to
-  //   "if(NewCount == 0) loop-exit". Withtout this change, the intrinsic
-  //   function would be partial dead code, and downstream passes will drag
-  //   it back from the precondition block to the preheader.
-  {
-    ICmpInst *PreCond = cast<ICmpInst>(PreCondBr->getCondition());
-
-    Value *Opnd0 = PopCntZext;
-    Value *Opnd1 = ConstantInt::get(PopCntZext->getType(), 0);
-    if (PreCond->getOperand(0) != Var)
-      std::swap(Opnd0, Opnd1);
-=======
-  // Okay, we have a strided store "p[i]" of a loaded value.  We can turn
-  // this into a memcpy in the loop preheader now if we want.  However, this
-  // would be unsafe to do if there is anything else in the loop that may read
-  // or write the memory region we're storing to.  This includes the load that
-  // feeds the stores.  Check for an alias by generating the base address and
-  // checking everything.
-  Value *StoreBasePtr = Expander.expandCodeFor(
-      StoreEv->getStart(), Builder.getInt8PtrTy(SI->getPointerAddressSpace()),
-      Preheader->getTerminator());
-
-  if (mayLoopAccessLocation(StoreBasePtr, MRI_ModRef, CurLoop, BECount,
-                            StoreSize, *AA, SI)) {
-    Expander.clear();
-    // If we generated new code for the base pointer, clean up.
-    RecursivelyDeleteTriviallyDeadInstructions(StoreBasePtr, TLI);
-    return false;
-  }
-
-  // For a memcpy, we have to make sure that the input array is not being
-  // mutated by the loop.
-  Value *LoadBasePtr = Expander.expandCodeFor(
-      LoadEv->getStart(), Builder.getInt8PtrTy(LI->getPointerAddressSpace()),
-      Preheader->getTerminator());
-
-  if (mayLoopAccessLocation(LoadBasePtr, MRI_Mod, CurLoop, BECount, StoreSize,
-                            *AA, SI)) {
-    Expander.clear();
-    // If we generated new code for the base pointer, clean up.
-    RecursivelyDeleteTriviallyDeadInstructions(LoadBasePtr, TLI);
-    RecursivelyDeleteTriviallyDeadInstructions(StoreBasePtr, TLI);
-    return false;
-  }
->>>>>>> d51dd69e
-
-    ICmpInst *NewPreCond = cast<ICmpInst>(
-        Builder.CreateICmp(PreCond->getPredicate(), Opnd0, Opnd1));
-    PreCondBr->setCondition(NewPreCond);
-
-<<<<<<< HEAD
-    RecursivelyDeleteTriviallyDeadInstructions(PreCond, TLI);
-  }
-
-  // Step 3: Note that the population count is exactly the trip count of the
-  // loop in question, which enble us to to convert the loop from noncountable
-  // loop into a countable one. The benefit is twofold:
-  //
-  //  - If the loop only counts population, the entire loop become dead after
-  //    the transformation. It is lots easier to prove a countable loop dead
-  //    than to prove a noncountable one. (In some C dialects, a infite loop
-  //    isn't dead even if it computes nothing useful. In general, DCE needs
-  //    to prove a noncountable loop finite before safely delete it.)
-  //
-  //  - If the loop also performs something else, it remains alive.
-  //    Since it is transformed to countable form, it can be aggressively
-  //    optimized by some optimizations which are in general not applicable
-  //    to a noncountable loop.
-  //
-  // After this step, this loop (conceptually) would look like following:
-  //   newcnt = __builtin_ctpop(x);
-  //   t = newcnt;
-  //   if (x)
-  //     do { cnt++; x &= x-1; t--) } while (t > 0);
-  BasicBlock *Body = *(CurLoop->block_begin());
-  {
-    auto *LbBr = dyn_cast<BranchInst>(Body->getTerminator());
-    ICmpInst *LbCond = cast<ICmpInst>(LbBr->getCondition());
-    Type *Ty = TripCnt->getType();
-
-    PHINode *TcPhi = PHINode::Create(Ty, 2, "tcphi", Body->begin());
-
-    Builder.SetInsertPoint(LbCond);
-    Value *Opnd1 = cast<Value>(TcPhi);
-    Value *Opnd2 = cast<Value>(ConstantInt::get(Ty, 1));
-    Instruction *TcDec = cast<Instruction>(
-        Builder.CreateSub(Opnd1, Opnd2, "tcdec", false, true));
-
-    TcPhi->addIncoming(TripCnt, PreHead);
-    TcPhi->addIncoming(TcDec, Body);
-=======
-  // The # stored bytes is (BECount+1)*Size.  Expand the trip count out to
-  // pointer size if it isn't already.
-  Type *IntPtrTy = Builder.getIntPtrTy(DL, SI->getPointerAddressSpace());
-  BECount = SE->getTruncateOrZeroExtend(BECount, IntPtrTy);
-
-  const SCEV *NumBytesS =
-      SE->getAddExpr(BECount, SE->getConstant(IntPtrTy, 1), SCEV::FlagNUW);
-  if (StoreSize != 1)
-    NumBytesS = SE->getMulExpr(NumBytesS, SE->getConstant(IntPtrTy, StoreSize),
-                               SCEV::FlagNUW);
-
-  Value *NumBytes =
-      Expander.expandCodeFor(NumBytesS, IntPtrTy, Preheader->getTerminator());
-
-  CallInst *NewCall =
-      Builder.CreateMemCpy(StoreBasePtr, LoadBasePtr, NumBytes,
-                           std::min(SI->getAlignment(), LI->getAlignment()));
-  NewCall->setDebugLoc(SI->getDebugLoc());
->>>>>>> d51dd69e
-
-    CmpInst::Predicate Pred =
-        (LbBr->getSuccessor(0) == Body) ? CmpInst::ICMP_UGT : CmpInst::ICMP_SLE;
-    LbCond->setPredicate(Pred);
-    LbCond->setOperand(0, TcDec);
-    LbCond->setOperand(1, cast<Value>(ConstantInt::get(Ty, 0)));
-  }
-
-<<<<<<< HEAD
-=======
   // Okay, the memset has been formed.  Zap the original store and anything that
   // feeds into it.
   deleteDeadInstruction(SI, TLI);
@@ -1685,7 +980,6 @@
     LbCond->setOperand(1, ConstantInt::get(Ty, 0));
   }
 
->>>>>>> d51dd69e
   // Step 4: All the references to the original population counter outside
   //  the loop are replaced with the NewCount -- the value returned from
   //  __builtin_ctpop().
