//===- DeadStoreElimination.cpp - Fast Dead Store Elimination -------------===//
//
//                     The LLVM Compiler Infrastructure
//
// This file is distributed under the University of Illinois Open Source
// License. See LICENSE.TXT for details.
//
//===----------------------------------------------------------------------===//
//
// This file implements a trivial dead store elimination that only considers
// basic-block local redundant stores.
//
// FIXME: This should eventually be extended to be a post-dominator tree
// traversal.  Doing so would be pretty trivial.
//
//===----------------------------------------------------------------------===//

#include "llvm/Transforms/Scalar.h"
#include "llvm/ADT/DenseSet.h"
#include "llvm/ADT/STLExtras.h"
#include "llvm/ADT/SetVector.h"
#include "llvm/ADT/Statistic.h"
#include "llvm/Analysis/AliasAnalysis.h"
#include "llvm/Analysis/CaptureTracking.h"
#include "llvm/Analysis/CFG.h"
#include "llvm/Analysis/MemoryBuiltins.h"
#include "llvm/Analysis/MemoryDependenceAnalysis.h"
#include "llvm/Analysis/PostDominators.h"
#include "llvm/Analysis/TargetLibraryInfo.h"
#include "llvm/Analysis/ValueTracking.h"
#include "llvm/IR/Constants.h"
#include "llvm/IR/DataLayout.h"
#include "llvm/IR/Dominators.h"
#include "llvm/IR/Function.h"
#include "llvm/IR/GlobalVariable.h"
#include "llvm/IR/Instructions.h"
#include "llvm/IR/IntrinsicInst.h"
#include "llvm/Pass.h"
#include "llvm/Support/Debug.h"
#include "llvm/Support/raw_ostream.h"
#include "llvm/Transforms/Utils/Local.h"
using namespace llvm;

#define DEBUG_TYPE "dse"

STATISTIC(NumRedundantStores, "Number of redundant stores deleted");
STATISTIC(NumFastStores, "Number of stores deleted");
STATISTIC(NumCrossBlockStores, "Number of cross block stores deleted");
STATISTIC(NumFastOther , "Number of other instrs removed");

namespace {
  struct DSE : public FunctionPass {
    AliasAnalysis *AA;
    MemoryDependenceAnalysis *MD;
    DominatorTree *DT;
    PostDominatorTree *PDT;
    const TargetLibraryInfo *TLI;
    SmallVector<SmallVector<StoreInst *, 8>, 16> Candidates;
    SetVector<StoreInst *> DeadStores;
    SmallVector<std::pair<const BasicBlock *, const BasicBlock *>, 32>
        BackEdges;
    DenseSet<std::pair<const BasicBlock *, const BasicBlock *>> BackEdgesMap;
    static char ID; // Pass identification, replacement for typeid
    DSE()
        : FunctionPass(ID), AA(nullptr), MD(nullptr), DT(nullptr),
          PDT(nullptr) {
      initializeDSEPass(*PassRegistry::getPassRegistry());
    }
    // Return all stores in a given BasicBlock.
    SmallVector<StoreInst *, 8> getStores(BasicBlock *BB) {
      SmallVector<StoreInst *, 8> VecStores;
      for (auto &BI : *BB) {
        if (StoreInst *SI = dyn_cast<StoreInst>(&BI))
          VecStores.push_back(SI);
      }
      return VecStores;
    }

    // Get dfs in/out on the PDT and populate Candidates store list which
    // is used to find potential dead stores for a given block
    void populateCandidateStores(Function &F) {
      for (auto &I : F) {
        DomTreeNode *DTNode = PDT->getNode(&I);
        if (!DTNode)
          continue;
        int DFSIn = DTNode->getDFSNumIn();
        SmallVector<StoreInst *, 8> VecStores = getStores(&I);
        Candidates[DFSIn] = VecStores;
      }
    }

    bool runOnFunction(Function &F) override {
      if (skipOptnoneFunction(F))
        return false;

      AA = &getAnalysis<AliasAnalysis>();
      MD = &getAnalysis<MemoryDependenceAnalysis>();
      DT = &getAnalysis<DominatorTreeWrapperPass>().getDomTree();
      TLI = &getAnalysis<TargetLibraryInfoWrapperPass>().getTLI();
<<<<<<< HEAD
      PDT = &getAnalysis<PostDominatorTree>();
      if (PDT->getRootNode()) {
        int Count = PDT->getRootNode()->getDFSNumOut();
        SmallVector<StoreInst *, 8> VecStores;
        Candidates.resize(Count + 1);
        Candidates.assign(Count + 1, VecStores);

        // If we have more than 1 block try to populate candidate store.
        if (Count > 1) {
          populateCandidateStores(F);
          FindFunctionBackedges(F, BackEdges);
          for (auto I : BackEdges)
            BackEdgesMap.insert(I);
        }
      }
=======

>>>>>>> d51dd69e
      bool Changed = false;
      for (Function::iterator I = F.begin(), E = F.end(); I != E; ++I)
        // Only check non-dead blocks.  Dead blocks may have strange pointer
        // cycles that will confuse alias analysis.
        if (DT->isReachableFromEntry(I))
          Changed |= runOnBasicBlock(*I);

      AA = nullptr; MD = nullptr; DT = nullptr;
      return Changed;
    }

    bool runOnBasicBlock(BasicBlock &BB);
    bool MemoryIsNotModifiedBetween(LoadInst *LI, StoreInst *SI);
    bool HandleFree(CallInst *F);
    bool handleEndBlock(BasicBlock &BB);
    void RemoveAccessedObjects(const MemoryLocation &LoadedLoc,
                               SmallSetVector<Value *, 16> &DeadStackObjects,
                               const DataLayout &DL);
    void handleNonLocalStoreDeletion(StoreInst *SI, BasicBlock::iterator &BBI,
                                     BasicBlock &CurBlock);
    bool isSafeCandidateForDeletion(BasicBlock *SrcBlock, BasicBlock *SinkBlock,
                                    StoreInst *SI);
    void DeleteDeadInstruction(Instruction *I, MemoryDependenceAnalysis &MD,
                               const TargetLibraryInfo &TLI,
                               SmallSetVector<Value *, 16> *ValueSet = nullptr);
    void getAnalysisUsage(AnalysisUsage &AU) const override {
      AU.setPreservesCFG();
      AU.addRequired<DominatorTreeWrapperPass>();
      AU.addRequired<AliasAnalysis>();
      AU.addRequired<MemoryDependenceAnalysis>();
<<<<<<< HEAD
      AU.addRequired<PostDominatorTree>();
=======
>>>>>>> d51dd69e
      AU.addRequired<TargetLibraryInfoWrapperPass>();
      AU.addPreserved<AliasAnalysis>();
      AU.addPreserved<DominatorTreeWrapperPass>();
      AU.addPreserved<MemoryDependenceAnalysis>();
      AU.addPreserved<PostDominatorTree>();
    }
  };
}

char DSE::ID = 0;
INITIALIZE_PASS_BEGIN(DSE, "dse", "Dead Store Elimination", false, false)
INITIALIZE_AG_DEPENDENCY(AliasAnalysis)
INITIALIZE_PASS_DEPENDENCY(DominatorTreeWrapperPass)
INITIALIZE_PASS_DEPENDENCY(MemoryDependenceAnalysis)
<<<<<<< HEAD
INITIALIZE_PASS_DEPENDENCY(PostDominatorTree)
=======
>>>>>>> d51dd69e
INITIALIZE_PASS_DEPENDENCY(TargetLibraryInfoWrapperPass)
INITIALIZE_PASS_END(DSE, "dse", "Dead Store Elimination", false, false)

FunctionPass *llvm::createDeadStoreEliminationPass() { return new DSE(); }

//===----------------------------------------------------------------------===//
// Helper functions
//===----------------------------------------------------------------------===//

<<<<<<< HEAD
=======
/// DeleteDeadInstruction - Delete this instruction.  Before we do, go through
/// and zero out all the operands of this instruction.  If any of them become
/// dead, delete them and the computation tree that feeds them.
///
/// If ValueSet is non-null, remove any deleted instructions from it as well.
///
static void DeleteDeadInstruction(Instruction *I,
                               MemoryDependenceAnalysis &MD,
                               const TargetLibraryInfo &TLI,
                               SmallSetVector<Value*, 16> *ValueSet = nullptr) {
  SmallVector<Instruction*, 32> NowDeadInsts;

  NowDeadInsts.push_back(I);
  --NumFastOther;

  // Before we touch this instruction, remove it from memdep!
  do {
    Instruction *DeadInst = NowDeadInsts.pop_back_val();
    ++NumFastOther;

    // This instruction is dead, zap it, in stages.  Start by removing it from
    // MemDep, which needs to know the operands and needs it to be in the
    // function.
    MD.removeInstruction(DeadInst);

    for (unsigned op = 0, e = DeadInst->getNumOperands(); op != e; ++op) {
      Value *Op = DeadInst->getOperand(op);
      DeadInst->setOperand(op, nullptr);

      // If this operand just became dead, add it to the NowDeadInsts list.
      if (!Op->use_empty()) continue;

      if (Instruction *OpI = dyn_cast<Instruction>(Op))
        if (isInstructionTriviallyDead(OpI, &TLI))
          NowDeadInsts.push_back(OpI);
    }

    DeadInst->eraseFromParent();

    if (ValueSet) ValueSet->remove(DeadInst);
  } while (!NowDeadInsts.empty());
}


>>>>>>> d51dd69e
/// hasMemoryWrite - Does this instruction write some memory?  This only returns
/// true for things that we can analyze with other helpers below.
static bool hasMemoryWrite(Instruction *I, const TargetLibraryInfo &TLI) {
  if (isa<StoreInst>(I))
    return true;
  if (IntrinsicInst *II = dyn_cast<IntrinsicInst>(I)) {
    switch (II->getIntrinsicID()) {
    default:
      return false;
    case Intrinsic::memset:
    case Intrinsic::memmove:
    case Intrinsic::memcpy:
    case Intrinsic::init_trampoline:
    case Intrinsic::lifetime_end:
      return true;
    }
  }
  if (auto CS = CallSite(I)) {
    if (Function *F = CS.getCalledFunction()) {
      if (TLI.has(LibFunc::strcpy) &&
          F->getName() == TLI.getName(LibFunc::strcpy)) {
        return true;
      }
      if (TLI.has(LibFunc::strncpy) &&
          F->getName() == TLI.getName(LibFunc::strncpy)) {
        return true;
      }
      if (TLI.has(LibFunc::strcat) &&
          F->getName() == TLI.getName(LibFunc::strcat)) {
        return true;
      }
      if (TLI.has(LibFunc::strncat) &&
          F->getName() == TLI.getName(LibFunc::strncat)) {
        return true;
      }
    }
  }
  return false;
}

/// getLocForWrite - Return a Location stored to by the specified instruction.
/// If isRemovable returns true, this function and getLocForRead completely
/// describe the memory operations for this instruction.
static MemoryLocation getLocForWrite(Instruction *Inst, AliasAnalysis &AA) {
  if (StoreInst *SI = dyn_cast<StoreInst>(Inst))
    return MemoryLocation::get(SI);

  if (MemIntrinsic *MI = dyn_cast<MemIntrinsic>(Inst)) {
    // memcpy/memmove/memset.
    MemoryLocation Loc = MemoryLocation::getForDest(MI);
    return Loc;
  }

  IntrinsicInst *II = dyn_cast<IntrinsicInst>(Inst);
  if (!II)
    return MemoryLocation();

  switch (II->getIntrinsicID()) {
  default:
    return MemoryLocation(); // Unhandled intrinsic.
  case Intrinsic::init_trampoline:
    // FIXME: We don't know the size of the trampoline, so we can't really
    // handle it here.
    return MemoryLocation(II->getArgOperand(0));
  case Intrinsic::lifetime_end: {
    uint64_t Len = cast<ConstantInt>(II->getArgOperand(0))->getZExtValue();
    return MemoryLocation(II->getArgOperand(1), Len);
  }
  }
}

/// getLocForRead - Return the location read by the specified "hasMemoryWrite"
/// instruction if any.
static MemoryLocation getLocForRead(Instruction *Inst,
                                    const TargetLibraryInfo &TLI) {
  assert(hasMemoryWrite(Inst, TLI) && "Unknown instruction case");

  // The only instructions that both read and write are the mem transfer
  // instructions (memcpy/memmove).
  if (MemTransferInst *MTI = dyn_cast<MemTransferInst>(Inst))
    return MemoryLocation::getForSource(MTI);
  return MemoryLocation();
}


/// isRemovable - If the value of this instruction and the memory it writes to
/// is unused, may we delete this instruction?
static bool isRemovable(Instruction *I) {
  // Don't remove volatile/atomic stores.
  if (StoreInst *SI = dyn_cast<StoreInst>(I))
    return SI->isUnordered();

  if (IntrinsicInst *II = dyn_cast<IntrinsicInst>(I)) {
    switch (II->getIntrinsicID()) {
    default: llvm_unreachable("doesn't pass 'hasMemoryWrite' predicate");
    case Intrinsic::lifetime_end:
      // Never remove dead lifetime_end's, e.g. because it is followed by a
      // free.
      return false;
    case Intrinsic::init_trampoline:
      // Always safe to remove init_trampoline.
      return true;

    case Intrinsic::memset:
    case Intrinsic::memmove:
    case Intrinsic::memcpy:
      // Don't remove volatile memory intrinsics.
      return !cast<MemIntrinsic>(II)->isVolatile();
    }
  }

  if (auto CS = CallSite(I))
    return CS.getInstruction()->use_empty();

  return false;
}


/// isShortenable - Returns true if this instruction can be safely shortened in
/// length.
static bool isShortenable(Instruction *I) {
  // Don't shorten stores for now
  if (isa<StoreInst>(I))
    return false;

  if (IntrinsicInst *II = dyn_cast<IntrinsicInst>(I)) {
    switch (II->getIntrinsicID()) {
      default: return false;
      case Intrinsic::memset:
      case Intrinsic::memcpy:
        // Do shorten memory intrinsics.
        return true;
    }
  }

  // Don't shorten libcalls calls for now.

  return false;
}

/// getStoredPointerOperand - Return the pointer that is being written to.
static Value *getStoredPointerOperand(Instruction *I) {
  if (StoreInst *SI = dyn_cast<StoreInst>(I))
    return SI->getPointerOperand();
  if (MemIntrinsic *MI = dyn_cast<MemIntrinsic>(I))
    return MI->getDest();

  if (IntrinsicInst *II = dyn_cast<IntrinsicInst>(I)) {
    switch (II->getIntrinsicID()) {
    default: llvm_unreachable("Unexpected intrinsic!");
    case Intrinsic::init_trampoline:
      return II->getArgOperand(0);
    }
  }

  CallSite CS(I);
  // All the supported functions so far happen to have dest as their first
  // argument.
  return CS.getArgument(0);
}

static uint64_t getPointerSize(const Value *V, const DataLayout &DL,
                               const TargetLibraryInfo &TLI) {
  uint64_t Size;
  if (getObjectSize(V, Size, DL, &TLI))
    return Size;
  return MemoryLocation::UnknownSize;
}

namespace {
  enum OverwriteResult
  {
    OverwriteComplete,
    OverwriteEnd,
    OverwriteUnknown
  };
}

/// isOverwrite - Return 'OverwriteComplete' if a store to the 'Later' location
/// completely overwrites a store to the 'Earlier' location.
/// 'OverwriteEnd' if the end of the 'Earlier' location is completely
/// overwritten by 'Later', or 'OverwriteUnknown' if nothing can be determined
static OverwriteResult isOverwrite(const MemoryLocation &Later,
                                   const MemoryLocation &Earlier,
                                   const DataLayout &DL,
                                   const TargetLibraryInfo &TLI,
                                   int64_t &EarlierOff, int64_t &LaterOff) {
  const Value *P1 = Earlier.Ptr->stripPointerCasts();
  const Value *P2 = Later.Ptr->stripPointerCasts();

  // If the start pointers are the same, we just have to compare sizes to see if
  // the later store was larger than the earlier store.
  if (P1 == P2) {
    // If we don't know the sizes of either access, then we can't do a
    // comparison.
    if (Later.Size == MemoryLocation::UnknownSize ||
        Earlier.Size == MemoryLocation::UnknownSize)
      return OverwriteUnknown;

    // Make sure that the Later size is >= the Earlier size.
    if (Later.Size >= Earlier.Size)
      return OverwriteComplete;
  }

  // Otherwise, we have to have size information, and the later store has to be
  // larger than the earlier one.
  if (Later.Size == MemoryLocation::UnknownSize ||
      Earlier.Size == MemoryLocation::UnknownSize)
    return OverwriteUnknown;

  // Check to see if the later store is to the entire object (either a global,
  // an alloca, or a byval/inalloca argument).  If so, then it clearly
  // overwrites any other store to the same object.
  const Value *UO1 = GetUnderlyingObject(P1, DL),
              *UO2 = GetUnderlyingObject(P2, DL);

  // If we can't resolve the same pointers to the same object, then we can't
  // analyze them at all.
  if (UO1 != UO2)
    return OverwriteUnknown;

  // If the "Later" store is to a recognizable object, get its size.
  uint64_t ObjectSize = getPointerSize(UO2, DL, TLI);
  if (ObjectSize != MemoryLocation::UnknownSize)
    if (ObjectSize == Later.Size && ObjectSize >= Earlier.Size)
      return OverwriteComplete;

  // Okay, we have stores to two completely different pointers.  Try to
  // decompose the pointer into a "base + constant_offset" form.  If the base
  // pointers are equal, then we can reason about the two stores.
  EarlierOff = 0;
  LaterOff = 0;
  const Value *BP1 = GetPointerBaseWithConstantOffset(P1, EarlierOff, DL);
  const Value *BP2 = GetPointerBaseWithConstantOffset(P2, LaterOff, DL);

  // If the base pointers still differ, we have two completely different stores.
  if (BP1 != BP2)
    return OverwriteUnknown;

  // The later store completely overlaps the earlier store if:
  //
  // 1. Both start at the same offset and the later one's size is greater than
  //    or equal to the earlier one's, or
  //
  //      |--earlier--|
  //      |--   later   --|
  //
  // 2. The earlier store has an offset greater than the later offset, but which
  //    still lies completely within the later store.
  //
  //        |--earlier--|
  //    |-----  later  ------|
  //
  // We have to be careful here as *Off is signed while *.Size is unsigned.
  if (EarlierOff >= LaterOff &&
      Later.Size >= Earlier.Size &&
      uint64_t(EarlierOff - LaterOff) + Earlier.Size <= Later.Size)
    return OverwriteComplete;

  // The other interesting case is if the later store overwrites the end of
  // the earlier store
  //
  //      |--earlier--|
  //                |--   later   --|
  //
  // In this case we may want to trim the size of earlier to avoid generating
  // writes to addresses which will definitely be overwritten later
  if (LaterOff > EarlierOff &&
      LaterOff < int64_t(EarlierOff + Earlier.Size) &&
      int64_t(LaterOff + Later.Size) >= int64_t(EarlierOff + Earlier.Size))
    return OverwriteEnd;

  // Otherwise, they don't completely overlap.
  return OverwriteUnknown;
}

/// isPossibleSelfRead - If 'Inst' might be a self read (i.e. a noop copy of a
/// memory region into an identical pointer) then it doesn't actually make its
/// input dead in the traditional sense.  Consider this case:
///
///   memcpy(A <- B)
///   memcpy(A <- A)
///
/// In this case, the second store to A does not make the first store to A dead.
/// The usual situation isn't an explicit A<-A store like this (which can be
/// trivially removed) but a case where two pointers may alias.
///
/// This function detects when it is unsafe to remove a dependent instruction
/// because the DSE inducing instruction may be a self-read.
static bool isPossibleSelfRead(Instruction *Inst,
                               const MemoryLocation &InstStoreLoc,
                               Instruction *DepWrite,
                               const TargetLibraryInfo &TLI,
                               AliasAnalysis &AA) {
  // Self reads can only happen for instructions that read memory.  Get the
  // location read.
  MemoryLocation InstReadLoc = getLocForRead(Inst, TLI);
  if (!InstReadLoc.Ptr) return false;  // Not a reading instruction.

  // If the read and written loc obviously don't alias, it isn't a read.
  if (AA.isNoAlias(InstReadLoc, InstStoreLoc)) return false;

  // Okay, 'Inst' may copy over itself.  However, we can still remove a the
  // DepWrite instruction if we can prove that it reads from the same location
  // as Inst.  This handles useful cases like:
  //   memcpy(A <- B)
  //   memcpy(A <- B)
  // Here we don't know if A/B may alias, but we do know that B/B are must
  // aliases, so removing the first memcpy is safe (assuming it writes <= #
  // bytes as the second one.
  MemoryLocation DepReadLoc = getLocForRead(DepWrite, TLI);

  if (DepReadLoc.Ptr && AA.isMustAlias(InstReadLoc.Ptr, DepReadLoc.Ptr))
    return false;

  // If DepWrite doesn't read memory or if we can't prove it is a must alias,
  // then it can't be considered dead.
  return true;
}


//===----------------------------------------------------------------------===//
// DSE Pass
//===----------------------------------------------------------------------===//

bool DSE::runOnBasicBlock(BasicBlock &BB) {
  bool MadeChange = false;

  // Do a top-down walk on the BB.
  for (BasicBlock::iterator BBI = BB.begin(), BBE = BB.end(); BBI != BBE; ) {
    Instruction *Inst = BBI++;

    // Handle 'free' calls specially.
    if (CallInst *F = isFreeCall(Inst, TLI)) {
      MadeChange |= HandleFree(F);
      continue;
    }

    // If we find something that writes memory, get its memory dependence.
    if (!hasMemoryWrite(Inst, *TLI))
      continue;

    // If we're storing the same value back to a pointer that we just
    // loaded from, then the store can be removed.
    if (StoreInst *SI = dyn_cast<StoreInst>(Inst)) {
      if (LoadInst *DepLoad = dyn_cast<LoadInst>(SI->getValueOperand())) {
        if (SI->getPointerOperand() == DepLoad->getPointerOperand() &&
            isRemovable(SI) &&
            MemoryIsNotModifiedBetween(DepLoad, SI)) {

          DEBUG(dbgs() << "DSE: Remove Store Of Load from same pointer:\n  "
                       << "LOAD: " << *DepLoad << "\n  STORE: " << *SI << '\n');

          // DeleteDeadInstruction can delete the current instruction.  Save BBI
          // in case we need it.
          WeakVH NextInst(BBI);

          DeleteDeadInstruction(SI, *MD, *TLI);

          if (!NextInst)  // Next instruction deleted.
            BBI = BB.begin();
          else if (BBI != BB.begin())  // Revisit this instruction if possible.
            --BBI;
          ++NumRedundantStores;
          MadeChange = true;
          continue;
        }
      }
    }

    MemDepResult InstDep = MD->getDependency(Inst);

<<<<<<< HEAD
    if (!InstDep.isDef() && !InstDep.isClobber() && !InstDep.isNonLocal())
      continue;
    if (InstDep.isNonLocal()) {
      if (!PDT->getRootNode())
        continue;
      if (StoreInst *SI = dyn_cast<StoreInst>(Inst))
        handleNonLocalStoreDeletion(SI, BBI, BB);
      continue;
    }
=======
    // Ignore any store where we can't find a local dependence.
    // FIXME: cross-block DSE would be fun. :)
    if (!InstDep.isDef() && !InstDep.isClobber())
      continue;
>>>>>>> d51dd69e

    // Figure out what location is being stored to.
    MemoryLocation Loc = getLocForWrite(Inst, *AA);

    // If we didn't get a useful location, fail.
    if (!Loc.Ptr)
      continue;

    while (InstDep.isDef() || InstDep.isClobber()) {
      // Get the memory clobbered by the instruction we depend on.  MemDep will
      // skip any instructions that 'Loc' clearly doesn't interact with.  If we
      // end up depending on a may- or must-aliased load, then we can't optimize
      // away the store and we bail out.  However, if we depend on on something
      // that overwrites the memory location we *can* potentially optimize it.
      //
      // Find out what memory location the dependent instruction stores.
      Instruction *DepWrite = InstDep.getInst();
      MemoryLocation DepLoc = getLocForWrite(DepWrite, *AA);
      // If we didn't get a useful location, or if it isn't a size, bail out.
      if (!DepLoc.Ptr)
        break;

      // If we find a write that is a) removable (i.e., non-volatile), b) is
      // completely obliterated by the store to 'Loc', and c) which we know that
      // 'Inst' doesn't load from, then we can remove it.
      if (isRemovable(DepWrite) &&
          !isPossibleSelfRead(Inst, Loc, DepWrite, *TLI, *AA)) {
        int64_t InstWriteOffset, DepWriteOffset;
        const DataLayout &DL = BB.getModule()->getDataLayout();
        OverwriteResult OR =
            isOverwrite(Loc, DepLoc, DL, *TLI, DepWriteOffset, InstWriteOffset);
        if (OR == OverwriteComplete) {
          DEBUG(dbgs() << "DSE: Remove Dead Store:\n  DEAD: "
                << *DepWrite << "\n  KILLER: " << *Inst << '\n');

          // Delete the store and now-dead instructions that feed it.
          DeleteDeadInstruction(DepWrite, *MD, *TLI);
          ++NumFastStores;
          MadeChange = true;

          // DeleteDeadInstruction can delete the current instruction in loop
          // cases, reset BBI.
          BBI = Inst;
          if (BBI != BB.begin())
            --BBI;
          break;
        } else if (OR == OverwriteEnd && isShortenable(DepWrite)) {
          // TODO: base this on the target vector size so that if the earlier
          // store was too small to get vector writes anyway then its likely
          // a good idea to shorten it
          // Power of 2 vector writes are probably always a bad idea to optimize
          // as any store/memset/memcpy is likely using vector instructions so
          // shortening it to not vector size is likely to be slower
          MemIntrinsic* DepIntrinsic = cast<MemIntrinsic>(DepWrite);
          unsigned DepWriteAlign = DepIntrinsic->getAlignment();
          if (llvm::isPowerOf2_64(InstWriteOffset) ||
              ((DepWriteAlign != 0) && InstWriteOffset % DepWriteAlign == 0)) {

            DEBUG(dbgs() << "DSE: Remove Dead Store:\n  OW END: "
                  << *DepWrite << "\n  KILLER (offset "
                  << InstWriteOffset << ", "
                  << DepLoc.Size << ")"
                  << *Inst << '\n');

            Value* DepWriteLength = DepIntrinsic->getLength();
            Value* TrimmedLength = ConstantInt::get(DepWriteLength->getType(),
                                                    InstWriteOffset -
                                                    DepWriteOffset);
            DepIntrinsic->setLength(TrimmedLength);
            MadeChange = true;
          }
        }
      }

      // If this is a may-aliased store that is clobbering the store value, we
      // can keep searching past it for another must-aliased pointer that stores
      // to the same location.  For example, in:
      //   store -> P
      //   store -> Q
      //   store -> P
      // we can remove the first store to P even though we don't know if P and Q
      // alias.
      if (DepWrite == &BB.front()) break;

      // Can't look past this instruction if it might read 'Loc'.
      if (AA->getModRefInfo(DepWrite, Loc) & MRI_Ref)
        break;

      InstDep = MD->getPointerDependencyFrom(Loc, false, DepWrite, &BB);
    }
  }

  // If this block ends in a return, unwind, or unreachable, all allocas are
  // dead at its end, which means stores to them are also dead.
  if (BB.getTerminator()->getNumSuccessors() == 0)
    MadeChange |= handleEndBlock(BB);

  return MadeChange;
}

/// Returns true if the memory which is accessed by the store instruction is not
/// modified between the load and the store instruction.
/// Precondition: The store instruction must be dominated by the load
/// instruction.
bool DSE::MemoryIsNotModifiedBetween(LoadInst *LI, StoreInst *SI) {
  SmallVector<BasicBlock *, 16> WorkList;
  SmallPtrSet<BasicBlock *, 8> Visited;
  BasicBlock::iterator LoadBBI(LI);
  ++LoadBBI;
  BasicBlock::iterator StoreBBI(SI);
  BasicBlock *LoadBB = LI->getParent();
  BasicBlock *StoreBB = SI->getParent();
  MemoryLocation StoreLoc = MemoryLocation::get(SI);

  // Start checking the store-block.
  WorkList.push_back(StoreBB);
  bool isFirstBlock = true;

  // Check all blocks going backward until we reach the load-block.
  while (!WorkList.empty()) {
    BasicBlock *B = WorkList.pop_back_val();

    // Ignore instructions before LI if this is the LoadBB.
    BasicBlock::iterator BI = (B == LoadBB ? LoadBBI : B->begin());

    BasicBlock::iterator EI;
    if (isFirstBlock) {
      // Ignore instructions after SI if this is the first visit of StoreBB.
      assert(B == StoreBB && "first block is not the store block");
      EI = StoreBBI;
      isFirstBlock = false;
    } else {
      // It's not StoreBB or (in case of a loop) the second visit of StoreBB.
      // In this case we also have to look at instructions after SI.
      EI = B->end();
    }
    for (; BI != EI; ++BI) {
      Instruction *I = BI;
      if (I->mayWriteToMemory() && I != SI) {
        auto Res = AA->getModRefInfo(I, StoreLoc);
        if (Res != MRI_NoModRef)
          return false;
      }
    }
    if (B != LoadBB) {
      assert(B != &LoadBB->getParent()->getEntryBlock() &&
          "Should not hit the entry block because SI must be dominated by LI");
      for (auto PredI = pred_begin(B), PE = pred_end(B); PredI != PE; ++PredI) {
        if (!Visited.insert(*PredI).second)
          continue;
        WorkList.push_back(*PredI);
      }
    }
  }
  return true;
}

/// Find all blocks that will unconditionally lead to the block BB and append
/// them to F.
static void FindUnconditionalPreds(SmallVectorImpl<BasicBlock *> &Blocks,
                                   BasicBlock *BB, DominatorTree *DT) {
  for (pred_iterator I = pred_begin(BB), E = pred_end(BB); I != E; ++I) {
    BasicBlock *Pred = *I;
    if (Pred == BB) continue;
    TerminatorInst *PredTI = Pred->getTerminator();
    if (PredTI->getNumSuccessors() != 1)
      continue;

    if (DT->isReachableFromEntry(Pred))
      Blocks.push_back(Pred);
  }
}

/// DeleteDeadInstruction - Delete this instruction.  Before we do, go through
/// and zero out all the operands of this instruction.  If any of them become
/// dead, delete them and the computation tree that feeds them.
/// If ValueSet is non-null, remove any deleted instructions from it as well.
void DSE::DeleteDeadInstruction(Instruction *I, MemoryDependenceAnalysis &MD,
                                const TargetLibraryInfo &TLI,
                                SmallSetVector<Value *, 16> *ValueSet) {
  SmallVector<Instruction *, 32> NowDeadInsts;

  NowDeadInsts.push_back(I);
  --NumFastOther;

  // Before we touch this instruction, remove it from memdep!
  do {
    Instruction *DeadInst = NowDeadInsts.pop_back_val();
    ++NumFastOther;
    if (StoreInst *SI = dyn_cast<StoreInst>(DeadInst))
      DeadStores.insert(SI);

    // This instruction is dead, zap it, in stages.  Start by removing it from
    // MemDep, which needs to know the operands and needs it to be in the
    // function.
    MD.removeInstruction(DeadInst);

    for (unsigned op = 0, e = DeadInst->getNumOperands(); op != e; ++op) {
      Value *Op = DeadInst->getOperand(op);
      DeadInst->setOperand(op, nullptr);

      // If this operand just became dead, add it to the NowDeadInsts list.
      if (!Op->use_empty())
        continue;

      if (Instruction *OpI = dyn_cast<Instruction>(Op))
        if (isInstructionTriviallyDead(OpI, &TLI))
          NowDeadInsts.push_back(OpI);
    }

    DeadInst->eraseFromParent();

    if (ValueSet)
      ValueSet->remove(DeadInst);
  } while (!NowDeadInsts.empty());
}

/// HandleFree - Handle frees of entire structures whose dependency is a store
/// to a field of that structure.
bool DSE::HandleFree(CallInst *F) {
  bool MadeChange = false;

  MemoryLocation Loc = MemoryLocation(F->getOperand(0));
  SmallVector<BasicBlock *, 16> Blocks;
  Blocks.push_back(F->getParent());
  const DataLayout &DL = F->getModule()->getDataLayout();

  while (!Blocks.empty()) {
    BasicBlock *BB = Blocks.pop_back_val();
    Instruction *InstPt = BB->getTerminator();
    if (BB == F->getParent()) InstPt = F;

    MemDepResult Dep = MD->getPointerDependencyFrom(Loc, false, InstPt, BB);
    while (Dep.isDef() || Dep.isClobber()) {
      Instruction *Dependency = Dep.getInst();
      if (!hasMemoryWrite(Dependency, *TLI) || !isRemovable(Dependency))
        break;

      Value *DepPointer =
          GetUnderlyingObject(getStoredPointerOperand(Dependency), DL);

      // Check for aliasing.
      if (!AA->isMustAlias(F->getArgOperand(0), DepPointer))
        break;

      Instruction *Next = std::next(BasicBlock::iterator(Dependency));

      // DCE instructions only used to calculate that store
      DeleteDeadInstruction(Dependency, *MD, *TLI);
      ++NumFastStores;
      MadeChange = true;

      // Inst's old Dependency is now deleted. Compute the next dependency,
      // which may also be dead, as in
      //    s[0] = 0;
      //    s[1] = 0; // This has just been deleted.
      //    free(s);
      Dep = MD->getPointerDependencyFrom(Loc, false, Next, BB);
    }

    if (Dep.isNonLocal())
      FindUnconditionalPreds(Blocks, BB, DT);
  }

  return MadeChange;
}

/// handleEndBlock - Remove dead stores to stack-allocated locations in the
/// function end block.  Ex:
/// %A = alloca i32
/// ...
/// store i32 1, i32* %A
/// ret void
bool DSE::handleEndBlock(BasicBlock &BB) {
  bool MadeChange = false;

  // Keep track of all of the stack objects that are dead at the end of the
  // function.
  SmallSetVector<Value*, 16> DeadStackObjects;

  // Find all of the alloca'd pointers in the entry block.
  BasicBlock *Entry = BB.getParent()->begin();
  for (BasicBlock::iterator I = Entry->begin(), E = Entry->end(); I != E; ++I) {
    if (isa<AllocaInst>(I))
      DeadStackObjects.insert(I);

    // Okay, so these are dead heap objects, but if the pointer never escapes
    // then it's leaked by this function anyways.
    else if (isAllocLikeFn(I, TLI) && !PointerMayBeCaptured(I, true, true))
      DeadStackObjects.insert(I);
  }

  // Treat byval or inalloca arguments the same, stores to them are dead at the
  // end of the function.
  for (Function::arg_iterator AI = BB.getParent()->arg_begin(),
       AE = BB.getParent()->arg_end(); AI != AE; ++AI)
    if (AI->hasByValOrInAllocaAttr())
      DeadStackObjects.insert(AI);

  const DataLayout &DL = BB.getModule()->getDataLayout();

  // Scan the basic block backwards
  for (BasicBlock::iterator BBI = BB.end(); BBI != BB.begin(); ){
    --BBI;

    // If we find a store, check to see if it points into a dead stack value.
    if (hasMemoryWrite(BBI, *TLI) && isRemovable(BBI)) {
      // See through pointer-to-pointer bitcasts
      SmallVector<Value *, 4> Pointers;
      GetUnderlyingObjects(getStoredPointerOperand(BBI), Pointers, DL);

      // Stores to stack values are valid candidates for removal.
      bool AllDead = true;
      for (SmallVectorImpl<Value *>::iterator I = Pointers.begin(),
           E = Pointers.end(); I != E; ++I)
        if (!DeadStackObjects.count(*I)) {
          AllDead = false;
          break;
        }

      if (AllDead) {
        Instruction *Dead = BBI++;

        DEBUG(dbgs() << "DSE: Dead Store at End of Block:\n  DEAD: "
                     << *Dead << "\n  Objects: ";
              for (SmallVectorImpl<Value *>::iterator I = Pointers.begin(),
                   E = Pointers.end(); I != E; ++I) {
                dbgs() << **I;
                if (std::next(I) != E)
                  dbgs() << ", ";
              }
              dbgs() << '\n');

        // DCE instructions only used to calculate that store.
        DeleteDeadInstruction(Dead, *MD, *TLI, &DeadStackObjects);
        ++NumFastStores;
        MadeChange = true;
        continue;
      }
    }

    // Remove any dead non-memory-mutating instructions.
    if (isInstructionTriviallyDead(BBI, TLI)) {
      Instruction *Inst = BBI++;
      DeleteDeadInstruction(Inst, *MD, *TLI, &DeadStackObjects);
      ++NumFastOther;
      MadeChange = true;
      continue;
    }

    if (isa<AllocaInst>(BBI)) {
      // Remove allocas from the list of dead stack objects; there can't be
      // any references before the definition.
      DeadStackObjects.remove(BBI);
      continue;
    }

    if (auto CS = CallSite(BBI)) {
      // Remove allocation function calls from the list of dead stack objects; 
      // there can't be any references before the definition.
      if (isAllocLikeFn(BBI, TLI))
        DeadStackObjects.remove(BBI);

      // If this call does not access memory, it can't be loading any of our
      // pointers.
      if (AA->doesNotAccessMemory(CS))
        continue;

      // If the call might load from any of our allocas, then any store above
      // the call is live.
      DeadStackObjects.remove_if([&](Value *I) {
        // See if the call site touches the value.
        ModRefInfo A = AA->getModRefInfo(CS, I, getPointerSize(I, DL, *TLI));

        return A == MRI_ModRef || A == MRI_Ref;
      });

      // If all of the allocas were clobbered by the call then we're not going
      // to find anything else to process.
      if (DeadStackObjects.empty())
        break;

      continue;
    }

    MemoryLocation LoadedLoc;

    // If we encounter a use of the pointer, it is no longer considered dead
    if (LoadInst *L = dyn_cast<LoadInst>(BBI)) {
      if (!L->isUnordered()) // Be conservative with atomic/volatile load
        break;
      LoadedLoc = MemoryLocation::get(L);
    } else if (VAArgInst *V = dyn_cast<VAArgInst>(BBI)) {
      LoadedLoc = MemoryLocation::get(V);
    } else if (MemTransferInst *MTI = dyn_cast<MemTransferInst>(BBI)) {
      LoadedLoc = MemoryLocation::getForSource(MTI);
    } else if (!BBI->mayReadFromMemory()) {
      // Instruction doesn't read memory.  Note that stores that weren't removed
      // above will hit this case.
      continue;
    } else {
      // Unknown inst; assume it clobbers everything.
      break;
    }

    // Remove any allocas from the DeadPointer set that are loaded, as this
    // makes any stores above the access live.
    RemoveAccessedObjects(LoadedLoc, DeadStackObjects, DL);

    // If all of the allocas were clobbered by the access then we're not going
    // to find anything else to process.
    if (DeadStackObjects.empty())
      break;
  }

  return MadeChange;
}

/// RemoveAccessedObjects - Check to see if the specified location may alias any
/// of the stack objects in the DeadStackObjects set.  If so, they become live
/// because the location is being loaded.
void DSE::RemoveAccessedObjects(const MemoryLocation &LoadedLoc,
                                SmallSetVector<Value *, 16> &DeadStackObjects,
                                const DataLayout &DL) {
  const Value *UnderlyingPointer = GetUnderlyingObject(LoadedLoc.Ptr, DL);

  // A constant can't be in the dead pointer set.
  if (isa<Constant>(UnderlyingPointer))
    return;

  // If the kill pointer can be easily reduced to an alloca, don't bother doing
  // extraneous AA queries.
  if (isa<AllocaInst>(UnderlyingPointer) || isa<Argument>(UnderlyingPointer)) {
    DeadStackObjects.remove(const_cast<Value*>(UnderlyingPointer));
    return;
  }

  // Remove objects that could alias LoadedLoc.
  DeadStackObjects.remove_if([&](Value *I) {
    // See if the loaded location could alias the stack location.
    MemoryLocation StackLoc(I, getPointerSize(I, DL, *TLI));
    return !AA->isNoAlias(StackLoc, LoadedLoc);
  });
}

/// isSafeCandidateForDeletion- Check all paths from the SrcBlock till
/// SinkBlock to see if Store 'SI' is safe to be remove.
/// Returns true if the candidate store SI is safe to delete
/// else returns false.
bool DSE::isSafeCandidateForDeletion(BasicBlock *SrcBlock,
                                     BasicBlock *SinkBlock, StoreInst *SI) {
  SmallVector<BasicBlock *, 16> WorkList;
  SmallPtrSet<BasicBlock *, 8> Visited;
  BasicBlock::iterator BBI(SI);

  // Check from the store till end of block and make sure we have no references
  // to memory stored by this Store Instruction.
  for (auto BI = ++BBI, BE = SrcBlock->end(); BI != BE; ++BI) {
    Instruction *I = BI;
    StoreInst *CSI = dyn_cast<StoreInst>(I);
    if (CSI) {
      AliasResult R =
          AA->alias(MemoryLocation::get(SI), MemoryLocation::get(CSI));
      if (R == MustAlias)
        return true;
    } else {
      ModRefInfo Res = AA->getModRefInfo(I, MemoryLocation::get(SI));
      if (Res != MRI_NoModRef)
        return false;
    }
  }

  // Add successors of the block to stack and start DFS.
  for (succ_iterator I = succ_begin(SrcBlock), E = succ_end(SrcBlock); I != E;
       ++I) {
    if (!Visited.insert(*I).second)
      continue;
    // A path with backedge may not be safe. Conservatively mark
    // this store unsafe.
    if (BackEdgesMap.count(std::make_pair(SrcBlock, *I)))
      return false;
    WorkList.push_back(*I);
  }

  while (!WorkList.empty()) {
    BasicBlock *B = WorkList.pop_back_val();
    auto BI = B->begin();
    auto BE = B->end();
    for (; BI != BE; ++BI) {
      Instruction *I = BI;
      StoreInst *CSI = dyn_cast<StoreInst>(I);
      if (CSI) {
        AliasResult R =
            AA->alias(MemoryLocation::get(SI), MemoryLocation::get(CSI));
        if (R == MustAlias)
          break;
      } else {
        ModRefInfo Res = AA->getModRefInfo(I, MemoryLocation::get(SI));
        if (Res != MRI_NoModRef)
          return false;
      }
    }

    // If we reached the sink node or we found a block which has a stores that
    // overwrites the candidate block we need not look at their successors.
    if (B == SinkBlock || BI != BE)
      continue;

    for (succ_iterator I = succ_begin(B), E = succ_end(B); I != E; ++I) {
      if (!Visited.insert(*I).second)
        continue;
      // A path with backedge may not be safe.Conservatively mark
      // this store unsafe.
      if (BackEdgesMap.count(std::make_pair(B, *I)))
        return false;
      WorkList.push_back(*I);
    }
  }

  return true;
}

/// handleNonLocalStoreDeletion - Handle non local dead store elimination.
/// This works by finding candidate stores using PDT and then running DFS
/// from candidate store block checking all paths to make sure the store is
/// safe to delete.
void DSE::handleNonLocalStoreDeletion(StoreInst *SI, BasicBlock::iterator &BBI,
                                      BasicBlock &CurBlock) {
  BasicBlock *BB = SI->getParent();
  Value *Pointer = SI->getPointerOperand();
  DomTreeNode *DTNode = PDT->getNode(BB);
  if (!DTNode)
    return;

  int DFSNumIn = DTNode->getDFSNumIn();
  int DFSNumOut = DTNode->getDFSNumOut();
  for (int i = DFSNumIn + 1; i < DFSNumOut; ++i) {
    for (auto &I : Candidates[i]) {
      StoreInst *CandidateSI = I;
      if (DeadStores.count(CandidateSI))
        continue;
      Value *MemPtr = CandidateSI->getPointerOperand();
      if (!MemPtr)
        continue;
      if (Pointer->getType() != MemPtr->getType())
        continue;
      AliasResult R =
          AA->alias(MemoryLocation::get(SI), MemoryLocation::get(CandidateSI));
      if (R != MustAlias)
        continue;
      if (isSafeCandidateForDeletion(CandidateSI->getParent(), BB,
                                     CandidateSI)) {
        DeleteDeadInstruction(CandidateSI, *MD, *TLI);
        ++NumCrossBlockStores;
        // DeleteDeadInstruction can delete the current instruction in loop
        // cases, reset BBI.
        BBI = SI;
        if (BBI != CurBlock.begin())
          --BBI;
      }
    }
  }
}<|MERGE_RESOLUTION|>--- conflicted
+++ resolved
@@ -16,16 +16,13 @@
 //===----------------------------------------------------------------------===//
 
 #include "llvm/Transforms/Scalar.h"
-#include "llvm/ADT/DenseSet.h"
 #include "llvm/ADT/STLExtras.h"
 #include "llvm/ADT/SetVector.h"
 #include "llvm/ADT/Statistic.h"
 #include "llvm/Analysis/AliasAnalysis.h"
 #include "llvm/Analysis/CaptureTracking.h"
-#include "llvm/Analysis/CFG.h"
 #include "llvm/Analysis/MemoryBuiltins.h"
 #include "llvm/Analysis/MemoryDependenceAnalysis.h"
-#include "llvm/Analysis/PostDominators.h"
 #include "llvm/Analysis/TargetLibraryInfo.h"
 #include "llvm/Analysis/ValueTracking.h"
 #include "llvm/IR/Constants.h"
@@ -45,7 +42,6 @@
 
 STATISTIC(NumRedundantStores, "Number of redundant stores deleted");
 STATISTIC(NumFastStores, "Number of stores deleted");
-STATISTIC(NumCrossBlockStores, "Number of cross block stores deleted");
 STATISTIC(NumFastOther , "Number of other instrs removed");
 
 namespace {
@@ -53,40 +49,11 @@
     AliasAnalysis *AA;
     MemoryDependenceAnalysis *MD;
     DominatorTree *DT;
-    PostDominatorTree *PDT;
     const TargetLibraryInfo *TLI;
-    SmallVector<SmallVector<StoreInst *, 8>, 16> Candidates;
-    SetVector<StoreInst *> DeadStores;
-    SmallVector<std::pair<const BasicBlock *, const BasicBlock *>, 32>
-        BackEdges;
-    DenseSet<std::pair<const BasicBlock *, const BasicBlock *>> BackEdgesMap;
+
     static char ID; // Pass identification, replacement for typeid
-    DSE()
-        : FunctionPass(ID), AA(nullptr), MD(nullptr), DT(nullptr),
-          PDT(nullptr) {
+    DSE() : FunctionPass(ID), AA(nullptr), MD(nullptr), DT(nullptr) {
       initializeDSEPass(*PassRegistry::getPassRegistry());
-    }
-    // Return all stores in a given BasicBlock.
-    SmallVector<StoreInst *, 8> getStores(BasicBlock *BB) {
-      SmallVector<StoreInst *, 8> VecStores;
-      for (auto &BI : *BB) {
-        if (StoreInst *SI = dyn_cast<StoreInst>(&BI))
-          VecStores.push_back(SI);
-      }
-      return VecStores;
-    }
-
-    // Get dfs in/out on the PDT and populate Candidates store list which
-    // is used to find potential dead stores for a given block
-    void populateCandidateStores(Function &F) {
-      for (auto &I : F) {
-        DomTreeNode *DTNode = PDT->getNode(&I);
-        if (!DTNode)
-          continue;
-        int DFSIn = DTNode->getDFSNumIn();
-        SmallVector<StoreInst *, 8> VecStores = getStores(&I);
-        Candidates[DFSIn] = VecStores;
-      }
     }
 
     bool runOnFunction(Function &F) override {
@@ -97,25 +64,7 @@
       MD = &getAnalysis<MemoryDependenceAnalysis>();
       DT = &getAnalysis<DominatorTreeWrapperPass>().getDomTree();
       TLI = &getAnalysis<TargetLibraryInfoWrapperPass>().getTLI();
-<<<<<<< HEAD
-      PDT = &getAnalysis<PostDominatorTree>();
-      if (PDT->getRootNode()) {
-        int Count = PDT->getRootNode()->getDFSNumOut();
-        SmallVector<StoreInst *, 8> VecStores;
-        Candidates.resize(Count + 1);
-        Candidates.assign(Count + 1, VecStores);
-
-        // If we have more than 1 block try to populate candidate store.
-        if (Count > 1) {
-          populateCandidateStores(F);
-          FindFunctionBackedges(F, BackEdges);
-          for (auto I : BackEdges)
-            BackEdgesMap.insert(I);
-        }
-      }
-=======
-
->>>>>>> d51dd69e
+
       bool Changed = false;
       for (Function::iterator I = F.begin(), E = F.end(); I != E; ++I)
         // Only check non-dead blocks.  Dead blocks may have strange pointer
@@ -134,27 +83,16 @@
     void RemoveAccessedObjects(const MemoryLocation &LoadedLoc,
                                SmallSetVector<Value *, 16> &DeadStackObjects,
                                const DataLayout &DL);
-    void handleNonLocalStoreDeletion(StoreInst *SI, BasicBlock::iterator &BBI,
-                                     BasicBlock &CurBlock);
-    bool isSafeCandidateForDeletion(BasicBlock *SrcBlock, BasicBlock *SinkBlock,
-                                    StoreInst *SI);
-    void DeleteDeadInstruction(Instruction *I, MemoryDependenceAnalysis &MD,
-                               const TargetLibraryInfo &TLI,
-                               SmallSetVector<Value *, 16> *ValueSet = nullptr);
+
     void getAnalysisUsage(AnalysisUsage &AU) const override {
       AU.setPreservesCFG();
       AU.addRequired<DominatorTreeWrapperPass>();
       AU.addRequired<AliasAnalysis>();
       AU.addRequired<MemoryDependenceAnalysis>();
-<<<<<<< HEAD
-      AU.addRequired<PostDominatorTree>();
-=======
->>>>>>> d51dd69e
       AU.addRequired<TargetLibraryInfoWrapperPass>();
       AU.addPreserved<AliasAnalysis>();
       AU.addPreserved<DominatorTreeWrapperPass>();
       AU.addPreserved<MemoryDependenceAnalysis>();
-      AU.addPreserved<PostDominatorTree>();
     }
   };
 }
@@ -164,10 +102,6 @@
 INITIALIZE_AG_DEPENDENCY(AliasAnalysis)
 INITIALIZE_PASS_DEPENDENCY(DominatorTreeWrapperPass)
 INITIALIZE_PASS_DEPENDENCY(MemoryDependenceAnalysis)
-<<<<<<< HEAD
-INITIALIZE_PASS_DEPENDENCY(PostDominatorTree)
-=======
->>>>>>> d51dd69e
 INITIALIZE_PASS_DEPENDENCY(TargetLibraryInfoWrapperPass)
 INITIALIZE_PASS_END(DSE, "dse", "Dead Store Elimination", false, false)
 
@@ -177,8 +111,6 @@
 // Helper functions
 //===----------------------------------------------------------------------===//
 
-<<<<<<< HEAD
-=======
 /// DeleteDeadInstruction - Delete this instruction.  Before we do, go through
 /// and zero out all the operands of this instruction.  If any of them become
 /// dead, delete them and the computation tree that feeds them.
@@ -223,7 +155,6 @@
 }
 
 
->>>>>>> d51dd69e
 /// hasMemoryWrite - Does this instruction write some memory?  This only returns
 /// true for things that we can analyze with other helpers below.
 static bool hasMemoryWrite(Instruction *I, const TargetLibraryInfo &TLI) {
@@ -596,22 +527,10 @@
 
     MemDepResult InstDep = MD->getDependency(Inst);
 
-<<<<<<< HEAD
-    if (!InstDep.isDef() && !InstDep.isClobber() && !InstDep.isNonLocal())
-      continue;
-    if (InstDep.isNonLocal()) {
-      if (!PDT->getRootNode())
-        continue;
-      if (StoreInst *SI = dyn_cast<StoreInst>(Inst))
-        handleNonLocalStoreDeletion(SI, BBI, BB);
-      continue;
-    }
-=======
     // Ignore any store where we can't find a local dependence.
     // FIXME: cross-block DSE would be fun. :)
     if (!InstDep.isDef() && !InstDep.isClobber())
       continue;
->>>>>>> d51dd69e
 
     // Figure out what location is being stored to.
     MemoryLocation Loc = getLocForWrite(Inst, *AA);
@@ -785,50 +704,6 @@
   }
 }
 
-/// DeleteDeadInstruction - Delete this instruction.  Before we do, go through
-/// and zero out all the operands of this instruction.  If any of them become
-/// dead, delete them and the computation tree that feeds them.
-/// If ValueSet is non-null, remove any deleted instructions from it as well.
-void DSE::DeleteDeadInstruction(Instruction *I, MemoryDependenceAnalysis &MD,
-                                const TargetLibraryInfo &TLI,
-                                SmallSetVector<Value *, 16> *ValueSet) {
-  SmallVector<Instruction *, 32> NowDeadInsts;
-
-  NowDeadInsts.push_back(I);
-  --NumFastOther;
-
-  // Before we touch this instruction, remove it from memdep!
-  do {
-    Instruction *DeadInst = NowDeadInsts.pop_back_val();
-    ++NumFastOther;
-    if (StoreInst *SI = dyn_cast<StoreInst>(DeadInst))
-      DeadStores.insert(SI);
-
-    // This instruction is dead, zap it, in stages.  Start by removing it from
-    // MemDep, which needs to know the operands and needs it to be in the
-    // function.
-    MD.removeInstruction(DeadInst);
-
-    for (unsigned op = 0, e = DeadInst->getNumOperands(); op != e; ++op) {
-      Value *Op = DeadInst->getOperand(op);
-      DeadInst->setOperand(op, nullptr);
-
-      // If this operand just became dead, add it to the NowDeadInsts list.
-      if (!Op->use_empty())
-        continue;
-
-      if (Instruction *OpI = dyn_cast<Instruction>(Op))
-        if (isInstructionTriviallyDead(OpI, &TLI))
-          NowDeadInsts.push_back(OpI);
-    }
-
-    DeadInst->eraseFromParent();
-
-    if (ValueSet)
-      ValueSet->remove(DeadInst);
-  } while (!NowDeadInsts.empty());
-}
-
 /// HandleFree - Handle frees of entire structures whose dependency is a store
 /// to a field of that structure.
 bool DSE::HandleFree(CallInst *F) {
@@ -1055,123 +930,4 @@
     MemoryLocation StackLoc(I, getPointerSize(I, DL, *TLI));
     return !AA->isNoAlias(StackLoc, LoadedLoc);
   });
-}
-
-/// isSafeCandidateForDeletion- Check all paths from the SrcBlock till
-/// SinkBlock to see if Store 'SI' is safe to be remove.
-/// Returns true if the candidate store SI is safe to delete
-/// else returns false.
-bool DSE::isSafeCandidateForDeletion(BasicBlock *SrcBlock,
-                                     BasicBlock *SinkBlock, StoreInst *SI) {
-  SmallVector<BasicBlock *, 16> WorkList;
-  SmallPtrSet<BasicBlock *, 8> Visited;
-  BasicBlock::iterator BBI(SI);
-
-  // Check from the store till end of block and make sure we have no references
-  // to memory stored by this Store Instruction.
-  for (auto BI = ++BBI, BE = SrcBlock->end(); BI != BE; ++BI) {
-    Instruction *I = BI;
-    StoreInst *CSI = dyn_cast<StoreInst>(I);
-    if (CSI) {
-      AliasResult R =
-          AA->alias(MemoryLocation::get(SI), MemoryLocation::get(CSI));
-      if (R == MustAlias)
-        return true;
-    } else {
-      ModRefInfo Res = AA->getModRefInfo(I, MemoryLocation::get(SI));
-      if (Res != MRI_NoModRef)
-        return false;
-    }
-  }
-
-  // Add successors of the block to stack and start DFS.
-  for (succ_iterator I = succ_begin(SrcBlock), E = succ_end(SrcBlock); I != E;
-       ++I) {
-    if (!Visited.insert(*I).second)
-      continue;
-    // A path with backedge may not be safe. Conservatively mark
-    // this store unsafe.
-    if (BackEdgesMap.count(std::make_pair(SrcBlock, *I)))
-      return false;
-    WorkList.push_back(*I);
-  }
-
-  while (!WorkList.empty()) {
-    BasicBlock *B = WorkList.pop_back_val();
-    auto BI = B->begin();
-    auto BE = B->end();
-    for (; BI != BE; ++BI) {
-      Instruction *I = BI;
-      StoreInst *CSI = dyn_cast<StoreInst>(I);
-      if (CSI) {
-        AliasResult R =
-            AA->alias(MemoryLocation::get(SI), MemoryLocation::get(CSI));
-        if (R == MustAlias)
-          break;
-      } else {
-        ModRefInfo Res = AA->getModRefInfo(I, MemoryLocation::get(SI));
-        if (Res != MRI_NoModRef)
-          return false;
-      }
-    }
-
-    // If we reached the sink node or we found a block which has a stores that
-    // overwrites the candidate block we need not look at their successors.
-    if (B == SinkBlock || BI != BE)
-      continue;
-
-    for (succ_iterator I = succ_begin(B), E = succ_end(B); I != E; ++I) {
-      if (!Visited.insert(*I).second)
-        continue;
-      // A path with backedge may not be safe.Conservatively mark
-      // this store unsafe.
-      if (BackEdgesMap.count(std::make_pair(B, *I)))
-        return false;
-      WorkList.push_back(*I);
-    }
-  }
-
-  return true;
-}
-
-/// handleNonLocalStoreDeletion - Handle non local dead store elimination.
-/// This works by finding candidate stores using PDT and then running DFS
-/// from candidate store block checking all paths to make sure the store is
-/// safe to delete.
-void DSE::handleNonLocalStoreDeletion(StoreInst *SI, BasicBlock::iterator &BBI,
-                                      BasicBlock &CurBlock) {
-  BasicBlock *BB = SI->getParent();
-  Value *Pointer = SI->getPointerOperand();
-  DomTreeNode *DTNode = PDT->getNode(BB);
-  if (!DTNode)
-    return;
-
-  int DFSNumIn = DTNode->getDFSNumIn();
-  int DFSNumOut = DTNode->getDFSNumOut();
-  for (int i = DFSNumIn + 1; i < DFSNumOut; ++i) {
-    for (auto &I : Candidates[i]) {
-      StoreInst *CandidateSI = I;
-      if (DeadStores.count(CandidateSI))
-        continue;
-      Value *MemPtr = CandidateSI->getPointerOperand();
-      if (!MemPtr)
-        continue;
-      if (Pointer->getType() != MemPtr->getType())
-        continue;
-      AliasResult R =
-          AA->alias(MemoryLocation::get(SI), MemoryLocation::get(CandidateSI));
-      if (R != MustAlias)
-        continue;
-      if (isSafeCandidateForDeletion(CandidateSI->getParent(), BB,
-                                     CandidateSI)) {
-        DeleteDeadInstruction(CandidateSI, *MD, *TLI);
-        ++NumCrossBlockStores;
-        // DeleteDeadInstruction can delete the current instruction in loop
-        // cases, reset BBI.
-        BBI = SI;
-        if (BBI != CurBlock.begin())
-          --BBI;
-      }
-    }
-  }
 }