//===- GVNHoist.cpp - Hoist scalar and load expressions -------------------===//
//
//                     The LLVM Compiler Infrastructure
//
// This file is distributed under the University of Illinois Open Source
// License. See LICENSE.TXT for details.
//
//===----------------------------------------------------------------------===//
//
// This pass hoists expressions from branches to a common dominator. It uses
// GVN (global value numbering) to discover expressions computing the same
// values. The primary goals of code-hoisting are:
// 1. To reduce the code size.
// 2. In some cases reduce critical path (by exposing more ILP).
//
// Hoisting may affect the performance in some cases. To mitigate that, hoisting
// is disabled in the following cases.
// 1. Scalars across calls.
// 2. geps when corresponding load/store cannot be hoisted.
//===----------------------------------------------------------------------===//

#include "llvm/ADT/DenseMap.h"
#include "llvm/ADT/SmallPtrSet.h"
#include "llvm/ADT/Statistic.h"
#include "llvm/Analysis/ValueTracking.h"
#include "llvm/Transforms/Scalar.h"
#include "llvm/Transforms/Scalar/GVN.h"
#include "llvm/Transforms/Utils/Local.h"
#include "llvm/Transforms/Utils/MemorySSA.h"

using namespace llvm;

#define DEBUG_TYPE "gvn-hoist"

STATISTIC(NumHoisted, "Number of instructions hoisted");
STATISTIC(NumRemoved, "Number of instructions removed");
STATISTIC(NumLoadsHoisted, "Number of loads hoisted");
STATISTIC(NumLoadsRemoved, "Number of loads removed");
STATISTIC(NumStoresHoisted, "Number of stores hoisted");
STATISTIC(NumStoresRemoved, "Number of stores removed");
STATISTIC(NumCallsHoisted, "Number of calls hoisted");
STATISTIC(NumCallsRemoved, "Number of calls removed");

static cl::opt<int>
    MaxHoistedThreshold("gvn-max-hoisted", cl::Hidden, cl::init(-1),
                        cl::desc("Max number of instructions to hoist "
                                 "(default unlimited = -1)"));
static cl::opt<int> MaxNumberOfBBSInPath(
    "gvn-hoist-max-bbs", cl::Hidden, cl::init(4),
    cl::desc("Max number of basic blocks on the path between "
             "hoisting locations (default = 4, unlimited = -1)"));

static cl::opt<int> MaxDepthInBB(
    "gvn-hoist-max-depth", cl::Hidden, cl::init(100),
    cl::desc("Hoist instructions from the beginning of the BB up to the "
             "maximum specified depth (default = 100, unlimited = -1)"));

static cl::opt<int> MaxChainLength(
    "gvn-hoist-max-chain-length", cl::Hidden, cl::init(10),
    cl::desc("Maximum length of dependent chains to hoist "
             "(default = 10, unlimited = -1)"));

namespace {

// Provides a sorting function based on the execution order of two instructions.
struct SortByDFSIn {
private:
  DenseMap<const Value *, unsigned> &DFSNumber;

public:
  SortByDFSIn(DenseMap<const Value *, unsigned> &D) : DFSNumber(D) {}

  // Returns true when A executes before B.
  bool operator()(const Instruction *A, const Instruction *B) const {
    // FIXME: libc++ has a std::sort() algorithm that will call the compare
    // function on the same element.  Once PR20837 is fixed and some more years
    // pass by and all the buildbots have moved to a corrected std::sort(),
    // enable the following assert:
    //
    // assert(A != B);

    const BasicBlock *BA = A->getParent();
    const BasicBlock *BB = B->getParent();
    unsigned ADFS, BDFS;
    if (BA == BB) {
      ADFS = DFSNumber.lookup(A);
      BDFS = DFSNumber.lookup(B);
    } else {
      ADFS = DFSNumber.lookup(BA);
      BDFS = DFSNumber.lookup(BB);
    }
    assert (ADFS && BDFS);
    return ADFS < BDFS;
  }
};

// A map from a pair of VNs to all the instructions with those VNs.
typedef DenseMap<std::pair<unsigned, unsigned>, SmallVector<Instruction *, 4>>
    VNtoInsns;
// An invalid value number Used when inserting a single value number into
// VNtoInsns.
enum : unsigned { InvalidVN = ~2U };

// Records all scalar instructions candidate for code hoisting.
class InsnInfo {
  VNtoInsns VNtoScalars;

public:
  // Inserts I and its value number in VNtoScalars.
  void insert(Instruction *I, GVN::ValueTable &VN) {
    // Scalar instruction.
    unsigned V = VN.lookupOrAdd(I);
    VNtoScalars[{V, InvalidVN}].push_back(I);
  }

  const VNtoInsns &getVNTable() const { return VNtoScalars; }
};

// Records all load instructions candidate for code hoisting.
class LoadInfo {
  VNtoInsns VNtoLoads;

public:
  // Insert Load and the value number of its memory address in VNtoLoads.
  void insert(LoadInst *Load, GVN::ValueTable &VN) {
    if (Load->isSimple()) {
      unsigned V = VN.lookupOrAdd(Load->getPointerOperand());
      VNtoLoads[{V, InvalidVN}].push_back(Load);
    }
  }

  const VNtoInsns &getVNTable() const { return VNtoLoads; }
};

// Records all store instructions candidate for code hoisting.
class StoreInfo {
  VNtoInsns VNtoStores;

public:
  // Insert the Store and a hash number of the store address and the stored
  // value in VNtoStores.
  void insert(StoreInst *Store, GVN::ValueTable &VN) {
    if (!Store->isSimple())
      return;
    // Hash the store address and the stored value.
    Value *Ptr = Store->getPointerOperand();
    Value *Val = Store->getValueOperand();
    VNtoStores[{VN.lookupOrAdd(Ptr), VN.lookupOrAdd(Val)}].push_back(Store);
  }

  const VNtoInsns &getVNTable() const { return VNtoStores; }
};

// Records all call instructions candidate for code hoisting.
class CallInfo {
  VNtoInsns VNtoCallsScalars;
  VNtoInsns VNtoCallsLoads;
  VNtoInsns VNtoCallsStores;

public:
  // Insert Call and its value numbering in one of the VNtoCalls* containers.
  void insert(CallInst *Call, GVN::ValueTable &VN) {
    // A call that doesNotAccessMemory is handled as a Scalar,
    // onlyReadsMemory will be handled as a Load instruction,
    // all other calls will be handled as stores.
    unsigned V = VN.lookupOrAdd(Call);
    auto Entry = std::make_pair(V, InvalidVN);

    if (Call->doesNotAccessMemory())
      VNtoCallsScalars[Entry].push_back(Call);
    else if (Call->onlyReadsMemory())
      VNtoCallsLoads[Entry].push_back(Call);
    else
      VNtoCallsStores[Entry].push_back(Call);
  }

  const VNtoInsns &getScalarVNTable() const { return VNtoCallsScalars; }

  const VNtoInsns &getLoadVNTable() const { return VNtoCallsLoads; }

  const VNtoInsns &getStoreVNTable() const { return VNtoCallsStores; }
};

typedef DenseMap<const BasicBlock *, bool> BBSideEffectsSet;
typedef SmallVector<Instruction *, 4> SmallVecInsn;
typedef SmallVectorImpl<Instruction *> SmallVecImplInsn;

static void combineKnownMetadata(Instruction *ReplInst, Instruction *I) {
  static const unsigned KnownIDs[] = {
      LLVMContext::MD_tbaa,           LLVMContext::MD_alias_scope,
      LLVMContext::MD_noalias,        LLVMContext::MD_range,
      LLVMContext::MD_fpmath,         LLVMContext::MD_invariant_load,
      LLVMContext::MD_invariant_group};
  combineMetadata(ReplInst, I, KnownIDs);
}

// This pass hoists common computations across branches sharing common
// dominator. The primary goal is to reduce the code size, and in some
// cases reduce critical path (by exposing more ILP).
class GVNHoist {
public:
  GVNHoist(DominatorTree *DT, AliasAnalysis *AA, MemoryDependenceResults *MD,
           MemorySSA *MSSA, bool OptForMinSize)
      : DT(DT), AA(AA), MD(MD), MSSA(MSSA), OptForMinSize(OptForMinSize),
        HoistingGeps(OptForMinSize), HoistedCtr(0) {}
  bool run(Function &F) {
    VN.setDomTree(DT);
    VN.setAliasAnalysis(AA);
    VN.setMemDep(MD);
    bool Res = false;
    // Perform DFS Numbering of instructions.
    unsigned BBI = 0;
    for (const BasicBlock *BB : depth_first(&F.getEntryBlock())) {
      DFSNumber[BB] = ++BBI;
      unsigned I = 0;
      for (auto &Inst: *BB)
        DFSNumber[&Inst] = ++I;
    }

    int ChainLength = 0;

    // FIXME: use lazy evaluation of VN to avoid the fix-point computation.
    while (1) {
      if (MaxChainLength != -1 && ++ChainLength >= MaxChainLength)
        return Res;

      auto HoistStat = hoistExpressions(F);
      if (HoistStat.first + HoistStat.second == 0)
        return Res;

      if (HoistStat.second > 0)
        // To address a limitation of the current GVN, we need to rerun the
        // hoisting after we hoisted loads or stores in order to be able to
        // hoist all scalars dependent on the hoisted ld/st.
        VN.clear();

      Res = true;
    }

    return Res;
  }
private:
  GVN::ValueTable VN;
  DominatorTree *DT;
  AliasAnalysis *AA;
  MemoryDependenceResults *MD;
  MemorySSA *MSSA;
  const bool OptForMinSize;
  const bool HoistingGeps;
  DenseMap<const Value *, unsigned> DFSNumber;
  BBSideEffectsSet BBSideEffects;
  int HoistedCtr;

  enum InsKind { Unknown, Scalar, Load, Store };

  // Return true when there are exception handling in BB.
  bool hasEH(const BasicBlock *BB) {
    auto It = BBSideEffects.find(BB);
    if (It != BBSideEffects.end())
      return It->second;

    if (BB->isEHPad() || BB->hasAddressTaken()) {
      BBSideEffects[BB] = true;
      return true;
    }

    if (BB->getTerminator()->mayThrow()) {
      BBSideEffects[BB] = true;
      return true;
    }

    BBSideEffects[BB] = false;
    return false;
  }

  // Return true when a successor of BB dominates A.
  bool successorDominate(const BasicBlock *BB, const BasicBlock *A) {
    for (const BasicBlock *Succ : BB->getTerminator()->successors())
      if (DT->dominates(Succ, A))
        return true;

    return false;
  }

  // Return true when all paths from HoistBB to the end of the function pass
  // through one of the blocks in WL.
  bool hoistingFromAllPaths(const BasicBlock *HoistBB,
                            SmallPtrSetImpl<const BasicBlock *> &WL) {

    // Copy WL as the loop will remove elements from it.
    SmallPtrSet<const BasicBlock *, 2> WorkList(WL.begin(), WL.end());

    for (auto It = df_begin(HoistBB), E = df_end(HoistBB); It != E;) {
      // There exists a path from HoistBB to the exit of the function if we are
      // still iterating in DF traversal and we removed all instructions from
      // the work list.
      if (WorkList.empty())
        return false;

      const BasicBlock *BB = *It;
      if (WorkList.erase(BB)) {
        // Stop DFS traversal when BB is in the work list.
        It.skipChildren();
        continue;
      }

      // Check for end of function, calls that do not return, etc.
      if (!isGuaranteedToTransferExecutionToSuccessor(BB->getTerminator()))
        return false;

      // When reaching the back-edge of a loop, there may be a path through the
      // loop that does not pass through B or C before exiting the loop.
      if (successorDominate(BB, HoistBB))
        return false;

      // Increment DFS traversal when not skipping children.
      ++It;
    }

    return true;
  }

  /* Return true when I1 appears before I2 in the instructions of BB.  */
  bool firstInBB(const Instruction *I1, const Instruction *I2) {
    assert (I1->getParent() == I2->getParent());
    unsigned I1DFS = DFSNumber.lookup(I1);
    unsigned I2DFS = DFSNumber.lookup(I2);
    assert (I1DFS && I2DFS);
    return I1DFS < I2DFS;
  }

  // Return true when there are users of Def in BB.
  bool hasMemoryUseOnPath(MemoryAccess *Def, const BasicBlock *BB,
                          const Instruction *OldPt) {
    const BasicBlock *DefBB = Def->getBlock();
    const BasicBlock *OldBB = OldPt->getParent();

    for (User *U : Def->users())
      if (auto *MU = dyn_cast<MemoryUse>(U)) {
        // FIXME: MU->getBlock() does not get updated when we move the instruction.
        BasicBlock *UBB = MU->getMemoryInst()->getParent();
        // Only analyze uses in BB.
        if (BB != UBB)
          continue;

        // A use in the same block as the Def is on the path.
        if (UBB == DefBB) {
          assert(MSSA->locallyDominates(Def, MU) && "def not dominating use");
          return true;
        }

        if (UBB != OldBB)
          return true;

        // It is only harmful to hoist when the use is before OldPt.
        if (firstInBB(MU->getMemoryInst(), OldPt))
          return true;
      }

    return false;
  }

  // Return true when there are exception handling or loads of memory Def
  // between OldPt and NewPt.

  // Decrement by 1 NBBsOnAllPaths for each block between HoistPt and BB, and
  // return true when the counter NBBsOnAllPaths reaces 0, except when it is
  // initialized to -1 which is unlimited.
  bool hasEHOrLoadsOnPath(const Instruction *NewPt, const Instruction *OldPt,
                          MemoryAccess *Def, int &NBBsOnAllPaths) {
    const BasicBlock *NewBB = NewPt->getParent();
    const BasicBlock *OldBB = OldPt->getParent();
    assert(DT->dominates(NewBB, OldBB) && "invalid path");
    assert(DT->dominates(Def->getBlock(), NewBB) &&
           "def does not dominate new hoisting point");

    // Walk all basic blocks reachable in depth-first iteration on the inverse
    // CFG from OldBB to NewBB. These blocks are all the blocks that may be
    // executed between the execution of NewBB and OldBB. Hoisting an expression
    // from OldBB into NewBB has to be safe on all execution paths.
    for (auto I = idf_begin(OldBB), E = idf_end(OldBB); I != E;) {
      if (*I == NewBB) {
        // Stop traversal when reaching HoistPt.
        I.skipChildren();
        continue;
      }

      // Impossible to hoist with exceptions on the path.
      if (hasEH(*I))
        return true;

      // Check that we do not move a store past loads.
      if (hasMemoryUseOnPath(Def, *I, OldPt))
        return true;

      // Stop walk once the limit is reached.
      if (NBBsOnAllPaths == 0)
        return true;

      // -1 is unlimited number of blocks on all paths.
      if (NBBsOnAllPaths != -1)
        --NBBsOnAllPaths;

      ++I;
    }

    return false;
  }

  // Return true when there are exception handling between HoistPt and BB.
  // Decrement by 1 NBBsOnAllPaths for each block between HoistPt and BB, and
  // return true when the counter NBBsOnAllPaths reaches 0, except when it is
  // initialized to -1 which is unlimited.
  bool hasEHOnPath(const BasicBlock *HoistPt, const BasicBlock *BB,
                   int &NBBsOnAllPaths) {
    assert(DT->dominates(HoistPt, BB) && "Invalid path");

    // Walk all basic blocks reachable in depth-first iteration on
    // the inverse CFG from BBInsn to NewHoistPt. These blocks are all the
    // blocks that may be executed between the execution of NewHoistPt and
    // BBInsn. Hoisting an expression from BBInsn into NewHoistPt has to be safe
    // on all execution paths.
    for (auto I = idf_begin(BB), E = idf_end(BB); I != E;) {
      if (*I == HoistPt) {
        // Stop traversal when reaching NewHoistPt.
        I.skipChildren();
        continue;
      }

      // Impossible to hoist with exceptions on the path.
      if (hasEH(*I))
        return true;

      // Stop walk once the limit is reached.
      if (NBBsOnAllPaths == 0)
        return true;

      // -1 is unlimited number of blocks on all paths.
      if (NBBsOnAllPaths != -1)
        --NBBsOnAllPaths;

      ++I;
    }

    return false;
  }

  // Return true when it is safe to hoist a memory load or store U from OldPt
  // to NewPt.
  bool safeToHoistLdSt(const Instruction *NewPt, const Instruction *OldPt,
                       MemoryUseOrDef *U, InsKind K, int &NBBsOnAllPaths) {

    // In place hoisting is safe.
    if (NewPt == OldPt)
      return true;

    const BasicBlock *NewBB = NewPt->getParent();
    const BasicBlock *OldBB = OldPt->getParent();
    const BasicBlock *UBB = U->getBlock();

    // Check for dependences on the Memory SSA.
    MemoryAccess *D = U->getDefiningAccess();
    BasicBlock *DBB = D->getBlock();
    if (DT->properlyDominates(NewBB, DBB))
      // Cannot move the load or store to NewBB above its definition in DBB.
      return false;

    if (NewBB == DBB && !MSSA->isLiveOnEntryDef(D))
      if (auto *UD = dyn_cast<MemoryUseOrDef>(D))
        if (firstInBB(NewPt, UD->getMemoryInst()))
          // Cannot move the load or store to NewPt above its definition in D.
          return false;

    // Check for unsafe hoistings due to side effects.
    if (K == InsKind::Store) {
      if (hasEHOrLoadsOnPath(NewPt, OldPt, D, NBBsOnAllPaths))
        return false;
    } else if (hasEHOnPath(NewBB, OldBB, NBBsOnAllPaths))
      return false;

    if (UBB == NewBB) {
      if (DT->properlyDominates(DBB, NewBB))
        return true;
      assert(UBB == DBB);
      assert(MSSA->locallyDominates(D, U));
    }

    // No side effects: it is safe to hoist.
    return true;
  }

  // Return true when it is safe to hoist scalar instructions from all blocks in
  // WL to HoistBB.
  bool safeToHoistScalar(const BasicBlock *HoistBB,
                         SmallPtrSetImpl<const BasicBlock *> &WL,
                         int &NBBsOnAllPaths) {
    // Check that the hoisted expression is needed on all paths.  Enable scalar
    // hoisting at -Oz as it is safe to hoist scalars to a place where they are
    // partially needed.
    if (!OptForMinSize && !hoistingFromAllPaths(HoistBB, WL))
      return false;

    for (const BasicBlock *BB : WL)
      if (hasEHOnPath(HoistBB, BB, NBBsOnAllPaths))
        return false;

    return true;
  }

  // Each element of a hoisting list contains the basic block where to hoist and
  // a list of instructions to be hoisted.
  typedef std::pair<BasicBlock *, SmallVecInsn> HoistingPointInfo;
  typedef SmallVector<HoistingPointInfo, 4> HoistingPointList;

  // Partition InstructionsToHoist into a set of candidates which can share a
  // common hoisting point. The partitions are collected in HPL. IsScalar is
  // true when the instructions in InstructionsToHoist are scalars. IsLoad is
  // true when the InstructionsToHoist are loads, false when they are stores.
  void partitionCandidates(SmallVecImplInsn &InstructionsToHoist,
                           HoistingPointList &HPL, InsKind K) {
    // No need to sort for two instructions.
    if (InstructionsToHoist.size() > 2) {
      SortByDFSIn Pred(DFSNumber);
      std::sort(InstructionsToHoist.begin(), InstructionsToHoist.end(), Pred);
    }

    int NBBsOnAllPaths = MaxNumberOfBBSInPath;

    SmallVecImplInsn::iterator II = InstructionsToHoist.begin();
    SmallVecImplInsn::iterator Start = II;
    Instruction *HoistPt = *II;
    BasicBlock *HoistBB = HoistPt->getParent();
    MemoryUseOrDef *UD;
    if (K != InsKind::Scalar)
      UD = cast<MemoryUseOrDef>(MSSA->getMemoryAccess(HoistPt));

    for (++II; II != InstructionsToHoist.end(); ++II) {
      Instruction *Insn = *II;
      BasicBlock *BB = Insn->getParent();
      BasicBlock *NewHoistBB;
      Instruction *NewHoistPt;

      if (BB == HoistBB) {
        NewHoistBB = HoistBB;
        NewHoistPt = firstInBB(Insn, HoistPt) ? Insn : HoistPt;
      } else {
        NewHoistBB = DT->findNearestCommonDominator(HoistBB, BB);
        if (NewHoistBB == BB)
          NewHoistPt = Insn;
        else if (NewHoistBB == HoistBB)
          NewHoistPt = HoistPt;
        else
          NewHoistPt = NewHoistBB->getTerminator();
      }

      SmallPtrSet<const BasicBlock *, 2> WL;
      WL.insert(HoistBB);
      WL.insert(BB);

      if (K == InsKind::Scalar) {
        if (safeToHoistScalar(NewHoistBB, WL, NBBsOnAllPaths)) {
          // Extend HoistPt to NewHoistPt.
          HoistPt = NewHoistPt;
          HoistBB = NewHoistBB;
          continue;
        }
      } else {
        // When NewBB already contains an instruction to be hoisted, the
        // expression is needed on all paths.
        // Check that the hoisted expression is needed on all paths: it is
        // unsafe to hoist loads to a place where there may be a path not
        // loading from the same address: for instance there may be a branch on
        // which the address of the load may not be initialized.
        if ((HoistBB == NewHoistBB || BB == NewHoistBB ||
             hoistingFromAllPaths(NewHoistBB, WL)) &&
            // Also check that it is safe to move the load or store from HoistPt
            // to NewHoistPt, and from Insn to NewHoistPt.
            safeToHoistLdSt(NewHoistPt, HoistPt, UD, K, NBBsOnAllPaths) &&
            safeToHoistLdSt(NewHoistPt, Insn,
                            cast<MemoryUseOrDef>(MSSA->getMemoryAccess(Insn)),
                            K, NBBsOnAllPaths)) {
          // Extend HoistPt to NewHoistPt.
          HoistPt = NewHoistPt;
          HoistBB = NewHoistBB;
          continue;
        }
      }

      // At this point it is not safe to extend the current hoisting to
      // NewHoistPt: save the hoisting list so far.
      if (std::distance(Start, II) > 1)
        HPL.push_back({HoistBB, SmallVecInsn(Start, II)});

      // Start over from BB.
      Start = II;
      if (K != InsKind::Scalar)
        UD = cast<MemoryUseOrDef>(MSSA->getMemoryAccess(*Start));
      HoistPt = Insn;
      HoistBB = BB;
      NBBsOnAllPaths = MaxNumberOfBBSInPath;
    }

    // Save the last partition.
    if (std::distance(Start, II) > 1)
      HPL.push_back({HoistBB, SmallVecInsn(Start, II)});
  }

  // Initialize HPL from Map.
  void computeInsertionPoints(const VNtoInsns &Map, HoistingPointList &HPL,
                              InsKind K) {
    for (const auto &Entry : Map) {
      if (MaxHoistedThreshold != -1 && ++HoistedCtr > MaxHoistedThreshold)
        return;

      const SmallVecInsn &V = Entry.second;
      if (V.size() < 2)
        continue;

      // Compute the insertion point and the list of expressions to be hoisted.
      SmallVecInsn InstructionsToHoist;
      for (auto I : V)
        if (!hasEH(I->getParent()))
          InstructionsToHoist.push_back(I);

      if (!InstructionsToHoist.empty())
        partitionCandidates(InstructionsToHoist, HPL, K);
    }
  }

  // Return true when all operands of Instr are available at insertion point
  // HoistPt. When limiting the number of hoisted expressions, one could hoist
  // a load without hoisting its access function. So before hoisting any
  // expression, make sure that all its operands are available at insert point.
  bool allOperandsAvailable(const Instruction *I,
                            const BasicBlock *HoistPt) const {
    for (const Use &Op : I->operands())
      if (const auto *Inst = dyn_cast<Instruction>(&Op))
        if (!DT->dominates(Inst->getParent(), HoistPt))
          return false;

    return true;
  }

  // Same as allOperandsAvailable with recursive check for GEP operands.
  bool allGepOperandsAvailable(const Instruction *I,
                               const BasicBlock *HoistPt) const {
    for (const Use &Op : I->operands())
      if (const auto *Inst = dyn_cast<Instruction>(&Op))
        if (!DT->dominates(Inst->getParent(), HoistPt)) {
          if (const GetElementPtrInst *GepOp = dyn_cast<GetElementPtrInst>(Inst)) {
            if (!allGepOperandsAvailable(GepOp, HoistPt))
              return false;
            // Gep is available if all operands of GepOp are available.
          } else {
            // Gep is not available if it has operands other than GEPs that are
            // defined in blocks not dominating HoistPt.
            return false;
          }
        }
    return true;
  }

  // Make all operands of the GEP available.
  void makeGepsAvailable(Instruction *Repl, BasicBlock *HoistPt,
                         const SmallVecInsn &InstructionsToHoist,
                         Instruction *Gep) const {
    assert(allGepOperandsAvailable(Gep, HoistPt) && "GEP operands not available");

    Instruction *ClonedGep = Gep->clone();
    for (unsigned i = 0, e = Gep->getNumOperands(); i != e; ++i)
      if (Instruction *Op = dyn_cast<Instruction>(Gep->getOperand(i))) {

        // Check whether the operand is already available.
        if (DT->dominates(Op->getParent(), HoistPt))
          continue;

        // As a GEP can refer to other GEPs, recursively make all the operands
        // of this GEP available at HoistPt.
        if (GetElementPtrInst *GepOp = dyn_cast<GetElementPtrInst>(Op))
          makeGepsAvailable(ClonedGep, HoistPt, InstructionsToHoist, GepOp);
      }

    // Copy Gep and replace its uses in Repl with ClonedGep.
    ClonedGep->insertBefore(HoistPt->getTerminator());

    // Conservatively discard any optimization hints, they may differ on the
    // other paths.
    ClonedGep->dropUnknownNonDebugMetadata();

    // If we have optimization hints which agree with each other along different
    // paths, preserve them.
    for (const Instruction *OtherInst : InstructionsToHoist) {
      const GetElementPtrInst *OtherGep;
      if (auto *OtherLd = dyn_cast<LoadInst>(OtherInst))
        OtherGep = cast<GetElementPtrInst>(OtherLd->getPointerOperand());
      else
        OtherGep = cast<GetElementPtrInst>(
            cast<StoreInst>(OtherInst)->getPointerOperand());
      ClonedGep->andIRFlags(OtherGep);
    }

    // Replace uses of Gep with ClonedGep in Repl.
    Repl->replaceUsesOfWith(Gep, ClonedGep);
  }

  // In the case Repl is a load or a store, we make all their GEPs
  // available: GEPs are not hoisted by default to avoid the address
  // computations to be hoisted without the associated load or store.
  bool makeGepOperandsAvailable(Instruction *Repl, BasicBlock *HoistPt,
                                const SmallVecInsn &InstructionsToHoist) const {
    // Check whether the GEP of a ld/st can be synthesized at HoistPt.
    GetElementPtrInst *Gep = nullptr;
    Instruction *Val = nullptr;
<<<<<<< HEAD
    if (auto *Ld = dyn_cast<LoadInst>(Repl))
      Gep = dyn_cast<GetElementPtrInst>(Ld->getPointerOperand());
    if (auto *St = dyn_cast<StoreInst>(Repl)) {
=======
    if (auto *Ld = dyn_cast<LoadInst>(Repl)) {
      Gep = dyn_cast<GetElementPtrInst>(Ld->getPointerOperand());
    } else if (auto *St = dyn_cast<StoreInst>(Repl)) {
>>>>>>> 4cb35092
      Gep = dyn_cast<GetElementPtrInst>(St->getPointerOperand());
      Val = dyn_cast<Instruction>(St->getValueOperand());
      // Check that the stored value is available.
      if (Val) {
        if (isa<GetElementPtrInst>(Val)) {
          // Check whether we can compute the GEP at HoistPt.
<<<<<<< HEAD
          if (!allOperandsAvailable(Val, HoistPt))
=======
          if (!allGepOperandsAvailable(Val, HoistPt))
>>>>>>> 4cb35092
            return false;
        } else if (!DT->dominates(Val->getParent(), HoistPt))
          return false;
      }
    }

    // Check whether we can compute the Gep at HoistPt.
<<<<<<< HEAD
    if (!Gep || !allOperandsAvailable(Gep, HoistPt))
      return false;

    // Copy the gep before moving the ld/st.
    Instruction *ClonedGep = Gep->clone();
    ClonedGep->insertBefore(HoistPt->getTerminator());
    replaceUseWith(Repl, Gep, ClonedGep);

    // Also copy Val when it is a GEP.
    if (Val && isa<GetElementPtrInst>(Val)) {
      Instruction *ClonedVal = Val->clone();
      ClonedVal->insertBefore(HoistPt->getTerminator());
      replaceUseWith(Repl, Val, ClonedVal);
    }
=======
    if (!Gep || !allGepOperandsAvailable(Gep, HoistPt))
      return false;

    makeGepsAvailable(Repl, HoistPt, InstructionsToHoist, Gep);

    if (Val && isa<GetElementPtrInst>(Val))
      makeGepsAvailable(Repl, HoistPt, InstructionsToHoist, Val);
>>>>>>> 4cb35092

    return true;
  }

  std::pair<unsigned, unsigned> hoist(HoistingPointList &HPL) {
    unsigned NI = 0, NL = 0, NS = 0, NC = 0, NR = 0;
    for (const HoistingPointInfo &HP : HPL) {
      // Find out whether we already have one of the instructions in HoistPt,
      // in which case we do not have to move it.
      BasicBlock *HoistPt = HP.first;
      const SmallVecInsn &InstructionsToHoist = HP.second;
      Instruction *Repl = nullptr;
      for (Instruction *I : InstructionsToHoist)
        if (I->getParent() == HoistPt)
          // If there are two instructions in HoistPt to be hoisted in place:
          // update Repl to be the first one, such that we can rename the uses
          // of the second based on the first.
          if (!Repl || firstInBB(I, Repl))
            Repl = I;

      // Keep track of whether we moved the instruction so we know whether we
      // should move the MemoryAccess.
      bool MoveAccess = true;
      if (Repl) {
        // Repl is already in HoistPt: it remains in place.
        assert(allOperandsAvailable(Repl, HoistPt) &&
               "instruction depends on operands that are not available");
        MoveAccess = false;
      } else {
        // When we do not find Repl in HoistPt, select the first in the list
        // and move it to HoistPt.
        Repl = InstructionsToHoist.front();

        // We can move Repl in HoistPt only when all operands are available.
        // The order in which hoistings are done may influence the availability
        // of operands.
        if (!allOperandsAvailable(Repl, HoistPt)) {

          // When HoistingGeps there is nothing more we can do to make the
          // operands available: just continue.
          if (HoistingGeps)
            continue;

          // When not HoistingGeps we need to copy the GEPs.
          if (!makeGepOperandsAvailable(Repl, HoistPt, InstructionsToHoist))
            continue;
        }

        // Move the instruction at the end of HoistPt.
        Instruction *Last = HoistPt->getTerminator();
        Repl->moveBefore(Last);

        DFSNumber[Repl] = DFSNumber[Last]++;
      }

      MemoryAccess *NewMemAcc = MSSA->getMemoryAccess(Repl);

      if (MoveAccess) {
        if (MemoryUseOrDef *OldMemAcc =
                dyn_cast_or_null<MemoryUseOrDef>(NewMemAcc)) {
          // The definition of this ld/st will not change: ld/st hoisting is
          // legal when the ld/st is not moved past its current definition.
          MemoryAccess *Def = OldMemAcc->getDefiningAccess();
          NewMemAcc =
              MSSA->createMemoryAccessInBB(Repl, Def, HoistPt, MemorySSA::End);
          OldMemAcc->replaceAllUsesWith(NewMemAcc);
          MSSA->removeMemoryAccess(OldMemAcc);
        }
      }

      if (isa<LoadInst>(Repl))
        ++NL;
      else if (isa<StoreInst>(Repl))
        ++NS;
      else if (isa<CallInst>(Repl))
        ++NC;
      else // Scalar
        ++NI;

      // Remove and rename all other instructions.
      for (Instruction *I : InstructionsToHoist)
        if (I != Repl) {
          ++NR;
          if (auto *ReplacementLoad = dyn_cast<LoadInst>(Repl)) {
            ReplacementLoad->setAlignment(
                std::min(ReplacementLoad->getAlignment(),
                         cast<LoadInst>(I)->getAlignment()));
            ++NumLoadsRemoved;
          } else if (auto *ReplacementStore = dyn_cast<StoreInst>(Repl)) {
            ReplacementStore->setAlignment(
                std::min(ReplacementStore->getAlignment(),
                         cast<StoreInst>(I)->getAlignment()));
            ++NumStoresRemoved;
          } else if (auto *ReplacementAlloca = dyn_cast<AllocaInst>(Repl)) {
            ReplacementAlloca->setAlignment(
                std::max(ReplacementAlloca->getAlignment(),
                         cast<AllocaInst>(I)->getAlignment()));
          } else if (isa<CallInst>(Repl)) {
            ++NumCallsRemoved;
          }

          if (NewMemAcc) {
            // Update the uses of the old MSSA access with NewMemAcc.
            MemoryAccess *OldMA = MSSA->getMemoryAccess(I);
            OldMA->replaceAllUsesWith(NewMemAcc);
            MSSA->removeMemoryAccess(OldMA);
          }

          Repl->andIRFlags(I);
          combineKnownMetadata(Repl, I);
          I->replaceAllUsesWith(Repl);
          // Also invalidate the Alias Analysis cache.
          MD->removeInstruction(I);
          I->eraseFromParent();
        }

      // Remove MemorySSA phi nodes with the same arguments.
      if (NewMemAcc) {
        SmallPtrSet<MemoryPhi *, 4> UsePhis;
        for (User *U : NewMemAcc->users())
          if (MemoryPhi *Phi = dyn_cast<MemoryPhi>(U))
            UsePhis.insert(Phi);

        for (auto *Phi : UsePhis) {
          auto In = Phi->incoming_values();
          if (all_of(In, [&](Use &U) { return U == NewMemAcc; })) {
            Phi->replaceAllUsesWith(NewMemAcc);
            MSSA->removeMemoryAccess(Phi);
          }
        }
      }
    }

    NumHoisted += NL + NS + NC + NI;
    NumRemoved += NR;
    NumLoadsHoisted += NL;
    NumStoresHoisted += NS;
    NumCallsHoisted += NC;
    return {NI, NL + NC + NS};
  }

  // Hoist all expressions. Returns Number of scalars hoisted
  // and number of non-scalars hoisted.
  std::pair<unsigned, unsigned> hoistExpressions(Function &F) {
    InsnInfo II;
    LoadInfo LI;
    StoreInfo SI;
    CallInfo CI;
    for (BasicBlock *BB : depth_first(&F.getEntryBlock())) {
      int InstructionNb = 0;
      for (Instruction &I1 : *BB) {
        // Only hoist the first instructions in BB up to MaxDepthInBB. Hoisting
        // deeper may increase the register pressure and compilation time.
        if (MaxDepthInBB != -1 && InstructionNb++ >= MaxDepthInBB)
          break;

        if (auto *Load = dyn_cast<LoadInst>(&I1))
          LI.insert(Load, VN);
        else if (auto *Store = dyn_cast<StoreInst>(&I1))
          SI.insert(Store, VN);
        else if (auto *Call = dyn_cast<CallInst>(&I1)) {
          if (auto *Intr = dyn_cast<IntrinsicInst>(Call)) {
            if (isa<DbgInfoIntrinsic>(Intr) ||
                Intr->getIntrinsicID() == Intrinsic::assume)
              continue;
          }
          if (Call->mayHaveSideEffects()) {
            if (!OptForMinSize)
              break;
            // We may continue hoisting across calls which write to memory.
            if (Call->mayThrow())
              break;
          }

          if (Call->isConvergent())
            break;

          CI.insert(Call, VN);
        } else if (HoistingGeps || !isa<GetElementPtrInst>(&I1))
          // Do not hoist scalars past calls that may write to memory because
          // that could result in spills later. geps are handled separately.
          // TODO: We can relax this for targets like AArch64 as they have more
          // registers than X86.
          II.insert(&I1, VN);
      }
    }

    HoistingPointList HPL;
    computeInsertionPoints(II.getVNTable(), HPL, InsKind::Scalar);
    computeInsertionPoints(LI.getVNTable(), HPL, InsKind::Load);
    computeInsertionPoints(SI.getVNTable(), HPL, InsKind::Store);
    computeInsertionPoints(CI.getScalarVNTable(), HPL, InsKind::Scalar);
    computeInsertionPoints(CI.getLoadVNTable(), HPL, InsKind::Load);
    computeInsertionPoints(CI.getStoreVNTable(), HPL, InsKind::Store);
    return hoist(HPL);
  }
};

class GVNHoistLegacyPass : public FunctionPass {
public:
  static char ID;

  GVNHoistLegacyPass() : FunctionPass(ID) {
    initializeGVNHoistLegacyPassPass(*PassRegistry::getPassRegistry());
  }

  bool runOnFunction(Function &F) override {
    if (skipFunction(F))
      return false;
    auto &DT = getAnalysis<DominatorTreeWrapperPass>().getDomTree();
    auto &AA = getAnalysis<AAResultsWrapperPass>().getAAResults();
    auto &MD = getAnalysis<MemoryDependenceWrapperPass>().getMemDep();
    auto &MSSA = getAnalysis<MemorySSAWrapperPass>().getMSSA();

    GVNHoist G(&DT, &AA, &MD, &MSSA, F.optForMinSize());
    return G.run(F);
  }

  void getAnalysisUsage(AnalysisUsage &AU) const override {
    AU.addRequired<DominatorTreeWrapperPass>();
    AU.addRequired<AAResultsWrapperPass>();
    AU.addRequired<MemoryDependenceWrapperPass>();
    AU.addRequired<MemorySSAWrapperPass>();
    AU.addPreserved<DominatorTreeWrapperPass>();
    AU.addPreserved<MemorySSAWrapperPass>();
  }
};
} // namespace

PreservedAnalyses GVNHoistPass::run(Function &F,
                                    FunctionAnalysisManager &AM) {
  DominatorTree &DT = AM.getResult<DominatorTreeAnalysis>(F);
  AliasAnalysis &AA = AM.getResult<AAManager>(F);
  MemoryDependenceResults &MD = AM.getResult<MemoryDependenceAnalysis>(F);
  MemorySSA &MSSA = AM.getResult<MemorySSAAnalysis>(F).getMSSA();
  GVNHoist G(&DT, &AA, &MD, &MSSA, F.optForMinSize());
  if (!G.run(F))
    return PreservedAnalyses::all();

  PreservedAnalyses PA;
  PA.preserve<DominatorTreeAnalysis>();
  PA.preserve<MemorySSAAnalysis>();
  return PA;
}

char GVNHoistLegacyPass::ID = 0;
INITIALIZE_PASS_BEGIN(GVNHoistLegacyPass, "gvn-hoist",
                      "Early GVN Hoisting of Expressions", false, false)
INITIALIZE_PASS_DEPENDENCY(MemoryDependenceWrapperPass)
INITIALIZE_PASS_DEPENDENCY(MemorySSAWrapperPass)
INITIALIZE_PASS_DEPENDENCY(DominatorTreeWrapperPass)
INITIALIZE_PASS_DEPENDENCY(AAResultsWrapperPass)
INITIALIZE_PASS_END(GVNHoistLegacyPass, "gvn-hoist",
                    "Early GVN Hoisting of Expressions", false, false)

FunctionPass *llvm::createGVNHoistPass() { return new GVNHoistLegacyPass(); }<|MERGE_RESOLUTION|>--- conflicted
+++ resolved
@@ -711,26 +711,16 @@
     // Check whether the GEP of a ld/st can be synthesized at HoistPt.
     GetElementPtrInst *Gep = nullptr;
     Instruction *Val = nullptr;
-<<<<<<< HEAD
-    if (auto *Ld = dyn_cast<LoadInst>(Repl))
-      Gep = dyn_cast<GetElementPtrInst>(Ld->getPointerOperand());
-    if (auto *St = dyn_cast<StoreInst>(Repl)) {
-=======
     if (auto *Ld = dyn_cast<LoadInst>(Repl)) {
       Gep = dyn_cast<GetElementPtrInst>(Ld->getPointerOperand());
     } else if (auto *St = dyn_cast<StoreInst>(Repl)) {
->>>>>>> 4cb35092
       Gep = dyn_cast<GetElementPtrInst>(St->getPointerOperand());
       Val = dyn_cast<Instruction>(St->getValueOperand());
       // Check that the stored value is available.
       if (Val) {
         if (isa<GetElementPtrInst>(Val)) {
           // Check whether we can compute the GEP at HoistPt.
-<<<<<<< HEAD
-          if (!allOperandsAvailable(Val, HoistPt))
-=======
           if (!allGepOperandsAvailable(Val, HoistPt))
->>>>>>> 4cb35092
             return false;
         } else if (!DT->dominates(Val->getParent(), HoistPt))
           return false;
@@ -738,22 +728,6 @@
     }
 
     // Check whether we can compute the Gep at HoistPt.
-<<<<<<< HEAD
-    if (!Gep || !allOperandsAvailable(Gep, HoistPt))
-      return false;
-
-    // Copy the gep before moving the ld/st.
-    Instruction *ClonedGep = Gep->clone();
-    ClonedGep->insertBefore(HoistPt->getTerminator());
-    replaceUseWith(Repl, Gep, ClonedGep);
-
-    // Also copy Val when it is a GEP.
-    if (Val && isa<GetElementPtrInst>(Val)) {
-      Instruction *ClonedVal = Val->clone();
-      ClonedVal->insertBefore(HoistPt->getTerminator());
-      replaceUseWith(Repl, Val, ClonedVal);
-    }
-=======
     if (!Gep || !allGepOperandsAvailable(Gep, HoistPt))
       return false;
 
@@ -761,7 +735,6 @@
 
     if (Val && isa<GetElementPtrInst>(Val))
       makeGepsAvailable(Repl, HoistPt, InstructionsToHoist, Val);
->>>>>>> 4cb35092
 
     return true;
   }
