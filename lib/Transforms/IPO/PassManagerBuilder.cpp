--- conflicted
+++ resolved
@@ -139,13 +139,8 @@
              "(default = 75)"));
 
 static cl::opt<bool> EnableGVNHoist(
-<<<<<<< HEAD
-    "enable-gvn-hoist", cl::init(false), cl::Hidden,
-    cl::desc("Enable the experimental GVN Hoisting pass"));
-=======
     "enable-gvn-hoist", cl::init(true), cl::Hidden,
     cl::desc("Enable the GVN hoisting pass (default = on)"));
->>>>>>> 4cb35092
 
 PassManagerBuilder::PassManagerBuilder() {
     OptLevel = 2;
