//===-- MachODump.cpp - Object file dumping utility for llvm --------------===//
//
//                     The LLVM Compiler Infrastructure
//
// This file is distributed under the University of Illinois Open Source
// License. See LICENSE.TXT for details.
//
//===----------------------------------------------------------------------===//
//
// This file implements the MachO-specific dumper for llvm-objdump.
//
//===----------------------------------------------------------------------===//

#include "llvm/Object/MachO.h"
#include "llvm-objdump.h"
#include "llvm-c/Disassembler.h"
#include "llvm/ADT/STLExtras.h"
#include "llvm/ADT/StringExtras.h"
#include "llvm/ADT/Triple.h"
#include "llvm/Config/config.h"
#include "llvm/DebugInfo/DIContext.h"
#include "llvm/DebugInfo/DWARF/DWARFContext.h"
#include "llvm/Demangle/Demangle.h"
#include "llvm/MC/MCAsmInfo.h"
#include "llvm/MC/MCContext.h"
#include "llvm/MC/MCDisassembler/MCDisassembler.h"
#include "llvm/MC/MCInst.h"
#include "llvm/MC/MCInstPrinter.h"
#include "llvm/MC/MCInstrDesc.h"
#include "llvm/MC/MCInstrInfo.h"
#include "llvm/MC/MCRegisterInfo.h"
#include "llvm/MC/MCSubtargetInfo.h"
#include "llvm/Object/MachOUniversal.h"
#include "llvm/Support/Casting.h"
#include "llvm/Support/CommandLine.h"
#include "llvm/Support/Debug.h"
#include "llvm/Support/Endian.h"
#include "llvm/Support/Format.h"
#include "llvm/Support/FormattedStream.h"
#include "llvm/Support/GraphWriter.h"
#include "llvm/Support/LEB128.h"
#include "llvm/Support/MachO.h"
#include "llvm/Support/MemoryBuffer.h"
#include "llvm/Support/TargetRegistry.h"
#include "llvm/Support/TargetSelect.h"
#include "llvm/Support/ToolOutputFile.h"
#include "llvm/Support/raw_ostream.h"
#include <algorithm>
#include <cstring>
#include <system_error>

#ifdef HAVE_LIBXAR
extern "C" {
#include <xar/xar.h>
}
#endif

using namespace llvm;
using namespace object;

static cl::opt<bool>
    UseDbg("g",
           cl::desc("Print line information from debug info if available"));

static cl::opt<std::string> DSYMFile("dsym",
                                     cl::desc("Use .dSYM file for debug info"));

static cl::opt<bool> FullLeadingAddr("full-leading-addr",
                                     cl::desc("Print full leading address"));

static cl::opt<bool> NoLeadingAddr("no-leading-addr",
                                   cl::desc("Print no leading address"));

cl::opt<bool> llvm::UniversalHeaders("universal-headers",
                                     cl::desc("Print Mach-O universal headers "
                                              "(requires -macho)"));

cl::opt<bool>
    llvm::ArchiveHeaders("archive-headers",
                         cl::desc("Print archive headers for Mach-O archives "
                                  "(requires -macho)"));

cl::opt<bool>
    ArchiveMemberOffsets("archive-member-offsets",
                         cl::desc("Print the offset to each archive member for "
                                  "Mach-O archives (requires -macho and "
                                  "-archive-headers)"));

cl::opt<bool>
    llvm::IndirectSymbols("indirect-symbols",
                          cl::desc("Print indirect symbol table for Mach-O "
                                   "objects (requires -macho)"));

cl::opt<bool>
    llvm::DataInCode("data-in-code",
                     cl::desc("Print the data in code table for Mach-O objects "
                              "(requires -macho)"));

cl::opt<bool>
    llvm::LinkOptHints("link-opt-hints",
                       cl::desc("Print the linker optimization hints for "
                                "Mach-O objects (requires -macho)"));

cl::opt<bool>
    llvm::InfoPlist("info-plist",
                    cl::desc("Print the info plist section as strings for "
                             "Mach-O objects (requires -macho)"));

cl::opt<bool>
    llvm::DylibsUsed("dylibs-used",
                     cl::desc("Print the shared libraries used for linked "
                              "Mach-O files (requires -macho)"));

cl::opt<bool>
    llvm::DylibId("dylib-id",
                  cl::desc("Print the shared library's id for the dylib Mach-O "
                           "file (requires -macho)"));

cl::opt<bool>
    llvm::NonVerbose("non-verbose",
                     cl::desc("Print the info for Mach-O objects in "
                              "non-verbose or numeric form (requires -macho)"));

cl::opt<bool>
    llvm::ObjcMetaData("objc-meta-data",
                       cl::desc("Print the Objective-C runtime meta data for "
                                "Mach-O files (requires -macho)"));

cl::opt<std::string> llvm::DisSymName(
    "dis-symname",
    cl::desc("disassemble just this symbol's instructions (requires -macho)"));

static cl::opt<bool> NoSymbolicOperands(
    "no-symbolic-operands",
    cl::desc("do not symbolic operands when disassembling (requires -macho)"));

static cl::list<std::string>
    ArchFlags("arch", cl::desc("architecture(s) from a Mach-O file to dump"),
              cl::ZeroOrMore);

bool ArchAll = false;

static std::string ThumbTripleName;

static const Target *GetTarget(const MachOObjectFile *MachOObj,
                               const char **McpuDefault,
                               const Target **ThumbTarget) {
  // Figure out the target triple.
  llvm::Triple TT(TripleName);
  if (TripleName.empty()) {
    TT = MachOObj->getArchTriple(McpuDefault);
    TripleName = TT.str();
  }

  if (TT.getArch() == Triple::arm) {
    // We've inferred a 32-bit ARM target from the object file. All MachO CPUs
    // that support ARM are also capable of Thumb mode.
    llvm::Triple ThumbTriple = TT;
    std::string ThumbName = (Twine("thumb") + TT.getArchName().substr(3)).str();
    ThumbTriple.setArchName(ThumbName);
    ThumbTripleName = ThumbTriple.str();
  }

  // Get the target specific parser.
  std::string Error;
  const Target *TheTarget = TargetRegistry::lookupTarget(TripleName, Error);
  if (TheTarget && ThumbTripleName.empty())
    return TheTarget;

  *ThumbTarget = TargetRegistry::lookupTarget(ThumbTripleName, Error);
  if (*ThumbTarget)
    return TheTarget;

  errs() << "llvm-objdump: error: unable to get target for '";
  if (!TheTarget)
    errs() << TripleName;
  else
    errs() << ThumbTripleName;
  errs() << "', see --version and --triple.\n";
  return nullptr;
}

struct SymbolSorter {
  bool operator()(const SymbolRef &A, const SymbolRef &B) {
    Expected<SymbolRef::Type> ATypeOrErr = A.getType();
    if (!ATypeOrErr) {
      std::string Buf;
      raw_string_ostream OS(Buf);
      logAllUnhandledErrors(ATypeOrErr.takeError(), OS, "");
      OS.flush();
      report_fatal_error(Buf);
    }
    SymbolRef::Type AType = *ATypeOrErr;
    Expected<SymbolRef::Type> BTypeOrErr = B.getType();
    if (!BTypeOrErr) {
      std::string Buf;
      raw_string_ostream OS(Buf);
      logAllUnhandledErrors(BTypeOrErr.takeError(), OS, "");
      OS.flush();
      report_fatal_error(Buf);
    }
    SymbolRef::Type BType = *BTypeOrErr;
    uint64_t AAddr = (AType != SymbolRef::ST_Function) ? 0 : A.getValue();
    uint64_t BAddr = (BType != SymbolRef::ST_Function) ? 0 : B.getValue();
    return AAddr < BAddr;
  }
};

// Types for the storted data in code table that is built before disassembly
// and the predicate function to sort them.
typedef std::pair<uint64_t, DiceRef> DiceTableEntry;
typedef std::vector<DiceTableEntry> DiceTable;
typedef DiceTable::iterator dice_table_iterator;

// This is used to search for a data in code table entry for the PC being
// disassembled.  The j parameter has the PC in j.first.  A single data in code
// table entry can cover many bytes for each of its Kind's.  So if the offset,
// aka the i.first value, of the data in code table entry plus its Length
// covers the PC being searched for this will return true.  If not it will
// return false.
static bool compareDiceTableEntries(const DiceTableEntry &i,
                                    const DiceTableEntry &j) {
  uint16_t Length;
  i.second.getLength(Length);

  return j.first >= i.first && j.first < i.first + Length;
}

static uint64_t DumpDataInCode(const uint8_t *bytes, uint64_t Length,
                               unsigned short Kind) {
  uint32_t Value, Size = 1;

  switch (Kind) {
  default:
  case MachO::DICE_KIND_DATA:
    if (Length >= 4) {
      if (!NoShowRawInsn)
        dumpBytes(makeArrayRef(bytes, 4), outs());
      Value = bytes[3] << 24 | bytes[2] << 16 | bytes[1] << 8 | bytes[0];
      outs() << "\t.long " << Value;
      Size = 4;
    } else if (Length >= 2) {
      if (!NoShowRawInsn)
        dumpBytes(makeArrayRef(bytes, 2), outs());
      Value = bytes[1] << 8 | bytes[0];
      outs() << "\t.short " << Value;
      Size = 2;
    } else {
      if (!NoShowRawInsn)
        dumpBytes(makeArrayRef(bytes, 2), outs());
      Value = bytes[0];
      outs() << "\t.byte " << Value;
      Size = 1;
    }
    if (Kind == MachO::DICE_KIND_DATA)
      outs() << "\t@ KIND_DATA\n";
    else
      outs() << "\t@ data in code kind = " << Kind << "\n";
    break;
  case MachO::DICE_KIND_JUMP_TABLE8:
    if (!NoShowRawInsn)
      dumpBytes(makeArrayRef(bytes, 1), outs());
    Value = bytes[0];
    outs() << "\t.byte " << format("%3u", Value) << "\t@ KIND_JUMP_TABLE8\n";
    Size = 1;
    break;
  case MachO::DICE_KIND_JUMP_TABLE16:
    if (!NoShowRawInsn)
      dumpBytes(makeArrayRef(bytes, 2), outs());
    Value = bytes[1] << 8 | bytes[0];
    outs() << "\t.short " << format("%5u", Value & 0xffff)
           << "\t@ KIND_JUMP_TABLE16\n";
    Size = 2;
    break;
  case MachO::DICE_KIND_JUMP_TABLE32:
  case MachO::DICE_KIND_ABS_JUMP_TABLE32:
    if (!NoShowRawInsn)
      dumpBytes(makeArrayRef(bytes, 4), outs());
    Value = bytes[3] << 24 | bytes[2] << 16 | bytes[1] << 8 | bytes[0];
    outs() << "\t.long " << Value;
    if (Kind == MachO::DICE_KIND_JUMP_TABLE32)
      outs() << "\t@ KIND_JUMP_TABLE32\n";
    else
      outs() << "\t@ KIND_ABS_JUMP_TABLE32\n";
    Size = 4;
    break;
  }
  return Size;
}

static void getSectionsAndSymbols(MachOObjectFile *MachOObj,
                                  std::vector<SectionRef> &Sections,
                                  std::vector<SymbolRef> &Symbols,
                                  SmallVectorImpl<uint64_t> &FoundFns,
                                  uint64_t &BaseSegmentAddress) {
  for (const SymbolRef &Symbol : MachOObj->symbols()) {
    Expected<StringRef> SymName = Symbol.getName();
    if (!SymName) {
      std::string Buf;
      raw_string_ostream OS(Buf);
      logAllUnhandledErrors(SymName.takeError(), OS, "");
      OS.flush();
      report_fatal_error(Buf);
    }
    if (!SymName->startswith("ltmp"))
      Symbols.push_back(Symbol);
  }

  for (const SectionRef &Section : MachOObj->sections()) {
    StringRef SectName;
    Section.getName(SectName);
    Sections.push_back(Section);
  }

  bool BaseSegmentAddressSet = false;
  for (const auto &Command : MachOObj->load_commands()) {
    if (Command.C.cmd == MachO::LC_FUNCTION_STARTS) {
      // We found a function starts segment, parse the addresses for later
      // consumption.
      MachO::linkedit_data_command LLC =
          MachOObj->getLinkeditDataLoadCommand(Command);

      MachOObj->ReadULEB128s(LLC.dataoff, FoundFns);
    } else if (Command.C.cmd == MachO::LC_SEGMENT) {
      MachO::segment_command SLC = MachOObj->getSegmentLoadCommand(Command);
      StringRef SegName = SLC.segname;
      if (!BaseSegmentAddressSet && SegName != "__PAGEZERO") {
        BaseSegmentAddressSet = true;
        BaseSegmentAddress = SLC.vmaddr;
      }
    }
  }
}

static void PrintIndirectSymbolTable(MachOObjectFile *O, bool verbose,
                                     uint32_t n, uint32_t count,
                                     uint32_t stride, uint64_t addr) {
  MachO::dysymtab_command Dysymtab = O->getDysymtabLoadCommand();
  uint32_t nindirectsyms = Dysymtab.nindirectsyms;
  if (n > nindirectsyms)
    outs() << " (entries start past the end of the indirect symbol "
              "table) (reserved1 field greater than the table size)";
  else if (n + count > nindirectsyms)
    outs() << " (entries extends past the end of the indirect symbol "
              "table)";
  outs() << "\n";
  uint32_t cputype = O->getHeader().cputype;
  if (cputype & MachO::CPU_ARCH_ABI64)
    outs() << "address            index";
  else
    outs() << "address    index";
  if (verbose)
    outs() << " name\n";
  else
    outs() << "\n";
  for (uint32_t j = 0; j < count && n + j < nindirectsyms; j++) {
    if (cputype & MachO::CPU_ARCH_ABI64)
      outs() << format("0x%016" PRIx64, addr + j * stride) << " ";
    else
      outs() << format("0x%08" PRIx32, (uint32_t)addr + j * stride) << " ";
    MachO::dysymtab_command Dysymtab = O->getDysymtabLoadCommand();
    uint32_t indirect_symbol = O->getIndirectSymbolTableEntry(Dysymtab, n + j);
    if (indirect_symbol == MachO::INDIRECT_SYMBOL_LOCAL) {
      outs() << "LOCAL\n";
      continue;
    }
    if (indirect_symbol ==
        (MachO::INDIRECT_SYMBOL_LOCAL | MachO::INDIRECT_SYMBOL_ABS)) {
      outs() << "LOCAL ABSOLUTE\n";
      continue;
    }
    if (indirect_symbol == MachO::INDIRECT_SYMBOL_ABS) {
      outs() << "ABSOLUTE\n";
      continue;
    }
    outs() << format("%5u ", indirect_symbol);
    if (verbose) {
      MachO::symtab_command Symtab = O->getSymtabLoadCommand();
      if (indirect_symbol < Symtab.nsyms) {
        symbol_iterator Sym = O->getSymbolByIndex(indirect_symbol);
        SymbolRef Symbol = *Sym;
        Expected<StringRef> SymName = Symbol.getName();
        if (!SymName) {
          std::string Buf;
          raw_string_ostream OS(Buf);
          logAllUnhandledErrors(SymName.takeError(), OS, "");
          OS.flush();
          report_fatal_error(Buf);
        }
        outs() << *SymName;
      } else {
        outs() << "?";
      }
    }
    outs() << "\n";
  }
}

static void PrintIndirectSymbols(MachOObjectFile *O, bool verbose) {
  for (const auto &Load : O->load_commands()) {
    if (Load.C.cmd == MachO::LC_SEGMENT_64) {
      MachO::segment_command_64 Seg = O->getSegment64LoadCommand(Load);
      for (unsigned J = 0; J < Seg.nsects; ++J) {
        MachO::section_64 Sec = O->getSection64(Load, J);
        uint32_t section_type = Sec.flags & MachO::SECTION_TYPE;
        if (section_type == MachO::S_NON_LAZY_SYMBOL_POINTERS ||
            section_type == MachO::S_LAZY_SYMBOL_POINTERS ||
            section_type == MachO::S_LAZY_DYLIB_SYMBOL_POINTERS ||
            section_type == MachO::S_THREAD_LOCAL_VARIABLE_POINTERS ||
            section_type == MachO::S_SYMBOL_STUBS) {
          uint32_t stride;
          if (section_type == MachO::S_SYMBOL_STUBS)
            stride = Sec.reserved2;
          else
            stride = 8;
          if (stride == 0) {
            outs() << "Can't print indirect symbols for (" << Sec.segname << ","
                   << Sec.sectname << ") "
                   << "(size of stubs in reserved2 field is zero)\n";
            continue;
          }
          uint32_t count = Sec.size / stride;
          outs() << "Indirect symbols for (" << Sec.segname << ","
                 << Sec.sectname << ") " << count << " entries";
          uint32_t n = Sec.reserved1;
          PrintIndirectSymbolTable(O, verbose, n, count, stride, Sec.addr);
        }
      }
    } else if (Load.C.cmd == MachO::LC_SEGMENT) {
      MachO::segment_command Seg = O->getSegmentLoadCommand(Load);
      for (unsigned J = 0; J < Seg.nsects; ++J) {
        MachO::section Sec = O->getSection(Load, J);
        uint32_t section_type = Sec.flags & MachO::SECTION_TYPE;
        if (section_type == MachO::S_NON_LAZY_SYMBOL_POINTERS ||
            section_type == MachO::S_LAZY_SYMBOL_POINTERS ||
            section_type == MachO::S_LAZY_DYLIB_SYMBOL_POINTERS ||
            section_type == MachO::S_THREAD_LOCAL_VARIABLE_POINTERS ||
            section_type == MachO::S_SYMBOL_STUBS) {
          uint32_t stride;
          if (section_type == MachO::S_SYMBOL_STUBS)
            stride = Sec.reserved2;
          else
            stride = 4;
          if (stride == 0) {
            outs() << "Can't print indirect symbols for (" << Sec.segname << ","
                   << Sec.sectname << ") "
                   << "(size of stubs in reserved2 field is zero)\n";
            continue;
          }
          uint32_t count = Sec.size / stride;
          outs() << "Indirect symbols for (" << Sec.segname << ","
                 << Sec.sectname << ") " << count << " entries";
          uint32_t n = Sec.reserved1;
          PrintIndirectSymbolTable(O, verbose, n, count, stride, Sec.addr);
        }
      }
    }
  }
}

static void PrintDataInCodeTable(MachOObjectFile *O, bool verbose) {
  MachO::linkedit_data_command DIC = O->getDataInCodeLoadCommand();
  uint32_t nentries = DIC.datasize / sizeof(struct MachO::data_in_code_entry);
  outs() << "Data in code table (" << nentries << " entries)\n";
  outs() << "offset     length kind\n";
  for (dice_iterator DI = O->begin_dices(), DE = O->end_dices(); DI != DE;
       ++DI) {
    uint32_t Offset;
    DI->getOffset(Offset);
    outs() << format("0x%08" PRIx32, Offset) << " ";
    uint16_t Length;
    DI->getLength(Length);
    outs() << format("%6u", Length) << " ";
    uint16_t Kind;
    DI->getKind(Kind);
    if (verbose) {
      switch (Kind) {
      case MachO::DICE_KIND_DATA:
        outs() << "DATA";
        break;
      case MachO::DICE_KIND_JUMP_TABLE8:
        outs() << "JUMP_TABLE8";
        break;
      case MachO::DICE_KIND_JUMP_TABLE16:
        outs() << "JUMP_TABLE16";
        break;
      case MachO::DICE_KIND_JUMP_TABLE32:
        outs() << "JUMP_TABLE32";
        break;
      case MachO::DICE_KIND_ABS_JUMP_TABLE32:
        outs() << "ABS_JUMP_TABLE32";
        break;
      default:
        outs() << format("0x%04" PRIx32, Kind);
        break;
      }
    } else
      outs() << format("0x%04" PRIx32, Kind);
    outs() << "\n";
  }
}

static void PrintLinkOptHints(MachOObjectFile *O) {
  MachO::linkedit_data_command LohLC = O->getLinkOptHintsLoadCommand();
  const char *loh = O->getData().substr(LohLC.dataoff, 1).data();
  uint32_t nloh = LohLC.datasize;
  outs() << "Linker optimiztion hints (" << nloh << " total bytes)\n";
  for (uint32_t i = 0; i < nloh;) {
    unsigned n;
    uint64_t identifier = decodeULEB128((const uint8_t *)(loh + i), &n);
    i += n;
    outs() << "    identifier " << identifier << " ";
    if (i >= nloh)
      return;
    switch (identifier) {
    case 1:
      outs() << "AdrpAdrp\n";
      break;
    case 2:
      outs() << "AdrpLdr\n";
      break;
    case 3:
      outs() << "AdrpAddLdr\n";
      break;
    case 4:
      outs() << "AdrpLdrGotLdr\n";
      break;
    case 5:
      outs() << "AdrpAddStr\n";
      break;
    case 6:
      outs() << "AdrpLdrGotStr\n";
      break;
    case 7:
      outs() << "AdrpAdd\n";
      break;
    case 8:
      outs() << "AdrpLdrGot\n";
      break;
    default:
      outs() << "Unknown identifier value\n";
      break;
    }
    uint64_t narguments = decodeULEB128((const uint8_t *)(loh + i), &n);
    i += n;
    outs() << "    narguments " << narguments << "\n";
    if (i >= nloh)
      return;

    for (uint32_t j = 0; j < narguments; j++) {
      uint64_t value = decodeULEB128((const uint8_t *)(loh + i), &n);
      i += n;
      outs() << "\tvalue " << format("0x%" PRIx64, value) << "\n";
      if (i >= nloh)
        return;
    }
  }
}

static void PrintDylibs(MachOObjectFile *O, bool JustId) {
  unsigned Index = 0;
  for (const auto &Load : O->load_commands()) {
    if ((JustId && Load.C.cmd == MachO::LC_ID_DYLIB) ||
        (!JustId && (Load.C.cmd == MachO::LC_ID_DYLIB ||
                     Load.C.cmd == MachO::LC_LOAD_DYLIB ||
                     Load.C.cmd == MachO::LC_LOAD_WEAK_DYLIB ||
                     Load.C.cmd == MachO::LC_REEXPORT_DYLIB ||
                     Load.C.cmd == MachO::LC_LAZY_LOAD_DYLIB ||
                     Load.C.cmd == MachO::LC_LOAD_UPWARD_DYLIB))) {
      MachO::dylib_command dl = O->getDylibIDLoadCommand(Load);
      if (dl.dylib.name < dl.cmdsize) {
        const char *p = (const char *)(Load.Ptr) + dl.dylib.name;
        if (JustId)
          outs() << p << "\n";
        else {
          outs() << "\t" << p;
          outs() << " (compatibility version "
                 << ((dl.dylib.compatibility_version >> 16) & 0xffff) << "."
                 << ((dl.dylib.compatibility_version >> 8) & 0xff) << "."
                 << (dl.dylib.compatibility_version & 0xff) << ",";
          outs() << " current version "
                 << ((dl.dylib.current_version >> 16) & 0xffff) << "."
                 << ((dl.dylib.current_version >> 8) & 0xff) << "."
                 << (dl.dylib.current_version & 0xff) << ")\n";
        }
      } else {
        outs() << "\tBad offset (" << dl.dylib.name << ") for name of ";
        if (Load.C.cmd == MachO::LC_ID_DYLIB)
          outs() << "LC_ID_DYLIB ";
        else if (Load.C.cmd == MachO::LC_LOAD_DYLIB)
          outs() << "LC_LOAD_DYLIB ";
        else if (Load.C.cmd == MachO::LC_LOAD_WEAK_DYLIB)
          outs() << "LC_LOAD_WEAK_DYLIB ";
        else if (Load.C.cmd == MachO::LC_LAZY_LOAD_DYLIB)
          outs() << "LC_LAZY_LOAD_DYLIB ";
        else if (Load.C.cmd == MachO::LC_REEXPORT_DYLIB)
          outs() << "LC_REEXPORT_DYLIB ";
        else if (Load.C.cmd == MachO::LC_LOAD_UPWARD_DYLIB)
          outs() << "LC_LOAD_UPWARD_DYLIB ";
        else
          outs() << "LC_??? ";
        outs() << "command " << Index++ << "\n";
      }
    }
  }
}

typedef DenseMap<uint64_t, StringRef> SymbolAddressMap;

static void CreateSymbolAddressMap(MachOObjectFile *O,
                                   SymbolAddressMap *AddrMap) {
  // Create a map of symbol addresses to symbol names.
  for (const SymbolRef &Symbol : O->symbols()) {
    Expected<SymbolRef::Type> STOrErr = Symbol.getType();
    if (!STOrErr) {
      std::string Buf;
      raw_string_ostream OS(Buf);
      logAllUnhandledErrors(STOrErr.takeError(), OS, "");
      OS.flush();
      report_fatal_error(Buf);
    }
    SymbolRef::Type ST = *STOrErr;
    if (ST == SymbolRef::ST_Function || ST == SymbolRef::ST_Data ||
        ST == SymbolRef::ST_Other) {
      uint64_t Address = Symbol.getValue();
      Expected<StringRef> SymNameOrErr = Symbol.getName();
      if (!SymNameOrErr) {
        std::string Buf;
        raw_string_ostream OS(Buf);
        logAllUnhandledErrors(SymNameOrErr.takeError(), OS, "");
        OS.flush();
        report_fatal_error(Buf);
      }
      StringRef SymName = *SymNameOrErr;
      if (!SymName.startswith(".objc"))
        (*AddrMap)[Address] = SymName;
    }
  }
}

// GuessSymbolName is passed the address of what might be a symbol and a
// pointer to the SymbolAddressMap.  It returns the name of a symbol
// with that address or nullptr if no symbol is found with that address.
static const char *GuessSymbolName(uint64_t value, SymbolAddressMap *AddrMap) {
  const char *SymbolName = nullptr;
  // A DenseMap can't lookup up some values.
  if (value != 0xffffffffffffffffULL && value != 0xfffffffffffffffeULL) {
    StringRef name = AddrMap->lookup(value);
    if (!name.empty())
      SymbolName = name.data();
  }
  return SymbolName;
}

static void DumpCstringChar(const char c) {
  char p[2];
  p[0] = c;
  p[1] = '\0';
  outs().write_escaped(p);
}

static void DumpCstringSection(MachOObjectFile *O, const char *sect,
                               uint32_t sect_size, uint64_t sect_addr,
                               bool print_addresses) {
  for (uint32_t i = 0; i < sect_size; i++) {
    if (print_addresses) {
      if (O->is64Bit())
        outs() << format("%016" PRIx64, sect_addr + i) << "  ";
      else
        outs() << format("%08" PRIx64, sect_addr + i) << "  ";
    }
    for (; i < sect_size && sect[i] != '\0'; i++)
      DumpCstringChar(sect[i]);
    if (i < sect_size && sect[i] == '\0')
      outs() << "\n";
  }
}

static void DumpLiteral4(uint32_t l, float f) {
  outs() << format("0x%08" PRIx32, l);
  if ((l & 0x7f800000) != 0x7f800000)
    outs() << format(" (%.16e)\n", f);
  else {
    if (l == 0x7f800000)
      outs() << " (+Infinity)\n";
    else if (l == 0xff800000)
      outs() << " (-Infinity)\n";
    else if ((l & 0x00400000) == 0x00400000)
      outs() << " (non-signaling Not-a-Number)\n";
    else
      outs() << " (signaling Not-a-Number)\n";
  }
}

static void DumpLiteral4Section(MachOObjectFile *O, const char *sect,
                                uint32_t sect_size, uint64_t sect_addr,
                                bool print_addresses) {
  for (uint32_t i = 0; i < sect_size; i += sizeof(float)) {
    if (print_addresses) {
      if (O->is64Bit())
        outs() << format("%016" PRIx64, sect_addr + i) << "  ";
      else
        outs() << format("%08" PRIx64, sect_addr + i) << "  ";
    }
    float f;
    memcpy(&f, sect + i, sizeof(float));
    if (O->isLittleEndian() != sys::IsLittleEndianHost)
      sys::swapByteOrder(f);
    uint32_t l;
    memcpy(&l, sect + i, sizeof(uint32_t));
    if (O->isLittleEndian() != sys::IsLittleEndianHost)
      sys::swapByteOrder(l);
    DumpLiteral4(l, f);
  }
}

static void DumpLiteral8(MachOObjectFile *O, uint32_t l0, uint32_t l1,
                         double d) {
  outs() << format("0x%08" PRIx32, l0) << " " << format("0x%08" PRIx32, l1);
  uint32_t Hi, Lo;
  Hi = (O->isLittleEndian()) ? l1 : l0;
  Lo = (O->isLittleEndian()) ? l0 : l1;

  // Hi is the high word, so this is equivalent to if(isfinite(d))
  if ((Hi & 0x7ff00000) != 0x7ff00000)
    outs() << format(" (%.16e)\n", d);
  else {
    if (Hi == 0x7ff00000 && Lo == 0)
      outs() << " (+Infinity)\n";
    else if (Hi == 0xfff00000 && Lo == 0)
      outs() << " (-Infinity)\n";
    else if ((Hi & 0x00080000) == 0x00080000)
      outs() << " (non-signaling Not-a-Number)\n";
    else
      outs() << " (signaling Not-a-Number)\n";
  }
}

static void DumpLiteral8Section(MachOObjectFile *O, const char *sect,
                                uint32_t sect_size, uint64_t sect_addr,
                                bool print_addresses) {
  for (uint32_t i = 0; i < sect_size; i += sizeof(double)) {
    if (print_addresses) {
      if (O->is64Bit())
        outs() << format("%016" PRIx64, sect_addr + i) << "  ";
      else
        outs() << format("%08" PRIx64, sect_addr + i) << "  ";
    }
    double d;
    memcpy(&d, sect + i, sizeof(double));
    if (O->isLittleEndian() != sys::IsLittleEndianHost)
      sys::swapByteOrder(d);
    uint32_t l0, l1;
    memcpy(&l0, sect + i, sizeof(uint32_t));
    memcpy(&l1, sect + i + sizeof(uint32_t), sizeof(uint32_t));
    if (O->isLittleEndian() != sys::IsLittleEndianHost) {
      sys::swapByteOrder(l0);
      sys::swapByteOrder(l1);
    }
    DumpLiteral8(O, l0, l1, d);
  }
}

static void DumpLiteral16(uint32_t l0, uint32_t l1, uint32_t l2, uint32_t l3) {
  outs() << format("0x%08" PRIx32, l0) << " ";
  outs() << format("0x%08" PRIx32, l1) << " ";
  outs() << format("0x%08" PRIx32, l2) << " ";
  outs() << format("0x%08" PRIx32, l3) << "\n";
}

static void DumpLiteral16Section(MachOObjectFile *O, const char *sect,
                                 uint32_t sect_size, uint64_t sect_addr,
                                 bool print_addresses) {
  for (uint32_t i = 0; i < sect_size; i += 16) {
    if (print_addresses) {
      if (O->is64Bit())
        outs() << format("%016" PRIx64, sect_addr + i) << "  ";
      else
        outs() << format("%08" PRIx64, sect_addr + i) << "  ";
    }
    uint32_t l0, l1, l2, l3;
    memcpy(&l0, sect + i, sizeof(uint32_t));
    memcpy(&l1, sect + i + sizeof(uint32_t), sizeof(uint32_t));
    memcpy(&l2, sect + i + 2 * sizeof(uint32_t), sizeof(uint32_t));
    memcpy(&l3, sect + i + 3 * sizeof(uint32_t), sizeof(uint32_t));
    if (O->isLittleEndian() != sys::IsLittleEndianHost) {
      sys::swapByteOrder(l0);
      sys::swapByteOrder(l1);
      sys::swapByteOrder(l2);
      sys::swapByteOrder(l3);
    }
    DumpLiteral16(l0, l1, l2, l3);
  }
}

static void DumpLiteralPointerSection(MachOObjectFile *O,
                                      const SectionRef &Section,
                                      const char *sect, uint32_t sect_size,
                                      uint64_t sect_addr,
                                      bool print_addresses) {
  // Collect the literal sections in this Mach-O file.
  std::vector<SectionRef> LiteralSections;
  for (const SectionRef &Section : O->sections()) {
    DataRefImpl Ref = Section.getRawDataRefImpl();
    uint32_t section_type;
    if (O->is64Bit()) {
      const MachO::section_64 Sec = O->getSection64(Ref);
      section_type = Sec.flags & MachO::SECTION_TYPE;
    } else {
      const MachO::section Sec = O->getSection(Ref);
      section_type = Sec.flags & MachO::SECTION_TYPE;
    }
    if (section_type == MachO::S_CSTRING_LITERALS ||
        section_type == MachO::S_4BYTE_LITERALS ||
        section_type == MachO::S_8BYTE_LITERALS ||
        section_type == MachO::S_16BYTE_LITERALS)
      LiteralSections.push_back(Section);
  }

  // Set the size of the literal pointer.
  uint32_t lp_size = O->is64Bit() ? 8 : 4;

  // Collect the external relocation symbols for the literal pointers.
  std::vector<std::pair<uint64_t, SymbolRef>> Relocs;
  for (const RelocationRef &Reloc : Section.relocations()) {
    DataRefImpl Rel;
    MachO::any_relocation_info RE;
    bool isExtern = false;
    Rel = Reloc.getRawDataRefImpl();
    RE = O->getRelocation(Rel);
    isExtern = O->getPlainRelocationExternal(RE);
    if (isExtern) {
      uint64_t RelocOffset = Reloc.getOffset();
      symbol_iterator RelocSym = Reloc.getSymbol();
      Relocs.push_back(std::make_pair(RelocOffset, *RelocSym));
    }
  }
  array_pod_sort(Relocs.begin(), Relocs.end());

  // Dump each literal pointer.
  for (uint32_t i = 0; i < sect_size; i += lp_size) {
    if (print_addresses) {
      if (O->is64Bit())
        outs() << format("%016" PRIx64, sect_addr + i) << "  ";
      else
        outs() << format("%08" PRIx64, sect_addr + i) << "  ";
    }
    uint64_t lp;
    if (O->is64Bit()) {
      memcpy(&lp, sect + i, sizeof(uint64_t));
      if (O->isLittleEndian() != sys::IsLittleEndianHost)
        sys::swapByteOrder(lp);
    } else {
      uint32_t li;
      memcpy(&li, sect + i, sizeof(uint32_t));
      if (O->isLittleEndian() != sys::IsLittleEndianHost)
        sys::swapByteOrder(li);
      lp = li;
    }

    // First look for an external relocation entry for this literal pointer.
    auto Reloc = find_if(Relocs, [&](const std::pair<uint64_t, SymbolRef> &P) {
      return P.first == i;
    });
    if (Reloc != Relocs.end()) {
      symbol_iterator RelocSym = Reloc->second;
      Expected<StringRef> SymName = RelocSym->getName();
      if (!SymName) {
        std::string Buf;
        raw_string_ostream OS(Buf);
        logAllUnhandledErrors(SymName.takeError(), OS, "");
        OS.flush();
        report_fatal_error(Buf);
      }
      outs() << "external relocation entry for symbol:" << *SymName << "\n";
      continue;
    }

    // For local references see what the section the literal pointer points to.
    auto Sect = find_if(LiteralSections, [&](const SectionRef &R) {
      return lp >= R.getAddress() && lp < R.getAddress() + R.getSize();
    });
    if (Sect == LiteralSections.end()) {
      outs() << format("0x%" PRIx64, lp) << " (not in a literal section)\n";
      continue;
    }

    uint64_t SectAddress = Sect->getAddress();
    uint64_t SectSize = Sect->getSize();

    StringRef SectName;
    Sect->getName(SectName);
    DataRefImpl Ref = Sect->getRawDataRefImpl();
    StringRef SegmentName = O->getSectionFinalSegmentName(Ref);
    outs() << SegmentName << ":" << SectName << ":";

    uint32_t section_type;
    if (O->is64Bit()) {
      const MachO::section_64 Sec = O->getSection64(Ref);
      section_type = Sec.flags & MachO::SECTION_TYPE;
    } else {
      const MachO::section Sec = O->getSection(Ref);
      section_type = Sec.flags & MachO::SECTION_TYPE;
    }

    StringRef BytesStr;
    Sect->getContents(BytesStr);
    const char *Contents = reinterpret_cast<const char *>(BytesStr.data());

    switch (section_type) {
    case MachO::S_CSTRING_LITERALS:
      for (uint64_t i = lp - SectAddress; i < SectSize && Contents[i] != '\0';
           i++) {
        DumpCstringChar(Contents[i]);
      }
      outs() << "\n";
      break;
    case MachO::S_4BYTE_LITERALS:
      float f;
      memcpy(&f, Contents + (lp - SectAddress), sizeof(float));
      uint32_t l;
      memcpy(&l, Contents + (lp - SectAddress), sizeof(uint32_t));
      if (O->isLittleEndian() != sys::IsLittleEndianHost) {
        sys::swapByteOrder(f);
        sys::swapByteOrder(l);
      }
      DumpLiteral4(l, f);
      break;
    case MachO::S_8BYTE_LITERALS: {
      double d;
      memcpy(&d, Contents + (lp - SectAddress), sizeof(double));
      uint32_t l0, l1;
      memcpy(&l0, Contents + (lp - SectAddress), sizeof(uint32_t));
      memcpy(&l1, Contents + (lp - SectAddress) + sizeof(uint32_t),
             sizeof(uint32_t));
      if (O->isLittleEndian() != sys::IsLittleEndianHost) {
        sys::swapByteOrder(f);
        sys::swapByteOrder(l0);
        sys::swapByteOrder(l1);
      }
      DumpLiteral8(O, l0, l1, d);
      break;
    }
    case MachO::S_16BYTE_LITERALS: {
      uint32_t l0, l1, l2, l3;
      memcpy(&l0, Contents + (lp - SectAddress), sizeof(uint32_t));
      memcpy(&l1, Contents + (lp - SectAddress) + sizeof(uint32_t),
             sizeof(uint32_t));
      memcpy(&l2, Contents + (lp - SectAddress) + 2 * sizeof(uint32_t),
             sizeof(uint32_t));
      memcpy(&l3, Contents + (lp - SectAddress) + 3 * sizeof(uint32_t),
             sizeof(uint32_t));
      if (O->isLittleEndian() != sys::IsLittleEndianHost) {
        sys::swapByteOrder(l0);
        sys::swapByteOrder(l1);
        sys::swapByteOrder(l2);
        sys::swapByteOrder(l3);
      }
      DumpLiteral16(l0, l1, l2, l3);
      break;
    }
    }
  }
}

static void DumpInitTermPointerSection(MachOObjectFile *O, const char *sect,
                                       uint32_t sect_size, uint64_t sect_addr,
                                       SymbolAddressMap *AddrMap,
                                       bool verbose) {
  uint32_t stride;
  stride = (O->is64Bit()) ? sizeof(uint64_t) : sizeof(uint32_t);
  for (uint32_t i = 0; i < sect_size; i += stride) {
    const char *SymbolName = nullptr;
    if (O->is64Bit()) {
      outs() << format("0x%016" PRIx64, sect_addr + i * stride) << " ";
      uint64_t pointer_value;
      memcpy(&pointer_value, sect + i, stride);
      if (O->isLittleEndian() != sys::IsLittleEndianHost)
        sys::swapByteOrder(pointer_value);
      outs() << format("0x%016" PRIx64, pointer_value);
      if (verbose)
        SymbolName = GuessSymbolName(pointer_value, AddrMap);
    } else {
      outs() << format("0x%08" PRIx64, sect_addr + i * stride) << " ";
      uint32_t pointer_value;
      memcpy(&pointer_value, sect + i, stride);
      if (O->isLittleEndian() != sys::IsLittleEndianHost)
        sys::swapByteOrder(pointer_value);
      outs() << format("0x%08" PRIx32, pointer_value);
      if (verbose)
        SymbolName = GuessSymbolName(pointer_value, AddrMap);
    }
    if (SymbolName)
      outs() << " " << SymbolName;
    outs() << "\n";
  }
}

static void DumpRawSectionContents(MachOObjectFile *O, const char *sect,
                                   uint32_t size, uint64_t addr) {
  uint32_t cputype = O->getHeader().cputype;
  if (cputype == MachO::CPU_TYPE_I386 || cputype == MachO::CPU_TYPE_X86_64) {
    uint32_t j;
    for (uint32_t i = 0; i < size; i += j, addr += j) {
      if (O->is64Bit())
        outs() << format("%016" PRIx64, addr) << "\t";
      else
        outs() << format("%08" PRIx64, addr) << "\t";
      for (j = 0; j < 16 && i + j < size; j++) {
        uint8_t byte_word = *(sect + i + j);
        outs() << format("%02" PRIx32, (uint32_t)byte_word) << " ";
      }
      outs() << "\n";
    }
  } else {
    uint32_t j;
    for (uint32_t i = 0; i < size; i += j, addr += j) {
      if (O->is64Bit())
        outs() << format("%016" PRIx64, addr) << "\t";
      else
        outs() << format("%08" PRIx64, addr) << "\t";
      for (j = 0; j < 4 * sizeof(int32_t) && i + j < size;
           j += sizeof(int32_t)) {
        if (i + j + sizeof(int32_t) <= size) {
          uint32_t long_word;
          memcpy(&long_word, sect + i + j, sizeof(int32_t));
          if (O->isLittleEndian() != sys::IsLittleEndianHost)
            sys::swapByteOrder(long_word);
          outs() << format("%08" PRIx32, long_word) << " ";
        } else {
          for (uint32_t k = 0; i + j + k < size; k++) {
            uint8_t byte_word = *(sect + i + j + k);
            outs() << format("%02" PRIx32, (uint32_t)byte_word) << " ";
          }
        }
      }
      outs() << "\n";
    }
  }
}

static void DisassembleMachO(StringRef Filename, MachOObjectFile *MachOOF,
                             StringRef DisSegName, StringRef DisSectName);
static void DumpProtocolSection(MachOObjectFile *O, const char *sect,
                                uint32_t size, uint32_t addr);
#ifdef HAVE_LIBXAR
static void DumpBitcodeSection(MachOObjectFile *O, const char *sect,
                                uint32_t size, bool verbose,
                                bool PrintXarHeader, bool PrintXarFileHeaders,
                                std::string XarMemberName);
#endif // defined(HAVE_LIBXAR)

static void DumpSectionContents(StringRef Filename, MachOObjectFile *O,
                                bool verbose) {
  SymbolAddressMap AddrMap;
  if (verbose)
    CreateSymbolAddressMap(O, &AddrMap);

  for (unsigned i = 0; i < FilterSections.size(); ++i) {
    StringRef DumpSection = FilterSections[i];
    std::pair<StringRef, StringRef> DumpSegSectName;
    DumpSegSectName = DumpSection.split(',');
    StringRef DumpSegName, DumpSectName;
    if (DumpSegSectName.second.size()) {
      DumpSegName = DumpSegSectName.first;
      DumpSectName = DumpSegSectName.second;
    } else {
      DumpSegName = "";
      DumpSectName = DumpSegSectName.first;
    }
    for (const SectionRef &Section : O->sections()) {
      StringRef SectName;
      Section.getName(SectName);
      DataRefImpl Ref = Section.getRawDataRefImpl();
      StringRef SegName = O->getSectionFinalSegmentName(Ref);
      if ((DumpSegName.empty() || SegName == DumpSegName) &&
          (SectName == DumpSectName)) {

        uint32_t section_flags;
        if (O->is64Bit()) {
          const MachO::section_64 Sec = O->getSection64(Ref);
          section_flags = Sec.flags;

        } else {
          const MachO::section Sec = O->getSection(Ref);
          section_flags = Sec.flags;
        }
        uint32_t section_type = section_flags & MachO::SECTION_TYPE;

        StringRef BytesStr;
        Section.getContents(BytesStr);
        const char *sect = reinterpret_cast<const char *>(BytesStr.data());
        uint32_t sect_size = BytesStr.size();
        uint64_t sect_addr = Section.getAddress();

        outs() << "Contents of (" << SegName << "," << SectName
               << ") section\n";

        if (verbose) {
          if ((section_flags & MachO::S_ATTR_PURE_INSTRUCTIONS) ||
              (section_flags & MachO::S_ATTR_SOME_INSTRUCTIONS)) {
            DisassembleMachO(Filename, O, SegName, SectName);
            continue;
          }
          if (SegName == "__TEXT" && SectName == "__info_plist") {
            outs() << sect;
            continue;
          }
          if (SegName == "__OBJC" && SectName == "__protocol") {
            DumpProtocolSection(O, sect, sect_size, sect_addr);
            continue;
          }
#ifdef HAVE_LIBXAR
          if (SegName == "__LLVM" && SectName == "__bundle") {
            DumpBitcodeSection(O, sect, sect_size, verbose, !NoSymbolicOperands,
                               ArchiveHeaders, "");
            continue;
          }
#endif // defined(HAVE_LIBXAR)
          switch (section_type) {
          case MachO::S_REGULAR:
            DumpRawSectionContents(O, sect, sect_size, sect_addr);
            break;
          case MachO::S_ZEROFILL:
            outs() << "zerofill section and has no contents in the file\n";
            break;
          case MachO::S_CSTRING_LITERALS:
            DumpCstringSection(O, sect, sect_size, sect_addr, !NoLeadingAddr);
            break;
          case MachO::S_4BYTE_LITERALS:
            DumpLiteral4Section(O, sect, sect_size, sect_addr, !NoLeadingAddr);
            break;
          case MachO::S_8BYTE_LITERALS:
            DumpLiteral8Section(O, sect, sect_size, sect_addr, !NoLeadingAddr);
            break;
          case MachO::S_16BYTE_LITERALS:
            DumpLiteral16Section(O, sect, sect_size, sect_addr, !NoLeadingAddr);
            break;
          case MachO::S_LITERAL_POINTERS:
            DumpLiteralPointerSection(O, Section, sect, sect_size, sect_addr,
                                      !NoLeadingAddr);
            break;
          case MachO::S_MOD_INIT_FUNC_POINTERS:
          case MachO::S_MOD_TERM_FUNC_POINTERS:
            DumpInitTermPointerSection(O, sect, sect_size, sect_addr, &AddrMap,
                                       verbose);
            break;
          default:
            outs() << "Unknown section type ("
                   << format("0x%08" PRIx32, section_type) << ")\n";
            DumpRawSectionContents(O, sect, sect_size, sect_addr);
            break;
          }
        } else {
          if (section_type == MachO::S_ZEROFILL)
            outs() << "zerofill section and has no contents in the file\n";
          else
            DumpRawSectionContents(O, sect, sect_size, sect_addr);
        }
      }
    }
  }
}

static void DumpInfoPlistSectionContents(StringRef Filename,
                                         MachOObjectFile *O) {
  for (const SectionRef &Section : O->sections()) {
    StringRef SectName;
    Section.getName(SectName);
    DataRefImpl Ref = Section.getRawDataRefImpl();
    StringRef SegName = O->getSectionFinalSegmentName(Ref);
    if (SegName == "__TEXT" && SectName == "__info_plist") {
      outs() << "Contents of (" << SegName << "," << SectName << ") section\n";
      StringRef BytesStr;
      Section.getContents(BytesStr);
      const char *sect = reinterpret_cast<const char *>(BytesStr.data());
      outs() << sect;
      return;
    }
  }
}

// checkMachOAndArchFlags() checks to see if the ObjectFile is a Mach-O file
// and if it is and there is a list of architecture flags is specified then
// check to make sure this Mach-O file is one of those architectures or all
// architectures were specified.  If not then an error is generated and this
// routine returns false.  Else it returns true.
static bool checkMachOAndArchFlags(ObjectFile *O, StringRef Filename) {
  auto *MachO = dyn_cast<MachOObjectFile>(O);

  if (!MachO || ArchAll || ArchFlags.empty())
    return true;

  MachO::mach_header H;
  MachO::mach_header_64 H_64;
  Triple T;
  if (MachO->is64Bit()) {
    H_64 = MachO->MachOObjectFile::getHeader64();
    T = MachOObjectFile::getArchTriple(H_64.cputype, H_64.cpusubtype);
  } else {
    H = MachO->MachOObjectFile::getHeader();
    T = MachOObjectFile::getArchTriple(H.cputype, H.cpusubtype);
  }
  if (none_of(ArchFlags, [&](const std::string &Name) {
        return Name == T.getArchName();
      })) {
    errs() << "llvm-objdump: " + Filename + ": No architecture specified.\n";
    return false;
  }
  return true;
}

static void printObjcMetaData(MachOObjectFile *O, bool verbose);

// ProcessMachO() is passed a single opened Mach-O file, which may be an
// archive member and or in a slice of a universal file.  It prints the
// the file name and header info and then processes it according to the
// command line options.
static void ProcessMachO(StringRef Filename, MachOObjectFile *MachOOF,
                         StringRef ArchiveMemberName = StringRef(),
                         StringRef ArchitectureName = StringRef()) {
  // If we are doing some processing here on the Mach-O file print the header
  // info.  And don't print it otherwise like in the case of printing the
  // UniversalHeaders or ArchiveHeaders.
  if (Disassemble || PrivateHeaders || ExportsTrie || Rebase || Bind || SymbolTable ||
      LazyBind || WeakBind || IndirectSymbols || DataInCode || LinkOptHints ||
      DylibsUsed || DylibId || ObjcMetaData || (FilterSections.size() != 0)) {
    outs() << Filename;
    if (!ArchiveMemberName.empty())
      outs() << '(' << ArchiveMemberName << ')';
    if (!ArchitectureName.empty())
      outs() << " (architecture " << ArchitectureName << ")";
    outs() << ":\n";
  }

  if (Disassemble)
    DisassembleMachO(Filename, MachOOF, "__TEXT", "__text");
  if (IndirectSymbols)
    PrintIndirectSymbols(MachOOF, !NonVerbose);
  if (DataInCode)
    PrintDataInCodeTable(MachOOF, !NonVerbose);
  if (LinkOptHints)
    PrintLinkOptHints(MachOOF);
  if (Relocations)
    PrintRelocations(MachOOF);
  if (SectionHeaders)
    PrintSectionHeaders(MachOOF);
  if (SectionContents)
    PrintSectionContents(MachOOF);
  if (FilterSections.size() != 0)
    DumpSectionContents(Filename, MachOOF, !NonVerbose);
  if (InfoPlist)
    DumpInfoPlistSectionContents(Filename, MachOOF);
  if (DylibsUsed)
    PrintDylibs(MachOOF, false);
  if (DylibId)
    PrintDylibs(MachOOF, true);
  if (SymbolTable) {
    StringRef ArchiveName = ArchiveMemberName == StringRef() ? "" : Filename;
    PrintSymbolTable(MachOOF, ArchiveName, ArchitectureName);
  }
  if (UnwindInfo)
    printMachOUnwindInfo(MachOOF);
  if (PrivateHeaders) {
    printMachOFileHeader(MachOOF);
    printMachOLoadCommands(MachOOF);
  }
  if (FirstPrivateHeader)
    printMachOFileHeader(MachOOF);
  if (ObjcMetaData)
    printObjcMetaData(MachOOF, !NonVerbose);
  if (ExportsTrie)
    printExportsTrie(MachOOF);
  if (Rebase)
    printRebaseTable(MachOOF);
  if (Bind)
    printBindTable(MachOOF);
  if (LazyBind)
    printLazyBindTable(MachOOF);
  if (WeakBind)
    printWeakBindTable(MachOOF);

  if (DwarfDumpType != DIDT_Null) {
    std::unique_ptr<DIContext> DICtx(new DWARFContextInMemory(*MachOOF));
    // Dump the complete DWARF structure.
    DICtx->dump(outs(), DwarfDumpType, true /* DumpEH */);
  }
}

// printUnknownCPUType() helps print_fat_headers for unknown CPU's.
static void printUnknownCPUType(uint32_t cputype, uint32_t cpusubtype) {
  outs() << "    cputype (" << cputype << ")\n";
  outs() << "    cpusubtype (" << cpusubtype << ")\n";
}

// printCPUType() helps print_fat_headers by printing the cputype and
// pusubtype (symbolically for the one's it knows about).
static void printCPUType(uint32_t cputype, uint32_t cpusubtype) {
  switch (cputype) {
  case MachO::CPU_TYPE_I386:
    switch (cpusubtype) {
    case MachO::CPU_SUBTYPE_I386_ALL:
      outs() << "    cputype CPU_TYPE_I386\n";
      outs() << "    cpusubtype CPU_SUBTYPE_I386_ALL\n";
      break;
    default:
      printUnknownCPUType(cputype, cpusubtype);
      break;
    }
    break;
  case MachO::CPU_TYPE_X86_64:
    switch (cpusubtype) {
    case MachO::CPU_SUBTYPE_X86_64_ALL:
      outs() << "    cputype CPU_TYPE_X86_64\n";
      outs() << "    cpusubtype CPU_SUBTYPE_X86_64_ALL\n";
      break;
    case MachO::CPU_SUBTYPE_X86_64_H:
      outs() << "    cputype CPU_TYPE_X86_64\n";
      outs() << "    cpusubtype CPU_SUBTYPE_X86_64_H\n";
      break;
    default:
      printUnknownCPUType(cputype, cpusubtype);
      break;
    }
    break;
  case MachO::CPU_TYPE_ARM:
    switch (cpusubtype) {
    case MachO::CPU_SUBTYPE_ARM_ALL:
      outs() << "    cputype CPU_TYPE_ARM\n";
      outs() << "    cpusubtype CPU_SUBTYPE_ARM_ALL\n";
      break;
    case MachO::CPU_SUBTYPE_ARM_V4T:
      outs() << "    cputype CPU_TYPE_ARM\n";
      outs() << "    cpusubtype CPU_SUBTYPE_ARM_V4T\n";
      break;
    case MachO::CPU_SUBTYPE_ARM_V5TEJ:
      outs() << "    cputype CPU_TYPE_ARM\n";
      outs() << "    cpusubtype CPU_SUBTYPE_ARM_V5TEJ\n";
      break;
    case MachO::CPU_SUBTYPE_ARM_XSCALE:
      outs() << "    cputype CPU_TYPE_ARM\n";
      outs() << "    cpusubtype CPU_SUBTYPE_ARM_XSCALE\n";
      break;
    case MachO::CPU_SUBTYPE_ARM_V6:
      outs() << "    cputype CPU_TYPE_ARM\n";
      outs() << "    cpusubtype CPU_SUBTYPE_ARM_V6\n";
      break;
    case MachO::CPU_SUBTYPE_ARM_V6M:
      outs() << "    cputype CPU_TYPE_ARM\n";
      outs() << "    cpusubtype CPU_SUBTYPE_ARM_V6M\n";
      break;
    case MachO::CPU_SUBTYPE_ARM_V7:
      outs() << "    cputype CPU_TYPE_ARM\n";
      outs() << "    cpusubtype CPU_SUBTYPE_ARM_V7\n";
      break;
    case MachO::CPU_SUBTYPE_ARM_V7EM:
      outs() << "    cputype CPU_TYPE_ARM\n";
      outs() << "    cpusubtype CPU_SUBTYPE_ARM_V7EM\n";
      break;
    case MachO::CPU_SUBTYPE_ARM_V7K:
      outs() << "    cputype CPU_TYPE_ARM\n";
      outs() << "    cpusubtype CPU_SUBTYPE_ARM_V7K\n";
      break;
    case MachO::CPU_SUBTYPE_ARM_V7M:
      outs() << "    cputype CPU_TYPE_ARM\n";
      outs() << "    cpusubtype CPU_SUBTYPE_ARM_V7M\n";
      break;
    case MachO::CPU_SUBTYPE_ARM_V7S:
      outs() << "    cputype CPU_TYPE_ARM\n";
      outs() << "    cpusubtype CPU_SUBTYPE_ARM_V7S\n";
      break;
    default:
      printUnknownCPUType(cputype, cpusubtype);
      break;
    }
    break;
  case MachO::CPU_TYPE_ARM64:
    switch (cpusubtype & ~MachO::CPU_SUBTYPE_MASK) {
    case MachO::CPU_SUBTYPE_ARM64_ALL:
      outs() << "    cputype CPU_TYPE_ARM64\n";
      outs() << "    cpusubtype CPU_SUBTYPE_ARM64_ALL\n";
      break;
    default:
      printUnknownCPUType(cputype, cpusubtype);
      break;
    }
    break;
  default:
    printUnknownCPUType(cputype, cpusubtype);
    break;
  }
}

static void printMachOUniversalHeaders(const object::MachOUniversalBinary *UB,
                                       bool verbose) {
  outs() << "Fat headers\n";
  if (verbose) {
    if (UB->getMagic() == MachO::FAT_MAGIC)
      outs() << "fat_magic FAT_MAGIC\n";
    else // UB->getMagic() == MachO::FAT_MAGIC_64
      outs() << "fat_magic FAT_MAGIC_64\n";
  } else
    outs() << "fat_magic " << format("0x%" PRIx32, MachO::FAT_MAGIC) << "\n";

  uint32_t nfat_arch = UB->getNumberOfObjects();
  StringRef Buf = UB->getData();
  uint64_t size = Buf.size();
  uint64_t big_size = sizeof(struct MachO::fat_header) +
                      nfat_arch * sizeof(struct MachO::fat_arch);
  outs() << "nfat_arch " << UB->getNumberOfObjects();
  if (nfat_arch == 0)
    outs() << " (malformed, contains zero architecture types)\n";
  else if (big_size > size)
    outs() << " (malformed, architectures past end of file)\n";
  else
    outs() << "\n";

  for (uint32_t i = 0; i < nfat_arch; ++i) {
    MachOUniversalBinary::ObjectForArch OFA(UB, i);
    uint32_t cputype = OFA.getCPUType();
    uint32_t cpusubtype = OFA.getCPUSubType();
    outs() << "architecture ";
    for (uint32_t j = 0; i != 0 && j <= i - 1; j++) {
      MachOUniversalBinary::ObjectForArch other_OFA(UB, j);
      uint32_t other_cputype = other_OFA.getCPUType();
      uint32_t other_cpusubtype = other_OFA.getCPUSubType();
      if (cputype != 0 && cpusubtype != 0 && cputype == other_cputype &&
          (cpusubtype & ~MachO::CPU_SUBTYPE_MASK) ==
              (other_cpusubtype & ~MachO::CPU_SUBTYPE_MASK)) {
        outs() << "(illegal duplicate architecture) ";
        break;
      }
    }
    if (verbose) {
      outs() << OFA.getArchTypeName() << "\n";
      printCPUType(cputype, cpusubtype & ~MachO::CPU_SUBTYPE_MASK);
    } else {
      outs() << i << "\n";
      outs() << "    cputype " << cputype << "\n";
      outs() << "    cpusubtype " << (cpusubtype & ~MachO::CPU_SUBTYPE_MASK)
             << "\n";
    }
    if (verbose &&
        (cpusubtype & MachO::CPU_SUBTYPE_MASK) == MachO::CPU_SUBTYPE_LIB64)
      outs() << "    capabilities CPU_SUBTYPE_LIB64\n";
    else
      outs() << "    capabilities "
             << format("0x%" PRIx32,
                       (cpusubtype & MachO::CPU_SUBTYPE_MASK) >> 24) << "\n";
    outs() << "    offset " << OFA.getOffset();
    if (OFA.getOffset() > size)
      outs() << " (past end of file)";
    if (OFA.getOffset() % (1 << OFA.getAlign()) != 0)
      outs() << " (not aligned on it's alignment (2^" << OFA.getAlign() << ")";
    outs() << "\n";
    outs() << "    size " << OFA.getSize();
    big_size = OFA.getOffset() + OFA.getSize();
    if (big_size > size)
      outs() << " (past end of file)";
    outs() << "\n";
    outs() << "    align 2^" << OFA.getAlign() << " (" << (1 << OFA.getAlign())
           << ")\n";
  }
}

static void printArchiveChild(StringRef Filename, const Archive::Child &C,
                              bool verbose, bool print_offset,
                              StringRef ArchitectureName = StringRef()) {
  if (print_offset)
    outs() << C.getChildOffset() << "\t";
  Expected<sys::fs::perms> ModeOrErr = C.getAccessMode();
  if (!ModeOrErr)
    report_error(Filename, C, ModeOrErr.takeError(), ArchitectureName);
  sys::fs::perms Mode = ModeOrErr.get();
  if (verbose) {
    // FIXME: this first dash, "-", is for (Mode & S_IFMT) == S_IFREG.
    // But there is nothing in sys::fs::perms for S_IFMT or S_IFREG.
    outs() << "-";
    outs() << ((Mode & sys::fs::owner_read) ? "r" : "-");
    outs() << ((Mode & sys::fs::owner_write) ? "w" : "-");
    outs() << ((Mode & sys::fs::owner_exe) ? "x" : "-");
    outs() << ((Mode & sys::fs::group_read) ? "r" : "-");
    outs() << ((Mode & sys::fs::group_write) ? "w" : "-");
    outs() << ((Mode & sys::fs::group_exe) ? "x" : "-");
    outs() << ((Mode & sys::fs::others_read) ? "r" : "-");
    outs() << ((Mode & sys::fs::others_write) ? "w" : "-");
    outs() << ((Mode & sys::fs::others_exe) ? "x" : "-");
  } else {
    outs() << format("0%o ", Mode);
  }

  Expected<unsigned> UIDOrErr = C.getUID();
  if (!UIDOrErr)
    report_error(Filename, C, UIDOrErr.takeError(), ArchitectureName);
  unsigned UID = UIDOrErr.get();
  outs() << format("%3d/", UID);
  Expected<unsigned> GIDOrErr = C.getGID();
  if (!GIDOrErr)
    report_error(Filename, C, GIDOrErr.takeError(), ArchitectureName);
  unsigned GID = GIDOrErr.get();
  outs() << format("%-3d ", GID);
  Expected<uint64_t> Size = C.getRawSize();
  if (!Size)
    report_error(Filename, C, Size.takeError(), ArchitectureName);
  outs() << format("%5" PRId64, Size.get()) << " ";

  StringRef RawLastModified = C.getRawLastModified();
  if (verbose) {
    unsigned Seconds;
    if (RawLastModified.getAsInteger(10, Seconds))
      outs() << "(date: \"" << RawLastModified
             << "\" contains non-decimal chars) ";
    else {
      // Since cime(3) returns a 26 character string of the form:
      // "Sun Sep 16 01:03:52 1973\n\0"
      // just print 24 characters.
      time_t t = Seconds;
      outs() << format("%.24s ", ctime(&t));
    }
  } else {
    outs() << RawLastModified << " ";
  }

  if (verbose) {
    Expected<StringRef> NameOrErr = C.getName();
    if (!NameOrErr) {
      consumeError(NameOrErr.takeError());
      Expected<StringRef> NameOrErr = C.getRawName();
      if (!NameOrErr)
        report_error(Filename, C, NameOrErr.takeError(), ArchitectureName);
      StringRef RawName = NameOrErr.get();
      outs() << RawName << "\n";
    } else {
      StringRef Name = NameOrErr.get();
      outs() << Name << "\n";
    }
  } else {
    Expected<StringRef> NameOrErr = C.getRawName();
    if (!NameOrErr)
      report_error(Filename, C, NameOrErr.takeError(), ArchitectureName);
    StringRef RawName = NameOrErr.get();
    outs() << RawName << "\n";
  }
}

static void printArchiveHeaders(StringRef Filename, Archive *A, bool verbose,
                                bool print_offset,
                                StringRef ArchitectureName = StringRef()) {
  Error Err;
  for (const auto &C : A->children(Err, false))
    printArchiveChild(Filename, C, verbose, print_offset, ArchitectureName);

  if (Err)
    report_error(Filename, std::move(Err));
}

// ParseInputMachO() parses the named Mach-O file in Filename and handles the
// -arch flags selecting just those slices as specified by them and also parses
// archive files.  Then for each individual Mach-O file ProcessMachO() is
// called to process the file based on the command line options.
void llvm::ParseInputMachO(StringRef Filename) {
  // Check for -arch all and verifiy the -arch flags are valid.
  for (unsigned i = 0; i < ArchFlags.size(); ++i) {
    if (ArchFlags[i] == "all") {
      ArchAll = true;
    } else {
      if (!MachOObjectFile::isValidArch(ArchFlags[i])) {
        errs() << "llvm-objdump: Unknown architecture named '" + ArchFlags[i] +
                      "'for the -arch option\n";
        return;
      }
    }
  }

  // Attempt to open the binary.
  Expected<OwningBinary<Binary>> BinaryOrErr = createBinary(Filename);
  if (!BinaryOrErr)
    report_error(Filename, BinaryOrErr.takeError());
  Binary &Bin = *BinaryOrErr.get().getBinary();

  if (Archive *A = dyn_cast<Archive>(&Bin)) {
    outs() << "Archive : " << Filename << "\n";
    if (ArchiveHeaders)
      printArchiveHeaders(Filename, A, !NonVerbose, ArchiveMemberOffsets);

    Error Err;
    for (auto &C : A->children(Err)) {
      Expected<std::unique_ptr<Binary>> ChildOrErr = C.getAsBinary();
      if (!ChildOrErr) {
        if (auto E = isNotObjectErrorInvalidFileType(ChildOrErr.takeError()))
          report_error(Filename, C, std::move(E));
        continue;
      }
      if (MachOObjectFile *O = dyn_cast<MachOObjectFile>(&*ChildOrErr.get())) {
        if (!checkMachOAndArchFlags(O, Filename))
          return;
        ProcessMachO(Filename, O, O->getFileName());
      }
    }
    if (Err)
      report_error(Filename, std::move(Err));
    return;
  }
  if (UniversalHeaders) {
    if (MachOUniversalBinary *UB = dyn_cast<MachOUniversalBinary>(&Bin))
      printMachOUniversalHeaders(UB, !NonVerbose);
  }
  if (MachOUniversalBinary *UB = dyn_cast<MachOUniversalBinary>(&Bin)) {
    // If we have a list of architecture flags specified dump only those.
    if (!ArchAll && ArchFlags.size() != 0) {
      // Look for a slice in the universal binary that matches each ArchFlag.
      bool ArchFound;
      for (unsigned i = 0; i < ArchFlags.size(); ++i) {
        ArchFound = false;
        for (MachOUniversalBinary::object_iterator I = UB->begin_objects(),
                                                   E = UB->end_objects();
             I != E; ++I) {
          if (ArchFlags[i] == I->getArchTypeName()) {
            ArchFound = true;
            Expected<std::unique_ptr<ObjectFile>> ObjOrErr =
                I->getAsObjectFile();
            std::string ArchitectureName = "";
            if (ArchFlags.size() > 1)
              ArchitectureName = I->getArchTypeName();
            if (ObjOrErr) {
              ObjectFile &O = *ObjOrErr.get();
              if (MachOObjectFile *MachOOF = dyn_cast<MachOObjectFile>(&O))
                ProcessMachO(Filename, MachOOF, "", ArchitectureName);
            } else if (auto E = isNotObjectErrorInvalidFileType(
                       ObjOrErr.takeError())) {
              report_error(Filename, StringRef(), std::move(E),
                           ArchitectureName);
              continue;
            } else if (Expected<std::unique_ptr<Archive>> AOrErr =
                           I->getAsArchive()) {
              std::unique_ptr<Archive> &A = *AOrErr;
              outs() << "Archive : " << Filename;
              if (!ArchitectureName.empty())
                outs() << " (architecture " << ArchitectureName << ")";
              outs() << "\n";
              if (ArchiveHeaders)
                printArchiveHeaders(Filename, A.get(), !NonVerbose,
                                    ArchiveMemberOffsets, ArchitectureName);
              Error Err;
              for (auto &C : A->children(Err)) {
                Expected<std::unique_ptr<Binary>> ChildOrErr = C.getAsBinary();
                if (!ChildOrErr) {
                  if (auto E = isNotObjectErrorInvalidFileType(ChildOrErr.takeError()))
                    report_error(Filename, C, std::move(E), ArchitectureName);
                  continue;
                }
                if (MachOObjectFile *O =
                        dyn_cast<MachOObjectFile>(&*ChildOrErr.get()))
                  ProcessMachO(Filename, O, O->getFileName(), ArchitectureName);
              }
              if (Err)
                report_error(Filename, std::move(Err));
            } else {
              consumeError(AOrErr.takeError());
              error("Mach-O universal file: " + Filename + " for " +
                    "architecture " + StringRef(I->getArchTypeName()) +
                    " is not a Mach-O file or an archive file");
            }
          }
        }
        if (!ArchFound) {
          errs() << "llvm-objdump: file: " + Filename + " does not contain "
                 << "architecture: " + ArchFlags[i] + "\n";
          return;
        }
      }
      return;
    }
    // No architecture flags were specified so if this contains a slice that
    // matches the host architecture dump only that.
    if (!ArchAll) {
      for (MachOUniversalBinary::object_iterator I = UB->begin_objects(),
                                                 E = UB->end_objects();
           I != E; ++I) {
        if (MachOObjectFile::getHostArch().getArchName() ==
            I->getArchTypeName()) {
          Expected<std::unique_ptr<ObjectFile>> ObjOrErr = I->getAsObjectFile();
          std::string ArchiveName;
          ArchiveName.clear();
          if (ObjOrErr) {
            ObjectFile &O = *ObjOrErr.get();
            if (MachOObjectFile *MachOOF = dyn_cast<MachOObjectFile>(&O))
              ProcessMachO(Filename, MachOOF);
          } else if (auto E = isNotObjectErrorInvalidFileType(
                     ObjOrErr.takeError())) {
            report_error(Filename, std::move(E));
            continue;
          } else if (Expected<std::unique_ptr<Archive>> AOrErr =
                         I->getAsArchive()) {
            std::unique_ptr<Archive> &A = *AOrErr;
            outs() << "Archive : " << Filename << "\n";
            if (ArchiveHeaders)
              printArchiveHeaders(Filename, A.get(), !NonVerbose,
                                  ArchiveMemberOffsets);
            Error Err;
            for (auto &C : A->children(Err)) {
              Expected<std::unique_ptr<Binary>> ChildOrErr = C.getAsBinary();
              if (!ChildOrErr) {
                if (auto E = isNotObjectErrorInvalidFileType(ChildOrErr.takeError()))
                  report_error(Filename, C, std::move(E));
                continue;
              }
              if (MachOObjectFile *O =
                      dyn_cast<MachOObjectFile>(&*ChildOrErr.get()))
                ProcessMachO(Filename, O, O->getFileName());
            }
            if (Err)
              report_error(Filename, std::move(Err));
          } else {
            consumeError(AOrErr.takeError());
            error("Mach-O universal file: " + Filename + " for architecture " +
                  StringRef(I->getArchTypeName()) +
                  " is not a Mach-O file or an archive file");
          }
          return;
        }
      }
    }
    // Either all architectures have been specified or none have been specified
    // and this does not contain the host architecture so dump all the slices.
    bool moreThanOneArch = UB->getNumberOfObjects() > 1;
    for (MachOUniversalBinary::object_iterator I = UB->begin_objects(),
                                               E = UB->end_objects();
         I != E; ++I) {
      Expected<std::unique_ptr<ObjectFile>> ObjOrErr = I->getAsObjectFile();
      std::string ArchitectureName = "";
      if (moreThanOneArch)
        ArchitectureName = I->getArchTypeName();
      if (ObjOrErr) {
        ObjectFile &Obj = *ObjOrErr.get();
        if (MachOObjectFile *MachOOF = dyn_cast<MachOObjectFile>(&Obj))
          ProcessMachO(Filename, MachOOF, "", ArchitectureName);
      } else if (auto E = isNotObjectErrorInvalidFileType(
                 ObjOrErr.takeError())) {
        report_error(StringRef(), Filename, std::move(E), ArchitectureName);
        continue;
      } else if (Expected<std::unique_ptr<Archive>> AOrErr =
                   I->getAsArchive()) {
        std::unique_ptr<Archive> &A = *AOrErr;
        outs() << "Archive : " << Filename;
        if (!ArchitectureName.empty())
          outs() << " (architecture " << ArchitectureName << ")";
        outs() << "\n";
        if (ArchiveHeaders)
          printArchiveHeaders(Filename, A.get(), !NonVerbose,
                              ArchiveMemberOffsets, ArchitectureName);
        Error Err;
        for (auto &C : A->children(Err)) {
          Expected<std::unique_ptr<Binary>> ChildOrErr = C.getAsBinary();
          if (!ChildOrErr) {
            if (auto E = isNotObjectErrorInvalidFileType(ChildOrErr.takeError()))
              report_error(Filename, C, std::move(E), ArchitectureName);
            continue;
          }
          if (MachOObjectFile *O =
                  dyn_cast<MachOObjectFile>(&*ChildOrErr.get())) {
            if (MachOObjectFile *MachOOF = dyn_cast<MachOObjectFile>(O))
              ProcessMachO(Filename, MachOOF, MachOOF->getFileName(),
                           ArchitectureName);
          }
        }
        if (Err)
          report_error(Filename, std::move(Err));
      } else {
        consumeError(AOrErr.takeError());
        error("Mach-O universal file: " + Filename + " for architecture " +
              StringRef(I->getArchTypeName()) +
              " is not a Mach-O file or an archive file");
      }
    }
    return;
  }
  if (ObjectFile *O = dyn_cast<ObjectFile>(&Bin)) {
    if (!checkMachOAndArchFlags(O, Filename))
      return;
    if (MachOObjectFile *MachOOF = dyn_cast<MachOObjectFile>(&*O)) {
      ProcessMachO(Filename, MachOOF);
    } else
      errs() << "llvm-objdump: '" << Filename << "': "
             << "Object is not a Mach-O file type.\n";
    return;
  }
  llvm_unreachable("Input object can't be invalid at this point");
}

typedef std::pair<uint64_t, const char *> BindInfoEntry;
typedef std::vector<BindInfoEntry> BindTable;
typedef BindTable::iterator bind_table_iterator;

// The block of info used by the Symbolizer call backs.
struct DisassembleInfo {
  bool verbose;
  MachOObjectFile *O;
  SectionRef S;
  SymbolAddressMap *AddrMap;
  std::vector<SectionRef> *Sections;
  const char *class_name;
  const char *selector_name;
  char *method;
  char *demangled_name;
  uint64_t adrp_addr;
  uint32_t adrp_inst;
  BindTable *bindtable;
  uint32_t depth;
};

// SymbolizerGetOpInfo() is the operand information call back function.
// This is called to get the symbolic information for operand(s) of an
// instruction when it is being done.  This routine does this from
// the relocation information, symbol table, etc. That block of information
// is a pointer to the struct DisassembleInfo that was passed when the
// disassembler context was created and passed to back to here when
// called back by the disassembler for instruction operands that could have
// relocation information. The address of the instruction containing operand is
// at the Pc parameter.  The immediate value the operand has is passed in
// op_info->Value and is at Offset past the start of the instruction and has a
// byte Size of 1, 2 or 4. The symbolc information is returned in TagBuf is the
// LLVMOpInfo1 struct defined in the header "llvm-c/Disassembler.h" as symbol
// names and addends of the symbolic expression to add for the operand.  The
// value of TagType is currently 1 (for the LLVMOpInfo1 struct). If symbolic
// information is returned then this function returns 1 else it returns 0.
static int SymbolizerGetOpInfo(void *DisInfo, uint64_t Pc, uint64_t Offset,
                               uint64_t Size, int TagType, void *TagBuf) {
  struct DisassembleInfo *info = (struct DisassembleInfo *)DisInfo;
  struct LLVMOpInfo1 *op_info = (struct LLVMOpInfo1 *)TagBuf;
  uint64_t value = op_info->Value;

  // Make sure all fields returned are zero if we don't set them.
  memset((void *)op_info, '\0', sizeof(struct LLVMOpInfo1));
  op_info->Value = value;

  // If the TagType is not the value 1 which it code knows about or if no
  // verbose symbolic information is wanted then just return 0, indicating no
  // information is being returned.
  if (TagType != 1 || !info->verbose)
    return 0;

  unsigned int Arch = info->O->getArch();
  if (Arch == Triple::x86) {
    if (Size != 1 && Size != 2 && Size != 4 && Size != 0)
      return 0;
    if (info->O->getHeader().filetype != MachO::MH_OBJECT) {
      // TODO:
      // Search the external relocation entries of a fully linked image
      // (if any) for an entry that matches this segment offset.
      // uint32_t seg_offset = (Pc + Offset);
      return 0;
    }
    // In MH_OBJECT filetypes search the section's relocation entries (if any)
    // for an entry for this section offset.
    uint32_t sect_addr = info->S.getAddress();
    uint32_t sect_offset = (Pc + Offset) - sect_addr;
    bool reloc_found = false;
    DataRefImpl Rel;
    MachO::any_relocation_info RE;
    bool isExtern = false;
    SymbolRef Symbol;
    bool r_scattered = false;
    uint32_t r_value, pair_r_value, r_type;
    for (const RelocationRef &Reloc : info->S.relocations()) {
      uint64_t RelocOffset = Reloc.getOffset();
      if (RelocOffset == sect_offset) {
        Rel = Reloc.getRawDataRefImpl();
        RE = info->O->getRelocation(Rel);
        r_type = info->O->getAnyRelocationType(RE);
        r_scattered = info->O->isRelocationScattered(RE);
        if (r_scattered) {
          r_value = info->O->getScatteredRelocationValue(RE);
          if (r_type == MachO::GENERIC_RELOC_SECTDIFF ||
              r_type == MachO::GENERIC_RELOC_LOCAL_SECTDIFF) {
            DataRefImpl RelNext = Rel;
            info->O->moveRelocationNext(RelNext);
            MachO::any_relocation_info RENext;
            RENext = info->O->getRelocation(RelNext);
            if (info->O->isRelocationScattered(RENext))
              pair_r_value = info->O->getScatteredRelocationValue(RENext);
            else
              return 0;
          }
        } else {
          isExtern = info->O->getPlainRelocationExternal(RE);
          if (isExtern) {
            symbol_iterator RelocSym = Reloc.getSymbol();
            Symbol = *RelocSym;
          }
        }
        reloc_found = true;
        break;
      }
    }
    if (reloc_found && isExtern) {
      Expected<StringRef> SymName = Symbol.getName();
      if (!SymName) {
        std::string Buf;
        raw_string_ostream OS(Buf);
        logAllUnhandledErrors(SymName.takeError(), OS, "");
        OS.flush();
        report_fatal_error(Buf);
      }
      const char *name = SymName->data();
      op_info->AddSymbol.Present = 1;
      op_info->AddSymbol.Name = name;
      // For i386 extern relocation entries the value in the instruction is
      // the offset from the symbol, and value is already set in op_info->Value.
      return 1;
    }
    if (reloc_found && (r_type == MachO::GENERIC_RELOC_SECTDIFF ||
                        r_type == MachO::GENERIC_RELOC_LOCAL_SECTDIFF)) {
      const char *add = GuessSymbolName(r_value, info->AddrMap);
      const char *sub = GuessSymbolName(pair_r_value, info->AddrMap);
      uint32_t offset = value - (r_value - pair_r_value);
      op_info->AddSymbol.Present = 1;
      if (add != nullptr)
        op_info->AddSymbol.Name = add;
      else
        op_info->AddSymbol.Value = r_value;
      op_info->SubtractSymbol.Present = 1;
      if (sub != nullptr)
        op_info->SubtractSymbol.Name = sub;
      else
        op_info->SubtractSymbol.Value = pair_r_value;
      op_info->Value = offset;
      return 1;
    }
    return 0;
  }
  if (Arch == Triple::x86_64) {
    if (Size != 1 && Size != 2 && Size != 4 && Size != 0)
      return 0;
    if (info->O->getHeader().filetype != MachO::MH_OBJECT) {
      // TODO:
      // Search the external relocation entries of a fully linked image
      // (if any) for an entry that matches this segment offset.
      // uint64_t seg_offset = (Pc + Offset);
      return 0;
    }
    // In MH_OBJECT filetypes search the section's relocation entries (if any)
    // for an entry for this section offset.
    uint64_t sect_addr = info->S.getAddress();
    uint64_t sect_offset = (Pc + Offset) - sect_addr;
    bool reloc_found = false;
    DataRefImpl Rel;
    MachO::any_relocation_info RE;
    bool isExtern = false;
    SymbolRef Symbol;
    for (const RelocationRef &Reloc : info->S.relocations()) {
      uint64_t RelocOffset = Reloc.getOffset();
      if (RelocOffset == sect_offset) {
        Rel = Reloc.getRawDataRefImpl();
        RE = info->O->getRelocation(Rel);
        // NOTE: Scattered relocations don't exist on x86_64.
        isExtern = info->O->getPlainRelocationExternal(RE);
        if (isExtern) {
          symbol_iterator RelocSym = Reloc.getSymbol();
          Symbol = *RelocSym;
        }
        reloc_found = true;
        break;
      }
    }
    if (reloc_found && isExtern) {
      // The Value passed in will be adjusted by the Pc if the instruction
      // adds the Pc.  But for x86_64 external relocation entries the Value
      // is the offset from the external symbol.
      if (info->O->getAnyRelocationPCRel(RE))
        op_info->Value -= Pc + Offset + Size;
      Expected<StringRef> SymName = Symbol.getName();
      if (!SymName) {
        std::string Buf;
        raw_string_ostream OS(Buf);
        logAllUnhandledErrors(SymName.takeError(), OS, "");
        OS.flush();
        report_fatal_error(Buf);
      }
      const char *name = SymName->data();
      unsigned Type = info->O->getAnyRelocationType(RE);
      if (Type == MachO::X86_64_RELOC_SUBTRACTOR) {
        DataRefImpl RelNext = Rel;
        info->O->moveRelocationNext(RelNext);
        MachO::any_relocation_info RENext = info->O->getRelocation(RelNext);
        unsigned TypeNext = info->O->getAnyRelocationType(RENext);
        bool isExternNext = info->O->getPlainRelocationExternal(RENext);
        unsigned SymbolNum = info->O->getPlainRelocationSymbolNum(RENext);
        if (TypeNext == MachO::X86_64_RELOC_UNSIGNED && isExternNext) {
          op_info->SubtractSymbol.Present = 1;
          op_info->SubtractSymbol.Name = name;
          symbol_iterator RelocSymNext = info->O->getSymbolByIndex(SymbolNum);
          Symbol = *RelocSymNext;
          Expected<StringRef> SymNameNext = Symbol.getName();
          if (!SymNameNext) {
            std::string Buf;
            raw_string_ostream OS(Buf);
            logAllUnhandledErrors(SymNameNext.takeError(), OS, "");
            OS.flush();
            report_fatal_error(Buf);
          }
          name = SymNameNext->data();
        }
      }
      // TODO: add the VariantKinds to op_info->VariantKind for relocation types
      // like: X86_64_RELOC_TLV, X86_64_RELOC_GOT_LOAD and X86_64_RELOC_GOT.
      op_info->AddSymbol.Present = 1;
      op_info->AddSymbol.Name = name;
      return 1;
    }
    return 0;
  }
  if (Arch == Triple::arm) {
    if (Offset != 0 || (Size != 4 && Size != 2))
      return 0;
    if (info->O->getHeader().filetype != MachO::MH_OBJECT) {
      // TODO:
      // Search the external relocation entries of a fully linked image
      // (if any) for an entry that matches this segment offset.
      // uint32_t seg_offset = (Pc + Offset);
      return 0;
    }
    // In MH_OBJECT filetypes search the section's relocation entries (if any)
    // for an entry for this section offset.
    uint32_t sect_addr = info->S.getAddress();
    uint32_t sect_offset = (Pc + Offset) - sect_addr;
    DataRefImpl Rel;
    MachO::any_relocation_info RE;
    bool isExtern = false;
    SymbolRef Symbol;
    bool r_scattered = false;
    uint32_t r_value, pair_r_value, r_type, r_length, other_half;
    auto Reloc =
        find_if(info->S.relocations(), [&](const RelocationRef &Reloc) {
          uint64_t RelocOffset = Reloc.getOffset();
          return RelocOffset == sect_offset;
        });

    if (Reloc == info->S.relocations().end())
      return 0;

    Rel = Reloc->getRawDataRefImpl();
    RE = info->O->getRelocation(Rel);
    r_length = info->O->getAnyRelocationLength(RE);
    r_scattered = info->O->isRelocationScattered(RE);
    if (r_scattered) {
      r_value = info->O->getScatteredRelocationValue(RE);
      r_type = info->O->getScatteredRelocationType(RE);
    } else {
      r_type = info->O->getAnyRelocationType(RE);
      isExtern = info->O->getPlainRelocationExternal(RE);
      if (isExtern) {
        symbol_iterator RelocSym = Reloc->getSymbol();
        Symbol = *RelocSym;
      }
    }
    if (r_type == MachO::ARM_RELOC_HALF ||
        r_type == MachO::ARM_RELOC_SECTDIFF ||
        r_type == MachO::ARM_RELOC_LOCAL_SECTDIFF ||
        r_type == MachO::ARM_RELOC_HALF_SECTDIFF) {
      DataRefImpl RelNext = Rel;
      info->O->moveRelocationNext(RelNext);
      MachO::any_relocation_info RENext;
      RENext = info->O->getRelocation(RelNext);
      other_half = info->O->getAnyRelocationAddress(RENext) & 0xffff;
      if (info->O->isRelocationScattered(RENext))
        pair_r_value = info->O->getScatteredRelocationValue(RENext);
    }

    if (isExtern) {
      Expected<StringRef> SymName = Symbol.getName();
      if (!SymName) {
        std::string Buf;
        raw_string_ostream OS(Buf);
        logAllUnhandledErrors(SymName.takeError(), OS, "");
        OS.flush();
        report_fatal_error(Buf);
      }
      const char *name = SymName->data();
      op_info->AddSymbol.Present = 1;
      op_info->AddSymbol.Name = name;
      switch (r_type) {
      case MachO::ARM_RELOC_HALF:
        if ((r_length & 0x1) == 1) {
          op_info->Value = value << 16 | other_half;
          op_info->VariantKind = LLVMDisassembler_VariantKind_ARM_HI16;
        } else {
          op_info->Value = other_half << 16 | value;
          op_info->VariantKind = LLVMDisassembler_VariantKind_ARM_LO16;
        }
        break;
      default:
        break;
      }
      return 1;
    }
    // If we have a branch that is not an external relocation entry then
    // return 0 so the code in tryAddingSymbolicOperand() can use the
    // SymbolLookUp call back with the branch target address to look up the
    // symbol and possiblity add an annotation for a symbol stub.
    if (isExtern == 0 && (r_type == MachO::ARM_RELOC_BR24 ||
                          r_type == MachO::ARM_THUMB_RELOC_BR22))
      return 0;

    uint32_t offset = 0;
    if (r_type == MachO::ARM_RELOC_HALF ||
        r_type == MachO::ARM_RELOC_HALF_SECTDIFF) {
      if ((r_length & 0x1) == 1)
        value = value << 16 | other_half;
      else
        value = other_half << 16 | value;
    }
    if (r_scattered && (r_type != MachO::ARM_RELOC_HALF &&
                        r_type != MachO::ARM_RELOC_HALF_SECTDIFF)) {
      offset = value - r_value;
      value = r_value;
    }

    if (r_type == MachO::ARM_RELOC_HALF_SECTDIFF) {
      if ((r_length & 0x1) == 1)
        op_info->VariantKind = LLVMDisassembler_VariantKind_ARM_HI16;
      else
        op_info->VariantKind = LLVMDisassembler_VariantKind_ARM_LO16;
      const char *add = GuessSymbolName(r_value, info->AddrMap);
      const char *sub = GuessSymbolName(pair_r_value, info->AddrMap);
      int32_t offset = value - (r_value - pair_r_value);
      op_info->AddSymbol.Present = 1;
      if (add != nullptr)
        op_info->AddSymbol.Name = add;
      else
        op_info->AddSymbol.Value = r_value;
      op_info->SubtractSymbol.Present = 1;
      if (sub != nullptr)
        op_info->SubtractSymbol.Name = sub;
      else
        op_info->SubtractSymbol.Value = pair_r_value;
      op_info->Value = offset;
      return 1;
    }

    op_info->AddSymbol.Present = 1;
    op_info->Value = offset;
    if (r_type == MachO::ARM_RELOC_HALF) {
      if ((r_length & 0x1) == 1)
        op_info->VariantKind = LLVMDisassembler_VariantKind_ARM_HI16;
      else
        op_info->VariantKind = LLVMDisassembler_VariantKind_ARM_LO16;
    }
    const char *add = GuessSymbolName(value, info->AddrMap);
    if (add != nullptr) {
      op_info->AddSymbol.Name = add;
      return 1;
    }
    op_info->AddSymbol.Value = value;
    return 1;
  }
  if (Arch == Triple::aarch64) {
    if (Offset != 0 || Size != 4)
      return 0;
    if (info->O->getHeader().filetype != MachO::MH_OBJECT) {
      // TODO:
      // Search the external relocation entries of a fully linked image
      // (if any) for an entry that matches this segment offset.
      // uint64_t seg_offset = (Pc + Offset);
      return 0;
    }
    // In MH_OBJECT filetypes search the section's relocation entries (if any)
    // for an entry for this section offset.
    uint64_t sect_addr = info->S.getAddress();
    uint64_t sect_offset = (Pc + Offset) - sect_addr;
    auto Reloc =
        find_if(info->S.relocations(), [&](const RelocationRef &Reloc) {
          uint64_t RelocOffset = Reloc.getOffset();
          return RelocOffset == sect_offset;
        });

    if (Reloc == info->S.relocations().end())
      return 0;

    DataRefImpl Rel = Reloc->getRawDataRefImpl();
    MachO::any_relocation_info RE = info->O->getRelocation(Rel);
    uint32_t r_type = info->O->getAnyRelocationType(RE);
    if (r_type == MachO::ARM64_RELOC_ADDEND) {
      DataRefImpl RelNext = Rel;
      info->O->moveRelocationNext(RelNext);
      MachO::any_relocation_info RENext = info->O->getRelocation(RelNext);
      if (value == 0) {
        value = info->O->getPlainRelocationSymbolNum(RENext);
        op_info->Value = value;
      }
    }
    // NOTE: Scattered relocations don't exist on arm64.
    if (!info->O->getPlainRelocationExternal(RE))
      return 0;
    Expected<StringRef> SymName = Reloc->getSymbol()->getName();
    if (!SymName) {
      std::string Buf;
      raw_string_ostream OS(Buf);
      logAllUnhandledErrors(SymName.takeError(), OS, "");
      OS.flush();
      report_fatal_error(Buf);
    }
    const char *name = SymName->data();
    op_info->AddSymbol.Present = 1;
    op_info->AddSymbol.Name = name;

    switch (r_type) {
    case MachO::ARM64_RELOC_PAGE21:
      /* @page */
      op_info->VariantKind = LLVMDisassembler_VariantKind_ARM64_PAGE;
      break;
    case MachO::ARM64_RELOC_PAGEOFF12:
      /* @pageoff */
      op_info->VariantKind = LLVMDisassembler_VariantKind_ARM64_PAGEOFF;
      break;
    case MachO::ARM64_RELOC_GOT_LOAD_PAGE21:
      /* @gotpage */
      op_info->VariantKind = LLVMDisassembler_VariantKind_ARM64_GOTPAGE;
      break;
    case MachO::ARM64_RELOC_GOT_LOAD_PAGEOFF12:
      /* @gotpageoff */
      op_info->VariantKind = LLVMDisassembler_VariantKind_ARM64_GOTPAGEOFF;
      break;
    case MachO::ARM64_RELOC_TLVP_LOAD_PAGE21:
      /* @tvlppage is not implemented in llvm-mc */
      op_info->VariantKind = LLVMDisassembler_VariantKind_ARM64_TLVP;
      break;
    case MachO::ARM64_RELOC_TLVP_LOAD_PAGEOFF12:
      /* @tvlppageoff is not implemented in llvm-mc */
      op_info->VariantKind = LLVMDisassembler_VariantKind_ARM64_TLVOFF;
      break;
    default:
    case MachO::ARM64_RELOC_BRANCH26:
      op_info->VariantKind = LLVMDisassembler_VariantKind_None;
      break;
    }
    return 1;
  }
  return 0;
}

// GuessCstringPointer is passed the address of what might be a pointer to a
// literal string in a cstring section.  If that address is in a cstring section
// it returns a pointer to that string.  Else it returns nullptr.
static const char *GuessCstringPointer(uint64_t ReferenceValue,
                                       struct DisassembleInfo *info) {
  for (const auto &Load : info->O->load_commands()) {
    if (Load.C.cmd == MachO::LC_SEGMENT_64) {
      MachO::segment_command_64 Seg = info->O->getSegment64LoadCommand(Load);
      for (unsigned J = 0; J < Seg.nsects; ++J) {
        MachO::section_64 Sec = info->O->getSection64(Load, J);
        uint32_t section_type = Sec.flags & MachO::SECTION_TYPE;
        if (section_type == MachO::S_CSTRING_LITERALS &&
            ReferenceValue >= Sec.addr &&
            ReferenceValue < Sec.addr + Sec.size) {
          uint64_t sect_offset = ReferenceValue - Sec.addr;
          uint64_t object_offset = Sec.offset + sect_offset;
          StringRef MachOContents = info->O->getData();
          uint64_t object_size = MachOContents.size();
          const char *object_addr = (const char *)MachOContents.data();
          if (object_offset < object_size) {
            const char *name = object_addr + object_offset;
            return name;
          } else {
            return nullptr;
          }
        }
      }
    } else if (Load.C.cmd == MachO::LC_SEGMENT) {
      MachO::segment_command Seg = info->O->getSegmentLoadCommand(Load);
      for (unsigned J = 0; J < Seg.nsects; ++J) {
        MachO::section Sec = info->O->getSection(Load, J);
        uint32_t section_type = Sec.flags & MachO::SECTION_TYPE;
        if (section_type == MachO::S_CSTRING_LITERALS &&
            ReferenceValue >= Sec.addr &&
            ReferenceValue < Sec.addr + Sec.size) {
          uint64_t sect_offset = ReferenceValue - Sec.addr;
          uint64_t object_offset = Sec.offset + sect_offset;
          StringRef MachOContents = info->O->getData();
          uint64_t object_size = MachOContents.size();
          const char *object_addr = (const char *)MachOContents.data();
          if (object_offset < object_size) {
            const char *name = object_addr + object_offset;
            return name;
          } else {
            return nullptr;
          }
        }
      }
    }
  }
  return nullptr;
}

// GuessIndirectSymbol returns the name of the indirect symbol for the
// ReferenceValue passed in or nullptr.  This is used when ReferenceValue maybe
// an address of a symbol stub or a lazy or non-lazy pointer to associate the
// symbol name being referenced by the stub or pointer.
static const char *GuessIndirectSymbol(uint64_t ReferenceValue,
                                       struct DisassembleInfo *info) {
  MachO::dysymtab_command Dysymtab = info->O->getDysymtabLoadCommand();
  MachO::symtab_command Symtab = info->O->getSymtabLoadCommand();
  for (const auto &Load : info->O->load_commands()) {
    if (Load.C.cmd == MachO::LC_SEGMENT_64) {
      MachO::segment_command_64 Seg = info->O->getSegment64LoadCommand(Load);
      for (unsigned J = 0; J < Seg.nsects; ++J) {
        MachO::section_64 Sec = info->O->getSection64(Load, J);
        uint32_t section_type = Sec.flags & MachO::SECTION_TYPE;
        if ((section_type == MachO::S_NON_LAZY_SYMBOL_POINTERS ||
             section_type == MachO::S_LAZY_SYMBOL_POINTERS ||
             section_type == MachO::S_LAZY_DYLIB_SYMBOL_POINTERS ||
             section_type == MachO::S_THREAD_LOCAL_VARIABLE_POINTERS ||
             section_type == MachO::S_SYMBOL_STUBS) &&
            ReferenceValue >= Sec.addr &&
            ReferenceValue < Sec.addr + Sec.size) {
          uint32_t stride;
          if (section_type == MachO::S_SYMBOL_STUBS)
            stride = Sec.reserved2;
          else
            stride = 8;
          if (stride == 0)
            return nullptr;
          uint32_t index = Sec.reserved1 + (ReferenceValue - Sec.addr) / stride;
          if (index < Dysymtab.nindirectsyms) {
            uint32_t indirect_symbol =
                info->O->getIndirectSymbolTableEntry(Dysymtab, index);
            if (indirect_symbol < Symtab.nsyms) {
              symbol_iterator Sym = info->O->getSymbolByIndex(indirect_symbol);
              SymbolRef Symbol = *Sym;
              Expected<StringRef> SymName = Symbol.getName();
              if (!SymName) {
                std::string Buf;
                raw_string_ostream OS(Buf);
                logAllUnhandledErrors(SymName.takeError(), OS, "");
                OS.flush();
                report_fatal_error(Buf);
              }
              const char *name = SymName->data();
              return name;
            }
          }
        }
      }
    } else if (Load.C.cmd == MachO::LC_SEGMENT) {
      MachO::segment_command Seg = info->O->getSegmentLoadCommand(Load);
      for (unsigned J = 0; J < Seg.nsects; ++J) {
        MachO::section Sec = info->O->getSection(Load, J);
        uint32_t section_type = Sec.flags & MachO::SECTION_TYPE;
        if ((section_type == MachO::S_NON_LAZY_SYMBOL_POINTERS ||
             section_type == MachO::S_LAZY_SYMBOL_POINTERS ||
             section_type == MachO::S_LAZY_DYLIB_SYMBOL_POINTERS ||
             section_type == MachO::S_THREAD_LOCAL_VARIABLE_POINTERS ||
             section_type == MachO::S_SYMBOL_STUBS) &&
            ReferenceValue >= Sec.addr &&
            ReferenceValue < Sec.addr + Sec.size) {
          uint32_t stride;
          if (section_type == MachO::S_SYMBOL_STUBS)
            stride = Sec.reserved2;
          else
            stride = 4;
          if (stride == 0)
            return nullptr;
          uint32_t index = Sec.reserved1 + (ReferenceValue - Sec.addr) / stride;
          if (index < Dysymtab.nindirectsyms) {
            uint32_t indirect_symbol =
                info->O->getIndirectSymbolTableEntry(Dysymtab, index);
            if (indirect_symbol < Symtab.nsyms) {
              symbol_iterator Sym = info->O->getSymbolByIndex(indirect_symbol);
              SymbolRef Symbol = *Sym;
              Expected<StringRef> SymName = Symbol.getName();
              if (!SymName) {
                std::string Buf;
                raw_string_ostream OS(Buf);
                logAllUnhandledErrors(SymName.takeError(), OS, "");
                OS.flush();
                report_fatal_error(Buf);
              }
              const char *name = SymName->data();
              return name;
            }
          }
        }
      }
    }
  }
  return nullptr;
}

// method_reference() is called passing it the ReferenceName that might be
// a reference it to an Objective-C method call.  If so then it allocates and
// assembles a method call string with the values last seen and saved in
// the DisassembleInfo's class_name and selector_name fields.  This is saved
// into the method field of the info and any previous string is free'ed.
// Then the class_name field in the info is set to nullptr.  The method call
// string is set into ReferenceName and ReferenceType is set to
// LLVMDisassembler_ReferenceType_Out_Objc_Message.  If this not a method call
// then both ReferenceType and ReferenceName are left unchanged.
static void method_reference(struct DisassembleInfo *info,
                             uint64_t *ReferenceType,
                             const char **ReferenceName) {
  unsigned int Arch = info->O->getArch();
  if (*ReferenceName != nullptr) {
    if (strcmp(*ReferenceName, "_objc_msgSend") == 0) {
      if (info->selector_name != nullptr) {
        if (info->method != nullptr)
          free(info->method);
        if (info->class_name != nullptr) {
          info->method = (char *)malloc(5 + strlen(info->class_name) +
                                        strlen(info->selector_name));
          if (info->method != nullptr) {
            strcpy(info->method, "+[");
            strcat(info->method, info->class_name);
            strcat(info->method, " ");
            strcat(info->method, info->selector_name);
            strcat(info->method, "]");
            *ReferenceName = info->method;
            *ReferenceType = LLVMDisassembler_ReferenceType_Out_Objc_Message;
          }
        } else {
          info->method = (char *)malloc(9 + strlen(info->selector_name));
          if (info->method != nullptr) {
            if (Arch == Triple::x86_64)
              strcpy(info->method, "-[%rdi ");
            else if (Arch == Triple::aarch64)
              strcpy(info->method, "-[x0 ");
            else
              strcpy(info->method, "-[r? ");
            strcat(info->method, info->selector_name);
            strcat(info->method, "]");
            *ReferenceName = info->method;
            *ReferenceType = LLVMDisassembler_ReferenceType_Out_Objc_Message;
          }
        }
        info->class_name = nullptr;
      }
    } else if (strcmp(*ReferenceName, "_objc_msgSendSuper2") == 0) {
      if (info->selector_name != nullptr) {
        if (info->method != nullptr)
          free(info->method);
        info->method = (char *)malloc(17 + strlen(info->selector_name));
        if (info->method != nullptr) {
          if (Arch == Triple::x86_64)
            strcpy(info->method, "-[[%rdi super] ");
          else if (Arch == Triple::aarch64)
            strcpy(info->method, "-[[x0 super] ");
          else
            strcpy(info->method, "-[[r? super] ");
          strcat(info->method, info->selector_name);
          strcat(info->method, "]");
          *ReferenceName = info->method;
          *ReferenceType = LLVMDisassembler_ReferenceType_Out_Objc_Message;
        }
        info->class_name = nullptr;
      }
    }
  }
}

// GuessPointerPointer() is passed the address of what might be a pointer to
// a reference to an Objective-C class, selector, message ref or cfstring.
// If so the value of the pointer is returned and one of the booleans are set
// to true.  If not zero is returned and all the booleans are set to false.
static uint64_t GuessPointerPointer(uint64_t ReferenceValue,
                                    struct DisassembleInfo *info,
                                    bool &classref, bool &selref, bool &msgref,
                                    bool &cfstring) {
  classref = false;
  selref = false;
  msgref = false;
  cfstring = false;
  for (const auto &Load : info->O->load_commands()) {
    if (Load.C.cmd == MachO::LC_SEGMENT_64) {
      MachO::segment_command_64 Seg = info->O->getSegment64LoadCommand(Load);
      for (unsigned J = 0; J < Seg.nsects; ++J) {
        MachO::section_64 Sec = info->O->getSection64(Load, J);
        if ((strncmp(Sec.sectname, "__objc_selrefs", 16) == 0 ||
             strncmp(Sec.sectname, "__objc_classrefs", 16) == 0 ||
             strncmp(Sec.sectname, "__objc_superrefs", 16) == 0 ||
             strncmp(Sec.sectname, "__objc_msgrefs", 16) == 0 ||
             strncmp(Sec.sectname, "__cfstring", 16) == 0) &&
            ReferenceValue >= Sec.addr &&
            ReferenceValue < Sec.addr + Sec.size) {
          uint64_t sect_offset = ReferenceValue - Sec.addr;
          uint64_t object_offset = Sec.offset + sect_offset;
          StringRef MachOContents = info->O->getData();
          uint64_t object_size = MachOContents.size();
          const char *object_addr = (const char *)MachOContents.data();
          if (object_offset < object_size) {
            uint64_t pointer_value;
            memcpy(&pointer_value, object_addr + object_offset,
                   sizeof(uint64_t));
            if (info->O->isLittleEndian() != sys::IsLittleEndianHost)
              sys::swapByteOrder(pointer_value);
            if (strncmp(Sec.sectname, "__objc_selrefs", 16) == 0)
              selref = true;
            else if (strncmp(Sec.sectname, "__objc_classrefs", 16) == 0 ||
                     strncmp(Sec.sectname, "__objc_superrefs", 16) == 0)
              classref = true;
            else if (strncmp(Sec.sectname, "__objc_msgrefs", 16) == 0 &&
                     ReferenceValue + 8 < Sec.addr + Sec.size) {
              msgref = true;
              memcpy(&pointer_value, object_addr + object_offset + 8,
                     sizeof(uint64_t));
              if (info->O->isLittleEndian() != sys::IsLittleEndianHost)
                sys::swapByteOrder(pointer_value);
            } else if (strncmp(Sec.sectname, "__cfstring", 16) == 0)
              cfstring = true;
            return pointer_value;
          } else {
            return 0;
          }
        }
      }
    }
    // TODO: Look for LC_SEGMENT for 32-bit Mach-O files.
  }
  return 0;
}

// get_pointer_64 returns a pointer to the bytes in the object file at the
// Address from a section in the Mach-O file.  And indirectly returns the
// offset into the section, number of bytes left in the section past the offset
// and which section is was being referenced.  If the Address is not in a
// section nullptr is returned.
static const char *get_pointer_64(uint64_t Address, uint32_t &offset,
                                  uint32_t &left, SectionRef &S,
                                  DisassembleInfo *info,
                                  bool objc_only = false) {
  offset = 0;
  left = 0;
  S = SectionRef();
  for (unsigned SectIdx = 0; SectIdx != info->Sections->size(); SectIdx++) {
    uint64_t SectAddress = ((*(info->Sections))[SectIdx]).getAddress();
    uint64_t SectSize = ((*(info->Sections))[SectIdx]).getSize();
    if (SectSize == 0)
      continue;
    if (objc_only) {
      StringRef SectName;
      ((*(info->Sections))[SectIdx]).getName(SectName);
      DataRefImpl Ref = ((*(info->Sections))[SectIdx]).getRawDataRefImpl();
      StringRef SegName = info->O->getSectionFinalSegmentName(Ref);
      if (SegName != "__OBJC" && SectName != "__cstring")
        continue;
    }
    if (Address >= SectAddress && Address < SectAddress + SectSize) {
      S = (*(info->Sections))[SectIdx];
      offset = Address - SectAddress;
      left = SectSize - offset;
      StringRef SectContents;
      ((*(info->Sections))[SectIdx]).getContents(SectContents);
      return SectContents.data() + offset;
    }
  }
  return nullptr;
}

static const char *get_pointer_32(uint32_t Address, uint32_t &offset,
                                  uint32_t &left, SectionRef &S,
                                  DisassembleInfo *info,
                                  bool objc_only = false) {
  return get_pointer_64(Address, offset, left, S, info, objc_only);
}

// get_symbol_64() returns the name of a symbol (or nullptr) and the address of
// the symbol indirectly through n_value. Based on the relocation information
// for the specified section offset in the specified section reference.
// If no relocation information is found and a non-zero ReferenceValue for the
// symbol is passed, look up that address in the info's AddrMap.
static const char *get_symbol_64(uint32_t sect_offset, SectionRef S,
                                 DisassembleInfo *info, uint64_t &n_value,
                                 uint64_t ReferenceValue = 0) {
  n_value = 0;
  if (!info->verbose)
    return nullptr;

  // See if there is an external relocation entry at the sect_offset.
  bool reloc_found = false;
  DataRefImpl Rel;
  MachO::any_relocation_info RE;
  bool isExtern = false;
  SymbolRef Symbol;
  for (const RelocationRef &Reloc : S.relocations()) {
    uint64_t RelocOffset = Reloc.getOffset();
    if (RelocOffset == sect_offset) {
      Rel = Reloc.getRawDataRefImpl();
      RE = info->O->getRelocation(Rel);
      if (info->O->isRelocationScattered(RE))
        continue;
      isExtern = info->O->getPlainRelocationExternal(RE);
      if (isExtern) {
        symbol_iterator RelocSym = Reloc.getSymbol();
        Symbol = *RelocSym;
      }
      reloc_found = true;
      break;
    }
  }
  // If there is an external relocation entry for a symbol in this section
  // at this section_offset then use that symbol's value for the n_value
  // and return its name.
  const char *SymbolName = nullptr;
  if (reloc_found && isExtern) {
    n_value = Symbol.getValue();
    Expected<StringRef> NameOrError = Symbol.getName();
    if (!NameOrError) {
      std::string Buf;
      raw_string_ostream OS(Buf);
      logAllUnhandledErrors(NameOrError.takeError(), OS, "");
      OS.flush();
      report_fatal_error(Buf);
    }
    StringRef Name = *NameOrError;
    if (!Name.empty()) {
      SymbolName = Name.data();
      return SymbolName;
    }
  }

  // TODO: For fully linked images, look through the external relocation
  // entries off the dynamic symtab command. For these the r_offset is from the
  // start of the first writeable segment in the Mach-O file.  So the offset
  // to this section from that segment is passed to this routine by the caller,
  // as the database_offset. Which is the difference of the section's starting
  // address and the first writable segment.
  //
  // NOTE: need add passing the database_offset to this routine.

  // We did not find an external relocation entry so look up the ReferenceValue
  // as an address of a symbol and if found return that symbol's name.
  SymbolName = GuessSymbolName(ReferenceValue, info->AddrMap);

  return SymbolName;
}

static const char *get_symbol_32(uint32_t sect_offset, SectionRef S,
                                 DisassembleInfo *info,
                                 uint32_t ReferenceValue) {
  uint64_t n_value64;
  return get_symbol_64(sect_offset, S, info, n_value64, ReferenceValue);
}

// These are structs in the Objective-C meta data and read to produce the
// comments for disassembly.  While these are part of the ABI they are no
// public defintions.  So the are here not in include/llvm/Support/MachO.h .

// The cfstring object in a 64-bit Mach-O file.
struct cfstring64_t {
  uint64_t isa;        // class64_t * (64-bit pointer)
  uint64_t flags;      // flag bits
  uint64_t characters; // char * (64-bit pointer)
  uint64_t length;     // number of non-NULL characters in above
};

// The class object in a 64-bit Mach-O file.
struct class64_t {
  uint64_t isa;        // class64_t * (64-bit pointer)
  uint64_t superclass; // class64_t * (64-bit pointer)
  uint64_t cache;      // Cache (64-bit pointer)
  uint64_t vtable;     // IMP * (64-bit pointer)
  uint64_t data;       // class_ro64_t * (64-bit pointer)
};

struct class32_t {
  uint32_t isa;        /* class32_t * (32-bit pointer) */
  uint32_t superclass; /* class32_t * (32-bit pointer) */
  uint32_t cache;      /* Cache (32-bit pointer) */
  uint32_t vtable;     /* IMP * (32-bit pointer) */
  uint32_t data;       /* class_ro32_t * (32-bit pointer) */
};

struct class_ro64_t {
  uint32_t flags;
  uint32_t instanceStart;
  uint32_t instanceSize;
  uint32_t reserved;
  uint64_t ivarLayout;     // const uint8_t * (64-bit pointer)
  uint64_t name;           // const char * (64-bit pointer)
  uint64_t baseMethods;    // const method_list_t * (64-bit pointer)
  uint64_t baseProtocols;  // const protocol_list_t * (64-bit pointer)
  uint64_t ivars;          // const ivar_list_t * (64-bit pointer)
  uint64_t weakIvarLayout; // const uint8_t * (64-bit pointer)
  uint64_t baseProperties; // const struct objc_property_list (64-bit pointer)
};

struct class_ro32_t {
  uint32_t flags;
  uint32_t instanceStart;
  uint32_t instanceSize;
  uint32_t ivarLayout;     /* const uint8_t * (32-bit pointer) */
  uint32_t name;           /* const char * (32-bit pointer) */
  uint32_t baseMethods;    /* const method_list_t * (32-bit pointer) */
  uint32_t baseProtocols;  /* const protocol_list_t * (32-bit pointer) */
  uint32_t ivars;          /* const ivar_list_t * (32-bit pointer) */
  uint32_t weakIvarLayout; /* const uint8_t * (32-bit pointer) */
  uint32_t baseProperties; /* const struct objc_property_list *
                                                   (32-bit pointer) */
};

/* Values for class_ro{64,32}_t->flags */
#define RO_META (1 << 0)
#define RO_ROOT (1 << 1)
#define RO_HAS_CXX_STRUCTORS (1 << 2)

struct method_list64_t {
  uint32_t entsize;
  uint32_t count;
  /* struct method64_t first;  These structures follow inline */
};

struct method_list32_t {
  uint32_t entsize;
  uint32_t count;
  /* struct method32_t first;  These structures follow inline */
};

struct method64_t {
  uint64_t name;  /* SEL (64-bit pointer) */
  uint64_t types; /* const char * (64-bit pointer) */
  uint64_t imp;   /* IMP (64-bit pointer) */
};

struct method32_t {
  uint32_t name;  /* SEL (32-bit pointer) */
  uint32_t types; /* const char * (32-bit pointer) */
  uint32_t imp;   /* IMP (32-bit pointer) */
};

struct protocol_list64_t {
  uint64_t count; /* uintptr_t (a 64-bit value) */
  /* struct protocol64_t * list[0];  These pointers follow inline */
};

struct protocol_list32_t {
  uint32_t count; /* uintptr_t (a 32-bit value) */
  /* struct protocol32_t * list[0];  These pointers follow inline */
};

struct protocol64_t {
  uint64_t isa;                     /* id * (64-bit pointer) */
  uint64_t name;                    /* const char * (64-bit pointer) */
  uint64_t protocols;               /* struct protocol_list64_t *
                                                    (64-bit pointer) */
  uint64_t instanceMethods;         /* method_list_t * (64-bit pointer) */
  uint64_t classMethods;            /* method_list_t * (64-bit pointer) */
  uint64_t optionalInstanceMethods; /* method_list_t * (64-bit pointer) */
  uint64_t optionalClassMethods;    /* method_list_t * (64-bit pointer) */
  uint64_t instanceProperties;      /* struct objc_property_list *
                                                       (64-bit pointer) */
};

struct protocol32_t {
  uint32_t isa;                     /* id * (32-bit pointer) */
  uint32_t name;                    /* const char * (32-bit pointer) */
  uint32_t protocols;               /* struct protocol_list_t *
                                                    (32-bit pointer) */
  uint32_t instanceMethods;         /* method_list_t * (32-bit pointer) */
  uint32_t classMethods;            /* method_list_t * (32-bit pointer) */
  uint32_t optionalInstanceMethods; /* method_list_t * (32-bit pointer) */
  uint32_t optionalClassMethods;    /* method_list_t * (32-bit pointer) */
  uint32_t instanceProperties;      /* struct objc_property_list *
                                                       (32-bit pointer) */
};

struct ivar_list64_t {
  uint32_t entsize;
  uint32_t count;
  /* struct ivar64_t first;  These structures follow inline */
};

struct ivar_list32_t {
  uint32_t entsize;
  uint32_t count;
  /* struct ivar32_t first;  These structures follow inline */
};

struct ivar64_t {
  uint64_t offset; /* uintptr_t * (64-bit pointer) */
  uint64_t name;   /* const char * (64-bit pointer) */
  uint64_t type;   /* const char * (64-bit pointer) */
  uint32_t alignment;
  uint32_t size;
};

struct ivar32_t {
  uint32_t offset; /* uintptr_t * (32-bit pointer) */
  uint32_t name;   /* const char * (32-bit pointer) */
  uint32_t type;   /* const char * (32-bit pointer) */
  uint32_t alignment;
  uint32_t size;
};

struct objc_property_list64 {
  uint32_t entsize;
  uint32_t count;
  /* struct objc_property64 first;  These structures follow inline */
};

struct objc_property_list32 {
  uint32_t entsize;
  uint32_t count;
  /* struct objc_property32 first;  These structures follow inline */
};

struct objc_property64 {
  uint64_t name;       /* const char * (64-bit pointer) */
  uint64_t attributes; /* const char * (64-bit pointer) */
};

struct objc_property32 {
  uint32_t name;       /* const char * (32-bit pointer) */
  uint32_t attributes; /* const char * (32-bit pointer) */
};

struct category64_t {
  uint64_t name;               /* const char * (64-bit pointer) */
  uint64_t cls;                /* struct class_t * (64-bit pointer) */
  uint64_t instanceMethods;    /* struct method_list_t * (64-bit pointer) */
  uint64_t classMethods;       /* struct method_list_t * (64-bit pointer) */
  uint64_t protocols;          /* struct protocol_list_t * (64-bit pointer) */
  uint64_t instanceProperties; /* struct objc_property_list *
                                  (64-bit pointer) */
};

struct category32_t {
  uint32_t name;               /* const char * (32-bit pointer) */
  uint32_t cls;                /* struct class_t * (32-bit pointer) */
  uint32_t instanceMethods;    /* struct method_list_t * (32-bit pointer) */
  uint32_t classMethods;       /* struct method_list_t * (32-bit pointer) */
  uint32_t protocols;          /* struct protocol_list_t * (32-bit pointer) */
  uint32_t instanceProperties; /* struct objc_property_list *
                                  (32-bit pointer) */
};

struct objc_image_info64 {
  uint32_t version;
  uint32_t flags;
};
struct objc_image_info32 {
  uint32_t version;
  uint32_t flags;
};
struct imageInfo_t {
  uint32_t version;
  uint32_t flags;
};
/* masks for objc_image_info.flags */
#define OBJC_IMAGE_IS_REPLACEMENT (1 << 0)
#define OBJC_IMAGE_SUPPORTS_GC (1 << 1)

struct message_ref64 {
  uint64_t imp; /* IMP (64-bit pointer) */
  uint64_t sel; /* SEL (64-bit pointer) */
};

struct message_ref32 {
  uint32_t imp; /* IMP (32-bit pointer) */
  uint32_t sel; /* SEL (32-bit pointer) */
};

// Objective-C 1 (32-bit only) meta data structs.

struct objc_module_t {
  uint32_t version;
  uint32_t size;
  uint32_t name;   /* char * (32-bit pointer) */
  uint32_t symtab; /* struct objc_symtab * (32-bit pointer) */
};

struct objc_symtab_t {
  uint32_t sel_ref_cnt;
  uint32_t refs; /* SEL * (32-bit pointer) */
  uint16_t cls_def_cnt;
  uint16_t cat_def_cnt;
  // uint32_t defs[1];        /* void * (32-bit pointer) variable size */
};

struct objc_class_t {
  uint32_t isa;         /* struct objc_class * (32-bit pointer) */
  uint32_t super_class; /* struct objc_class * (32-bit pointer) */
  uint32_t name;        /* const char * (32-bit pointer) */
  int32_t version;
  int32_t info;
  int32_t instance_size;
  uint32_t ivars;       /* struct objc_ivar_list * (32-bit pointer) */
  uint32_t methodLists; /* struct objc_method_list ** (32-bit pointer) */
  uint32_t cache;       /* struct objc_cache * (32-bit pointer) */
  uint32_t protocols;   /* struct objc_protocol_list * (32-bit pointer) */
};

#define CLS_GETINFO(cls, infomask) ((cls)->info & (infomask))
// class is not a metaclass
#define CLS_CLASS 0x1
// class is a metaclass
#define CLS_META 0x2

struct objc_category_t {
  uint32_t category_name;    /* char * (32-bit pointer) */
  uint32_t class_name;       /* char * (32-bit pointer) */
  uint32_t instance_methods; /* struct objc_method_list * (32-bit pointer) */
  uint32_t class_methods;    /* struct objc_method_list * (32-bit pointer) */
  uint32_t protocols;        /* struct objc_protocol_list * (32-bit ptr) */
};

struct objc_ivar_t {
  uint32_t ivar_name; /* char * (32-bit pointer) */
  uint32_t ivar_type; /* char * (32-bit pointer) */
  int32_t ivar_offset;
};

struct objc_ivar_list_t {
  int32_t ivar_count;
  // struct objc_ivar_t ivar_list[1];          /* variable length structure */
};

struct objc_method_list_t {
  uint32_t obsolete; /* struct objc_method_list * (32-bit pointer) */
  int32_t method_count;
  // struct objc_method_t method_list[1];      /* variable length structure */
};

struct objc_method_t {
  uint32_t method_name;  /* SEL, aka struct objc_selector * (32-bit pointer) */
  uint32_t method_types; /* char * (32-bit pointer) */
  uint32_t method_imp;   /* IMP, aka function pointer, (*IMP)(id, SEL, ...)
                            (32-bit pointer) */
};

struct objc_protocol_list_t {
  uint32_t next; /* struct objc_protocol_list * (32-bit pointer) */
  int32_t count;
  // uint32_t list[1];   /* Protocol *, aka struct objc_protocol_t *
  //                        (32-bit pointer) */
};

struct objc_protocol_t {
  uint32_t isa;              /* struct objc_class * (32-bit pointer) */
  uint32_t protocol_name;    /* char * (32-bit pointer) */
  uint32_t protocol_list;    /* struct objc_protocol_list * (32-bit pointer) */
  uint32_t instance_methods; /* struct objc_method_description_list *
                                (32-bit pointer) */
  uint32_t class_methods;    /* struct objc_method_description_list *
                                (32-bit pointer) */
};

struct objc_method_description_list_t {
  int32_t count;
  // struct objc_method_description_t list[1];
};

struct objc_method_description_t {
  uint32_t name;  /* SEL, aka struct objc_selector * (32-bit pointer) */
  uint32_t types; /* char * (32-bit pointer) */
};

inline void swapStruct(struct cfstring64_t &cfs) {
  sys::swapByteOrder(cfs.isa);
  sys::swapByteOrder(cfs.flags);
  sys::swapByteOrder(cfs.characters);
  sys::swapByteOrder(cfs.length);
}

inline void swapStruct(struct class64_t &c) {
  sys::swapByteOrder(c.isa);
  sys::swapByteOrder(c.superclass);
  sys::swapByteOrder(c.cache);
  sys::swapByteOrder(c.vtable);
  sys::swapByteOrder(c.data);
}

inline void swapStruct(struct class32_t &c) {
  sys::swapByteOrder(c.isa);
  sys::swapByteOrder(c.superclass);
  sys::swapByteOrder(c.cache);
  sys::swapByteOrder(c.vtable);
  sys::swapByteOrder(c.data);
}

inline void swapStruct(struct class_ro64_t &cro) {
  sys::swapByteOrder(cro.flags);
  sys::swapByteOrder(cro.instanceStart);
  sys::swapByteOrder(cro.instanceSize);
  sys::swapByteOrder(cro.reserved);
  sys::swapByteOrder(cro.ivarLayout);
  sys::swapByteOrder(cro.name);
  sys::swapByteOrder(cro.baseMethods);
  sys::swapByteOrder(cro.baseProtocols);
  sys::swapByteOrder(cro.ivars);
  sys::swapByteOrder(cro.weakIvarLayout);
  sys::swapByteOrder(cro.baseProperties);
}

inline void swapStruct(struct class_ro32_t &cro) {
  sys::swapByteOrder(cro.flags);
  sys::swapByteOrder(cro.instanceStart);
  sys::swapByteOrder(cro.instanceSize);
  sys::swapByteOrder(cro.ivarLayout);
  sys::swapByteOrder(cro.name);
  sys::swapByteOrder(cro.baseMethods);
  sys::swapByteOrder(cro.baseProtocols);
  sys::swapByteOrder(cro.ivars);
  sys::swapByteOrder(cro.weakIvarLayout);
  sys::swapByteOrder(cro.baseProperties);
}

inline void swapStruct(struct method_list64_t &ml) {
  sys::swapByteOrder(ml.entsize);
  sys::swapByteOrder(ml.count);
}

inline void swapStruct(struct method_list32_t &ml) {
  sys::swapByteOrder(ml.entsize);
  sys::swapByteOrder(ml.count);
}

inline void swapStruct(struct method64_t &m) {
  sys::swapByteOrder(m.name);
  sys::swapByteOrder(m.types);
  sys::swapByteOrder(m.imp);
}

inline void swapStruct(struct method32_t &m) {
  sys::swapByteOrder(m.name);
  sys::swapByteOrder(m.types);
  sys::swapByteOrder(m.imp);
}

inline void swapStruct(struct protocol_list64_t &pl) {
  sys::swapByteOrder(pl.count);
}

inline void swapStruct(struct protocol_list32_t &pl) {
  sys::swapByteOrder(pl.count);
}

inline void swapStruct(struct protocol64_t &p) {
  sys::swapByteOrder(p.isa);
  sys::swapByteOrder(p.name);
  sys::swapByteOrder(p.protocols);
  sys::swapByteOrder(p.instanceMethods);
  sys::swapByteOrder(p.classMethods);
  sys::swapByteOrder(p.optionalInstanceMethods);
  sys::swapByteOrder(p.optionalClassMethods);
  sys::swapByteOrder(p.instanceProperties);
}

inline void swapStruct(struct protocol32_t &p) {
  sys::swapByteOrder(p.isa);
  sys::swapByteOrder(p.name);
  sys::swapByteOrder(p.protocols);
  sys::swapByteOrder(p.instanceMethods);
  sys::swapByteOrder(p.classMethods);
  sys::swapByteOrder(p.optionalInstanceMethods);
  sys::swapByteOrder(p.optionalClassMethods);
  sys::swapByteOrder(p.instanceProperties);
}

inline void swapStruct(struct ivar_list64_t &il) {
  sys::swapByteOrder(il.entsize);
  sys::swapByteOrder(il.count);
}

inline void swapStruct(struct ivar_list32_t &il) {
  sys::swapByteOrder(il.entsize);
  sys::swapByteOrder(il.count);
}

inline void swapStruct(struct ivar64_t &i) {
  sys::swapByteOrder(i.offset);
  sys::swapByteOrder(i.name);
  sys::swapByteOrder(i.type);
  sys::swapByteOrder(i.alignment);
  sys::swapByteOrder(i.size);
}

inline void swapStruct(struct ivar32_t &i) {
  sys::swapByteOrder(i.offset);
  sys::swapByteOrder(i.name);
  sys::swapByteOrder(i.type);
  sys::swapByteOrder(i.alignment);
  sys::swapByteOrder(i.size);
}

inline void swapStruct(struct objc_property_list64 &pl) {
  sys::swapByteOrder(pl.entsize);
  sys::swapByteOrder(pl.count);
}

inline void swapStruct(struct objc_property_list32 &pl) {
  sys::swapByteOrder(pl.entsize);
  sys::swapByteOrder(pl.count);
}

inline void swapStruct(struct objc_property64 &op) {
  sys::swapByteOrder(op.name);
  sys::swapByteOrder(op.attributes);
}

inline void swapStruct(struct objc_property32 &op) {
  sys::swapByteOrder(op.name);
  sys::swapByteOrder(op.attributes);
}

inline void swapStruct(struct category64_t &c) {
  sys::swapByteOrder(c.name);
  sys::swapByteOrder(c.cls);
  sys::swapByteOrder(c.instanceMethods);
  sys::swapByteOrder(c.classMethods);
  sys::swapByteOrder(c.protocols);
  sys::swapByteOrder(c.instanceProperties);
}

inline void swapStruct(struct category32_t &c) {
  sys::swapByteOrder(c.name);
  sys::swapByteOrder(c.cls);
  sys::swapByteOrder(c.instanceMethods);
  sys::swapByteOrder(c.classMethods);
  sys::swapByteOrder(c.protocols);
  sys::swapByteOrder(c.instanceProperties);
}

inline void swapStruct(struct objc_image_info64 &o) {
  sys::swapByteOrder(o.version);
  sys::swapByteOrder(o.flags);
}

inline void swapStruct(struct objc_image_info32 &o) {
  sys::swapByteOrder(o.version);
  sys::swapByteOrder(o.flags);
}

inline void swapStruct(struct imageInfo_t &o) {
  sys::swapByteOrder(o.version);
  sys::swapByteOrder(o.flags);
}

inline void swapStruct(struct message_ref64 &mr) {
  sys::swapByteOrder(mr.imp);
  sys::swapByteOrder(mr.sel);
}

inline void swapStruct(struct message_ref32 &mr) {
  sys::swapByteOrder(mr.imp);
  sys::swapByteOrder(mr.sel);
}

inline void swapStruct(struct objc_module_t &module) {
  sys::swapByteOrder(module.version);
  sys::swapByteOrder(module.size);
  sys::swapByteOrder(module.name);
  sys::swapByteOrder(module.symtab);
}

inline void swapStruct(struct objc_symtab_t &symtab) {
  sys::swapByteOrder(symtab.sel_ref_cnt);
  sys::swapByteOrder(symtab.refs);
  sys::swapByteOrder(symtab.cls_def_cnt);
  sys::swapByteOrder(symtab.cat_def_cnt);
}

inline void swapStruct(struct objc_class_t &objc_class) {
  sys::swapByteOrder(objc_class.isa);
  sys::swapByteOrder(objc_class.super_class);
  sys::swapByteOrder(objc_class.name);
  sys::swapByteOrder(objc_class.version);
  sys::swapByteOrder(objc_class.info);
  sys::swapByteOrder(objc_class.instance_size);
  sys::swapByteOrder(objc_class.ivars);
  sys::swapByteOrder(objc_class.methodLists);
  sys::swapByteOrder(objc_class.cache);
  sys::swapByteOrder(objc_class.protocols);
}

inline void swapStruct(struct objc_category_t &objc_category) {
  sys::swapByteOrder(objc_category.category_name);
  sys::swapByteOrder(objc_category.class_name);
  sys::swapByteOrder(objc_category.instance_methods);
  sys::swapByteOrder(objc_category.class_methods);
  sys::swapByteOrder(objc_category.protocols);
}

inline void swapStruct(struct objc_ivar_list_t &objc_ivar_list) {
  sys::swapByteOrder(objc_ivar_list.ivar_count);
}

inline void swapStruct(struct objc_ivar_t &objc_ivar) {
  sys::swapByteOrder(objc_ivar.ivar_name);
  sys::swapByteOrder(objc_ivar.ivar_type);
  sys::swapByteOrder(objc_ivar.ivar_offset);
}

inline void swapStruct(struct objc_method_list_t &method_list) {
  sys::swapByteOrder(method_list.obsolete);
  sys::swapByteOrder(method_list.method_count);
}

inline void swapStruct(struct objc_method_t &method) {
  sys::swapByteOrder(method.method_name);
  sys::swapByteOrder(method.method_types);
  sys::swapByteOrder(method.method_imp);
}

inline void swapStruct(struct objc_protocol_list_t &protocol_list) {
  sys::swapByteOrder(protocol_list.next);
  sys::swapByteOrder(protocol_list.count);
}

inline void swapStruct(struct objc_protocol_t &protocol) {
  sys::swapByteOrder(protocol.isa);
  sys::swapByteOrder(protocol.protocol_name);
  sys::swapByteOrder(protocol.protocol_list);
  sys::swapByteOrder(protocol.instance_methods);
  sys::swapByteOrder(protocol.class_methods);
}

inline void swapStruct(struct objc_method_description_list_t &mdl) {
  sys::swapByteOrder(mdl.count);
}

inline void swapStruct(struct objc_method_description_t &md) {
  sys::swapByteOrder(md.name);
  sys::swapByteOrder(md.types);
}

static const char *get_dyld_bind_info_symbolname(uint64_t ReferenceValue,
                                                 struct DisassembleInfo *info);

// get_objc2_64bit_class_name() is used for disassembly and is passed a pointer
// to an Objective-C class and returns the class name.  It is also passed the
// address of the pointer, so when the pointer is zero as it can be in an .o
// file, that is used to look for an external relocation entry with a symbol
// name.
static const char *get_objc2_64bit_class_name(uint64_t pointer_value,
                                              uint64_t ReferenceValue,
                                              struct DisassembleInfo *info) {
  const char *r;
  uint32_t offset, left;
  SectionRef S;

  // The pointer_value can be 0 in an object file and have a relocation
  // entry for the class symbol at the ReferenceValue (the address of the
  // pointer).
  if (pointer_value == 0) {
    r = get_pointer_64(ReferenceValue, offset, left, S, info);
    if (r == nullptr || left < sizeof(uint64_t))
      return nullptr;
    uint64_t n_value;
    const char *symbol_name = get_symbol_64(offset, S, info, n_value);
    if (symbol_name == nullptr)
      return nullptr;
    const char *class_name = strrchr(symbol_name, '$');
    if (class_name != nullptr && class_name[1] == '_' && class_name[2] != '\0')
      return class_name + 2;
    else
      return nullptr;
  }

  // The case were the pointer_value is non-zero and points to a class defined
  // in this Mach-O file.
  r = get_pointer_64(pointer_value, offset, left, S, info);
  if (r == nullptr || left < sizeof(struct class64_t))
    return nullptr;
  struct class64_t c;
  memcpy(&c, r, sizeof(struct class64_t));
  if (info->O->isLittleEndian() != sys::IsLittleEndianHost)
    swapStruct(c);
  if (c.data == 0)
    return nullptr;
  r = get_pointer_64(c.data, offset, left, S, info);
  if (r == nullptr || left < sizeof(struct class_ro64_t))
    return nullptr;
  struct class_ro64_t cro;
  memcpy(&cro, r, sizeof(struct class_ro64_t));
  if (info->O->isLittleEndian() != sys::IsLittleEndianHost)
    swapStruct(cro);
  if (cro.name == 0)
    return nullptr;
  const char *name = get_pointer_64(cro.name, offset, left, S, info);
  return name;
}

// get_objc2_64bit_cfstring_name is used for disassembly and is passed a
// pointer to a cfstring and returns its name or nullptr.
static const char *get_objc2_64bit_cfstring_name(uint64_t ReferenceValue,
                                                 struct DisassembleInfo *info) {
  const char *r, *name;
  uint32_t offset, left;
  SectionRef S;
  struct cfstring64_t cfs;
  uint64_t cfs_characters;

  r = get_pointer_64(ReferenceValue, offset, left, S, info);
  if (r == nullptr || left < sizeof(struct cfstring64_t))
    return nullptr;
  memcpy(&cfs, r, sizeof(struct cfstring64_t));
  if (info->O->isLittleEndian() != sys::IsLittleEndianHost)
    swapStruct(cfs);
  if (cfs.characters == 0) {
    uint64_t n_value;
    const char *symbol_name = get_symbol_64(
        offset + offsetof(struct cfstring64_t, characters), S, info, n_value);
    if (symbol_name == nullptr)
      return nullptr;
    cfs_characters = n_value;
  } else
    cfs_characters = cfs.characters;
  name = get_pointer_64(cfs_characters, offset, left, S, info);

  return name;
}

// get_objc2_64bit_selref() is used for disassembly and is passed a the address
// of a pointer to an Objective-C selector reference when the pointer value is
// zero as in a .o file and is likely to have a external relocation entry with
// who's symbol's n_value is the real pointer to the selector name.  If that is
// the case the real pointer to the selector name is returned else 0 is
// returned
static uint64_t get_objc2_64bit_selref(uint64_t ReferenceValue,
                                       struct DisassembleInfo *info) {
  uint32_t offset, left;
  SectionRef S;

  const char *r = get_pointer_64(ReferenceValue, offset, left, S, info);
  if (r == nullptr || left < sizeof(uint64_t))
    return 0;
  uint64_t n_value;
  const char *symbol_name = get_symbol_64(offset, S, info, n_value);
  if (symbol_name == nullptr)
    return 0;
  return n_value;
}

static const SectionRef get_section(MachOObjectFile *O, const char *segname,
                                    const char *sectname) {
  for (const SectionRef &Section : O->sections()) {
    StringRef SectName;
    Section.getName(SectName);
    DataRefImpl Ref = Section.getRawDataRefImpl();
    StringRef SegName = O->getSectionFinalSegmentName(Ref);
    if (SegName == segname && SectName == sectname)
      return Section;
  }
  return SectionRef();
}

static void
walk_pointer_list_64(const char *listname, const SectionRef S,
                     MachOObjectFile *O, struct DisassembleInfo *info,
                     void (*func)(uint64_t, struct DisassembleInfo *info)) {
  if (S == SectionRef())
    return;

  StringRef SectName;
  S.getName(SectName);
  DataRefImpl Ref = S.getRawDataRefImpl();
  StringRef SegName = O->getSectionFinalSegmentName(Ref);
  outs() << "Contents of (" << SegName << "," << SectName << ") section\n";

  StringRef BytesStr;
  S.getContents(BytesStr);
  const char *Contents = reinterpret_cast<const char *>(BytesStr.data());

  for (uint32_t i = 0; i < S.getSize(); i += sizeof(uint64_t)) {
    uint32_t left = S.getSize() - i;
    uint32_t size = left < sizeof(uint64_t) ? left : sizeof(uint64_t);
    uint64_t p = 0;
    memcpy(&p, Contents + i, size);
    if (i + sizeof(uint64_t) > S.getSize())
      outs() << listname << " list pointer extends past end of (" << SegName
             << "," << SectName << ") section\n";
    outs() << format("%016" PRIx64, S.getAddress() + i) << " ";

    if (O->isLittleEndian() != sys::IsLittleEndianHost)
      sys::swapByteOrder(p);

    uint64_t n_value = 0;
    const char *name = get_symbol_64(i, S, info, n_value, p);
    if (name == nullptr)
      name = get_dyld_bind_info_symbolname(S.getAddress() + i, info);

    if (n_value != 0) {
      outs() << format("0x%" PRIx64, n_value);
      if (p != 0)
        outs() << " + " << format("0x%" PRIx64, p);
    } else
      outs() << format("0x%" PRIx64, p);
    if (name != nullptr)
      outs() << " " << name;
    outs() << "\n";

    p += n_value;
    if (func)
      func(p, info);
  }
}

static void
walk_pointer_list_32(const char *listname, const SectionRef S,
                     MachOObjectFile *O, struct DisassembleInfo *info,
                     void (*func)(uint32_t, struct DisassembleInfo *info)) {
  if (S == SectionRef())
    return;

  StringRef SectName;
  S.getName(SectName);
  DataRefImpl Ref = S.getRawDataRefImpl();
  StringRef SegName = O->getSectionFinalSegmentName(Ref);
  outs() << "Contents of (" << SegName << "," << SectName << ") section\n";

  StringRef BytesStr;
  S.getContents(BytesStr);
  const char *Contents = reinterpret_cast<const char *>(BytesStr.data());

  for (uint32_t i = 0; i < S.getSize(); i += sizeof(uint32_t)) {
    uint32_t left = S.getSize() - i;
    uint32_t size = left < sizeof(uint32_t) ? left : sizeof(uint32_t);
    uint32_t p = 0;
    memcpy(&p, Contents + i, size);
    if (i + sizeof(uint32_t) > S.getSize())
      outs() << listname << " list pointer extends past end of (" << SegName
             << "," << SectName << ") section\n";
    uint32_t Address = S.getAddress() + i;
    outs() << format("%08" PRIx32, Address) << " ";

    if (O->isLittleEndian() != sys::IsLittleEndianHost)
      sys::swapByteOrder(p);
    outs() << format("0x%" PRIx32, p);

    const char *name = get_symbol_32(i, S, info, p);
    if (name != nullptr)
      outs() << " " << name;
    outs() << "\n";

    if (func)
      func(p, info);
  }
}

static void print_layout_map(const char *layout_map, uint32_t left) {
  if (layout_map == nullptr)
    return;
  outs() << "                layout map: ";
  do {
    outs() << format("0x%02" PRIx32, (*layout_map) & 0xff) << " ";
    left--;
    layout_map++;
  } while (*layout_map != '\0' && left != 0);
  outs() << "\n";
}

static void print_layout_map64(uint64_t p, struct DisassembleInfo *info) {
  uint32_t offset, left;
  SectionRef S;
  const char *layout_map;

  if (p == 0)
    return;
  layout_map = get_pointer_64(p, offset, left, S, info);
  print_layout_map(layout_map, left);
}

static void print_layout_map32(uint32_t p, struct DisassembleInfo *info) {
  uint32_t offset, left;
  SectionRef S;
  const char *layout_map;

  if (p == 0)
    return;
  layout_map = get_pointer_32(p, offset, left, S, info);
  print_layout_map(layout_map, left);
}

static void print_method_list64_t(uint64_t p, struct DisassembleInfo *info,
                                  const char *indent) {
  struct method_list64_t ml;
  struct method64_t m;
  const char *r;
  uint32_t offset, xoffset, left, i;
  SectionRef S, xS;
  const char *name, *sym_name;
  uint64_t n_value;

  r = get_pointer_64(p, offset, left, S, info);
  if (r == nullptr)
    return;
  memset(&ml, '\0', sizeof(struct method_list64_t));
  if (left < sizeof(struct method_list64_t)) {
    memcpy(&ml, r, left);
    outs() << "   (method_list_t entends past the end of the section)\n";
  } else
    memcpy(&ml, r, sizeof(struct method_list64_t));
  if (info->O->isLittleEndian() != sys::IsLittleEndianHost)
    swapStruct(ml);
  outs() << indent << "\t\t   entsize " << ml.entsize << "\n";
  outs() << indent << "\t\t     count " << ml.count << "\n";

  p += sizeof(struct method_list64_t);
  offset += sizeof(struct method_list64_t);
  for (i = 0; i < ml.count; i++) {
    r = get_pointer_64(p, offset, left, S, info);
    if (r == nullptr)
      return;
    memset(&m, '\0', sizeof(struct method64_t));
    if (left < sizeof(struct method64_t)) {
      memcpy(&m, r, left);
      outs() << indent << "   (method_t extends past the end of the section)\n";
    } else
      memcpy(&m, r, sizeof(struct method64_t));
    if (info->O->isLittleEndian() != sys::IsLittleEndianHost)
      swapStruct(m);

    outs() << indent << "\t\t      name ";
    sym_name = get_symbol_64(offset + offsetof(struct method64_t, name), S,
                             info, n_value, m.name);
    if (n_value != 0) {
      if (info->verbose && sym_name != nullptr)
        outs() << sym_name;
      else
        outs() << format("0x%" PRIx64, n_value);
      if (m.name != 0)
        outs() << " + " << format("0x%" PRIx64, m.name);
    } else
      outs() << format("0x%" PRIx64, m.name);
    name = get_pointer_64(m.name + n_value, xoffset, left, xS, info);
    if (name != nullptr)
      outs() << format(" %.*s", left, name);
    outs() << "\n";

    outs() << indent << "\t\t     types ";
    sym_name = get_symbol_64(offset + offsetof(struct method64_t, types), S,
                             info, n_value, m.types);
    if (n_value != 0) {
      if (info->verbose && sym_name != nullptr)
        outs() << sym_name;
      else
        outs() << format("0x%" PRIx64, n_value);
      if (m.types != 0)
        outs() << " + " << format("0x%" PRIx64, m.types);
    } else
      outs() << format("0x%" PRIx64, m.types);
    name = get_pointer_64(m.types + n_value, xoffset, left, xS, info);
    if (name != nullptr)
      outs() << format(" %.*s", left, name);
    outs() << "\n";

    outs() << indent << "\t\t       imp ";
    name = get_symbol_64(offset + offsetof(struct method64_t, imp), S, info,
                         n_value, m.imp);
    if (info->verbose && name == nullptr) {
      if (n_value != 0) {
        outs() << format("0x%" PRIx64, n_value) << " ";
        if (m.imp != 0)
          outs() << "+ " << format("0x%" PRIx64, m.imp) << " ";
      } else
        outs() << format("0x%" PRIx64, m.imp) << " ";
    }
    if (name != nullptr)
      outs() << name;
    outs() << "\n";

    p += sizeof(struct method64_t);
    offset += sizeof(struct method64_t);
  }
}

static void print_method_list32_t(uint64_t p, struct DisassembleInfo *info,
                                  const char *indent) {
  struct method_list32_t ml;
  struct method32_t m;
  const char *r, *name;
  uint32_t offset, xoffset, left, i;
  SectionRef S, xS;

  r = get_pointer_32(p, offset, left, S, info);
  if (r == nullptr)
    return;
  memset(&ml, '\0', sizeof(struct method_list32_t));
  if (left < sizeof(struct method_list32_t)) {
    memcpy(&ml, r, left);
    outs() << "   (method_list_t entends past the end of the section)\n";
  } else
    memcpy(&ml, r, sizeof(struct method_list32_t));
  if (info->O->isLittleEndian() != sys::IsLittleEndianHost)
    swapStruct(ml);
  outs() << indent << "\t\t   entsize " << ml.entsize << "\n";
  outs() << indent << "\t\t     count " << ml.count << "\n";

  p += sizeof(struct method_list32_t);
  offset += sizeof(struct method_list32_t);
  for (i = 0; i < ml.count; i++) {
    r = get_pointer_32(p, offset, left, S, info);
    if (r == nullptr)
      return;
    memset(&m, '\0', sizeof(struct method32_t));
    if (left < sizeof(struct method32_t)) {
      memcpy(&ml, r, left);
      outs() << indent << "   (method_t entends past the end of the section)\n";
    } else
      memcpy(&m, r, sizeof(struct method32_t));
    if (info->O->isLittleEndian() != sys::IsLittleEndianHost)
      swapStruct(m);

    outs() << indent << "\t\t      name " << format("0x%" PRIx32, m.name);
    name = get_pointer_32(m.name, xoffset, left, xS, info);
    if (name != nullptr)
      outs() << format(" %.*s", left, name);
    outs() << "\n";

    outs() << indent << "\t\t     types " << format("0x%" PRIx32, m.types);
    name = get_pointer_32(m.types, xoffset, left, xS, info);
    if (name != nullptr)
      outs() << format(" %.*s", left, name);
    outs() << "\n";

    outs() << indent << "\t\t       imp " << format("0x%" PRIx32, m.imp);
    name = get_symbol_32(offset + offsetof(struct method32_t, imp), S, info,
                         m.imp);
    if (name != nullptr)
      outs() << " " << name;
    outs() << "\n";

    p += sizeof(struct method32_t);
    offset += sizeof(struct method32_t);
  }
}

static bool print_method_list(uint32_t p, struct DisassembleInfo *info) {
  uint32_t offset, left, xleft;
  SectionRef S;
  struct objc_method_list_t method_list;
  struct objc_method_t method;
  const char *r, *methods, *name, *SymbolName;
  int32_t i;

  r = get_pointer_32(p, offset, left, S, info, true);
  if (r == nullptr)
    return true;

  outs() << "\n";
  if (left > sizeof(struct objc_method_list_t)) {
    memcpy(&method_list, r, sizeof(struct objc_method_list_t));
  } else {
    outs() << "\t\t objc_method_list extends past end of the section\n";
    memset(&method_list, '\0', sizeof(struct objc_method_list_t));
    memcpy(&method_list, r, left);
  }
  if (info->O->isLittleEndian() != sys::IsLittleEndianHost)
    swapStruct(method_list);

  outs() << "\t\t         obsolete "
         << format("0x%08" PRIx32, method_list.obsolete) << "\n";
  outs() << "\t\t     method_count " << method_list.method_count << "\n";

  methods = r + sizeof(struct objc_method_list_t);
  for (i = 0; i < method_list.method_count; i++) {
    if ((i + 1) * sizeof(struct objc_method_t) > left) {
      outs() << "\t\t remaining method's extend past the of the section\n";
      break;
    }
    memcpy(&method, methods + i * sizeof(struct objc_method_t),
           sizeof(struct objc_method_t));
    if (info->O->isLittleEndian() != sys::IsLittleEndianHost)
      swapStruct(method);

    outs() << "\t\t      method_name "
           << format("0x%08" PRIx32, method.method_name);
    if (info->verbose) {
      name = get_pointer_32(method.method_name, offset, xleft, S, info, true);
      if (name != nullptr)
        outs() << format(" %.*s", xleft, name);
      else
        outs() << " (not in an __OBJC section)";
    }
    outs() << "\n";

    outs() << "\t\t     method_types "
           << format("0x%08" PRIx32, method.method_types);
    if (info->verbose) {
      name = get_pointer_32(method.method_types, offset, xleft, S, info, true);
      if (name != nullptr)
        outs() << format(" %.*s", xleft, name);
      else
        outs() << " (not in an __OBJC section)";
    }
    outs() << "\n";

    outs() << "\t\t       method_imp "
           << format("0x%08" PRIx32, method.method_imp) << " ";
    if (info->verbose) {
      SymbolName = GuessSymbolName(method.method_imp, info->AddrMap);
      if (SymbolName != nullptr)
        outs() << SymbolName;
    }
    outs() << "\n";
  }
  return false;
}

static void print_protocol_list64_t(uint64_t p, struct DisassembleInfo *info) {
  struct protocol_list64_t pl;
  uint64_t q, n_value;
  struct protocol64_t pc;
  const char *r;
  uint32_t offset, xoffset, left, i;
  SectionRef S, xS;
  const char *name, *sym_name;

  r = get_pointer_64(p, offset, left, S, info);
  if (r == nullptr)
    return;
  memset(&pl, '\0', sizeof(struct protocol_list64_t));
  if (left < sizeof(struct protocol_list64_t)) {
    memcpy(&pl, r, left);
    outs() << "   (protocol_list_t entends past the end of the section)\n";
  } else
    memcpy(&pl, r, sizeof(struct protocol_list64_t));
  if (info->O->isLittleEndian() != sys::IsLittleEndianHost)
    swapStruct(pl);
  outs() << "                      count " << pl.count << "\n";

  p += sizeof(struct protocol_list64_t);
  offset += sizeof(struct protocol_list64_t);
  for (i = 0; i < pl.count; i++) {
    r = get_pointer_64(p, offset, left, S, info);
    if (r == nullptr)
      return;
    q = 0;
    if (left < sizeof(uint64_t)) {
      memcpy(&q, r, left);
      outs() << "   (protocol_t * entends past the end of the section)\n";
    } else
      memcpy(&q, r, sizeof(uint64_t));
    if (info->O->isLittleEndian() != sys::IsLittleEndianHost)
      sys::swapByteOrder(q);

    outs() << "\t\t      list[" << i << "] ";
    sym_name = get_symbol_64(offset, S, info, n_value, q);
    if (n_value != 0) {
      if (info->verbose && sym_name != nullptr)
        outs() << sym_name;
      else
        outs() << format("0x%" PRIx64, n_value);
      if (q != 0)
        outs() << " + " << format("0x%" PRIx64, q);
    } else
      outs() << format("0x%" PRIx64, q);
    outs() << " (struct protocol_t *)\n";

    r = get_pointer_64(q + n_value, offset, left, S, info);
    if (r == nullptr)
      return;
    memset(&pc, '\0', sizeof(struct protocol64_t));
    if (left < sizeof(struct protocol64_t)) {
      memcpy(&pc, r, left);
      outs() << "   (protocol_t entends past the end of the section)\n";
    } else
      memcpy(&pc, r, sizeof(struct protocol64_t));
    if (info->O->isLittleEndian() != sys::IsLittleEndianHost)
      swapStruct(pc);

    outs() << "\t\t\t      isa " << format("0x%" PRIx64, pc.isa) << "\n";

    outs() << "\t\t\t     name ";
    sym_name = get_symbol_64(offset + offsetof(struct protocol64_t, name), S,
                             info, n_value, pc.name);
    if (n_value != 0) {
      if (info->verbose && sym_name != nullptr)
        outs() << sym_name;
      else
        outs() << format("0x%" PRIx64, n_value);
      if (pc.name != 0)
        outs() << " + " << format("0x%" PRIx64, pc.name);
    } else
      outs() << format("0x%" PRIx64, pc.name);
    name = get_pointer_64(pc.name + n_value, xoffset, left, xS, info);
    if (name != nullptr)
      outs() << format(" %.*s", left, name);
    outs() << "\n";

    outs() << "\t\t\tprotocols " << format("0x%" PRIx64, pc.protocols) << "\n";

    outs() << "\t\t  instanceMethods ";
    sym_name =
        get_symbol_64(offset + offsetof(struct protocol64_t, instanceMethods),
                      S, info, n_value, pc.instanceMethods);
    if (n_value != 0) {
      if (info->verbose && sym_name != nullptr)
        outs() << sym_name;
      else
        outs() << format("0x%" PRIx64, n_value);
      if (pc.instanceMethods != 0)
        outs() << " + " << format("0x%" PRIx64, pc.instanceMethods);
    } else
      outs() << format("0x%" PRIx64, pc.instanceMethods);
    outs() << " (struct method_list_t *)\n";
    if (pc.instanceMethods + n_value != 0)
      print_method_list64_t(pc.instanceMethods + n_value, info, "\t");

    outs() << "\t\t     classMethods ";
    sym_name =
        get_symbol_64(offset + offsetof(struct protocol64_t, classMethods), S,
                      info, n_value, pc.classMethods);
    if (n_value != 0) {
      if (info->verbose && sym_name != nullptr)
        outs() << sym_name;
      else
        outs() << format("0x%" PRIx64, n_value);
      if (pc.classMethods != 0)
        outs() << " + " << format("0x%" PRIx64, pc.classMethods);
    } else
      outs() << format("0x%" PRIx64, pc.classMethods);
    outs() << " (struct method_list_t *)\n";
    if (pc.classMethods + n_value != 0)
      print_method_list64_t(pc.classMethods + n_value, info, "\t");

    outs() << "\t  optionalInstanceMethods "
           << format("0x%" PRIx64, pc.optionalInstanceMethods) << "\n";
    outs() << "\t     optionalClassMethods "
           << format("0x%" PRIx64, pc.optionalClassMethods) << "\n";
    outs() << "\t       instanceProperties "
           << format("0x%" PRIx64, pc.instanceProperties) << "\n";

    p += sizeof(uint64_t);
    offset += sizeof(uint64_t);
  }
}

static void print_protocol_list32_t(uint32_t p, struct DisassembleInfo *info) {
  struct protocol_list32_t pl;
  uint32_t q;
  struct protocol32_t pc;
  const char *r;
  uint32_t offset, xoffset, left, i;
  SectionRef S, xS;
  const char *name;

  r = get_pointer_32(p, offset, left, S, info);
  if (r == nullptr)
    return;
  memset(&pl, '\0', sizeof(struct protocol_list32_t));
  if (left < sizeof(struct protocol_list32_t)) {
    memcpy(&pl, r, left);
    outs() << "   (protocol_list_t entends past the end of the section)\n";
  } else
    memcpy(&pl, r, sizeof(struct protocol_list32_t));
  if (info->O->isLittleEndian() != sys::IsLittleEndianHost)
    swapStruct(pl);
  outs() << "                      count " << pl.count << "\n";

  p += sizeof(struct protocol_list32_t);
  offset += sizeof(struct protocol_list32_t);
  for (i = 0; i < pl.count; i++) {
    r = get_pointer_32(p, offset, left, S, info);
    if (r == nullptr)
      return;
    q = 0;
    if (left < sizeof(uint32_t)) {
      memcpy(&q, r, left);
      outs() << "   (protocol_t * entends past the end of the section)\n";
    } else
      memcpy(&q, r, sizeof(uint32_t));
    if (info->O->isLittleEndian() != sys::IsLittleEndianHost)
      sys::swapByteOrder(q);
    outs() << "\t\t      list[" << i << "] " << format("0x%" PRIx32, q)
           << " (struct protocol_t *)\n";
    r = get_pointer_32(q, offset, left, S, info);
    if (r == nullptr)
      return;
    memset(&pc, '\0', sizeof(struct protocol32_t));
    if (left < sizeof(struct protocol32_t)) {
      memcpy(&pc, r, left);
      outs() << "   (protocol_t entends past the end of the section)\n";
    } else
      memcpy(&pc, r, sizeof(struct protocol32_t));
    if (info->O->isLittleEndian() != sys::IsLittleEndianHost)
      swapStruct(pc);
    outs() << "\t\t\t      isa " << format("0x%" PRIx32, pc.isa) << "\n";
    outs() << "\t\t\t     name " << format("0x%" PRIx32, pc.name);
    name = get_pointer_32(pc.name, xoffset, left, xS, info);
    if (name != nullptr)
      outs() << format(" %.*s", left, name);
    outs() << "\n";
    outs() << "\t\t\tprotocols " << format("0x%" PRIx32, pc.protocols) << "\n";
    outs() << "\t\t  instanceMethods "
           << format("0x%" PRIx32, pc.instanceMethods)
           << " (struct method_list_t *)\n";
    if (pc.instanceMethods != 0)
      print_method_list32_t(pc.instanceMethods, info, "\t");
    outs() << "\t\t     classMethods " << format("0x%" PRIx32, pc.classMethods)
           << " (struct method_list_t *)\n";
    if (pc.classMethods != 0)
      print_method_list32_t(pc.classMethods, info, "\t");
    outs() << "\t  optionalInstanceMethods "
           << format("0x%" PRIx32, pc.optionalInstanceMethods) << "\n";
    outs() << "\t     optionalClassMethods "
           << format("0x%" PRIx32, pc.optionalClassMethods) << "\n";
    outs() << "\t       instanceProperties "
           << format("0x%" PRIx32, pc.instanceProperties) << "\n";
    p += sizeof(uint32_t);
    offset += sizeof(uint32_t);
  }
}

static void print_indent(uint32_t indent) {
  for (uint32_t i = 0; i < indent;) {
    if (indent - i >= 8) {
      outs() << "\t";
      i += 8;
    } else {
      for (uint32_t j = i; j < indent; j++)
        outs() << " ";
      return;
    }
  }
}

static bool print_method_description_list(uint32_t p, uint32_t indent,
                                          struct DisassembleInfo *info) {
  uint32_t offset, left, xleft;
  SectionRef S;
  struct objc_method_description_list_t mdl;
  struct objc_method_description_t md;
  const char *r, *list, *name;
  int32_t i;

  r = get_pointer_32(p, offset, left, S, info, true);
  if (r == nullptr)
    return true;

  outs() << "\n";
  if (left > sizeof(struct objc_method_description_list_t)) {
    memcpy(&mdl, r, sizeof(struct objc_method_description_list_t));
  } else {
    print_indent(indent);
    outs() << " objc_method_description_list extends past end of the section\n";
    memset(&mdl, '\0', sizeof(struct objc_method_description_list_t));
    memcpy(&mdl, r, left);
  }
  if (info->O->isLittleEndian() != sys::IsLittleEndianHost)
    swapStruct(mdl);

  print_indent(indent);
  outs() << "        count " << mdl.count << "\n";

  list = r + sizeof(struct objc_method_description_list_t);
  for (i = 0; i < mdl.count; i++) {
    if ((i + 1) * sizeof(struct objc_method_description_t) > left) {
      print_indent(indent);
      outs() << " remaining list entries extend past the of the section\n";
      break;
    }
    print_indent(indent);
    outs() << "        list[" << i << "]\n";
    memcpy(&md, list + i * sizeof(struct objc_method_description_t),
           sizeof(struct objc_method_description_t));
    if (info->O->isLittleEndian() != sys::IsLittleEndianHost)
      swapStruct(md);

    print_indent(indent);
    outs() << "             name " << format("0x%08" PRIx32, md.name);
    if (info->verbose) {
      name = get_pointer_32(md.name, offset, xleft, S, info, true);
      if (name != nullptr)
        outs() << format(" %.*s", xleft, name);
      else
        outs() << " (not in an __OBJC section)";
    }
    outs() << "\n";

    print_indent(indent);
    outs() << "            types " << format("0x%08" PRIx32, md.types);
    if (info->verbose) {
      name = get_pointer_32(md.types, offset, xleft, S, info, true);
      if (name != nullptr)
        outs() << format(" %.*s", xleft, name);
      else
        outs() << " (not in an __OBJC section)";
    }
    outs() << "\n";
  }
  return false;
}

static bool print_protocol_list(uint32_t p, uint32_t indent,
                                struct DisassembleInfo *info);

static bool print_protocol(uint32_t p, uint32_t indent,
                           struct DisassembleInfo *info) {
  uint32_t offset, left;
  SectionRef S;
  struct objc_protocol_t protocol;
  const char *r, *name;

  r = get_pointer_32(p, offset, left, S, info, true);
  if (r == nullptr)
    return true;

  outs() << "\n";
  if (left >= sizeof(struct objc_protocol_t)) {
    memcpy(&protocol, r, sizeof(struct objc_protocol_t));
  } else {
    print_indent(indent);
    outs() << "            Protocol extends past end of the section\n";
    memset(&protocol, '\0', sizeof(struct objc_protocol_t));
    memcpy(&protocol, r, left);
  }
  if (info->O->isLittleEndian() != sys::IsLittleEndianHost)
    swapStruct(protocol);

  print_indent(indent);
  outs() << "              isa " << format("0x%08" PRIx32, protocol.isa)
         << "\n";

  print_indent(indent);
  outs() << "    protocol_name "
         << format("0x%08" PRIx32, protocol.protocol_name);
  if (info->verbose) {
    name = get_pointer_32(protocol.protocol_name, offset, left, S, info, true);
    if (name != nullptr)
      outs() << format(" %.*s", left, name);
    else
      outs() << " (not in an __OBJC section)";
  }
  outs() << "\n";

  print_indent(indent);
  outs() << "    protocol_list "
         << format("0x%08" PRIx32, protocol.protocol_list);
  if (print_protocol_list(protocol.protocol_list, indent + 4, info))
    outs() << " (not in an __OBJC section)\n";

  print_indent(indent);
  outs() << " instance_methods "
         << format("0x%08" PRIx32, protocol.instance_methods);
  if (print_method_description_list(protocol.instance_methods, indent, info))
    outs() << " (not in an __OBJC section)\n";

  print_indent(indent);
  outs() << "    class_methods "
         << format("0x%08" PRIx32, protocol.class_methods);
  if (print_method_description_list(protocol.class_methods, indent, info))
    outs() << " (not in an __OBJC section)\n";

  return false;
}

static bool print_protocol_list(uint32_t p, uint32_t indent,
                                struct DisassembleInfo *info) {
  uint32_t offset, left, l;
  SectionRef S;
  struct objc_protocol_list_t protocol_list;
  const char *r, *list;
  int32_t i;

  r = get_pointer_32(p, offset, left, S, info, true);
  if (r == nullptr)
    return true;

  outs() << "\n";
  if (left > sizeof(struct objc_protocol_list_t)) {
    memcpy(&protocol_list, r, sizeof(struct objc_protocol_list_t));
  } else {
    outs() << "\t\t objc_protocol_list_t extends past end of the section\n";
    memset(&protocol_list, '\0', sizeof(struct objc_protocol_list_t));
    memcpy(&protocol_list, r, left);
  }
  if (info->O->isLittleEndian() != sys::IsLittleEndianHost)
    swapStruct(protocol_list);

  print_indent(indent);
  outs() << "         next " << format("0x%08" PRIx32, protocol_list.next)
         << "\n";
  print_indent(indent);
  outs() << "        count " << protocol_list.count << "\n";

  list = r + sizeof(struct objc_protocol_list_t);
  for (i = 0; i < protocol_list.count; i++) {
    if ((i + 1) * sizeof(uint32_t) > left) {
      outs() << "\t\t remaining list entries extend past the of the section\n";
      break;
    }
    memcpy(&l, list + i * sizeof(uint32_t), sizeof(uint32_t));
    if (info->O->isLittleEndian() != sys::IsLittleEndianHost)
      sys::swapByteOrder(l);

    print_indent(indent);
    outs() << "      list[" << i << "] " << format("0x%08" PRIx32, l);
    if (print_protocol(l, indent, info))
      outs() << "(not in an __OBJC section)\n";
  }
  return false;
}

static void print_ivar_list64_t(uint64_t p, struct DisassembleInfo *info) {
  struct ivar_list64_t il;
  struct ivar64_t i;
  const char *r;
  uint32_t offset, xoffset, left, j;
  SectionRef S, xS;
  const char *name, *sym_name, *ivar_offset_p;
  uint64_t ivar_offset, n_value;

  r = get_pointer_64(p, offset, left, S, info);
  if (r == nullptr)
    return;
  memset(&il, '\0', sizeof(struct ivar_list64_t));
  if (left < sizeof(struct ivar_list64_t)) {
    memcpy(&il, r, left);
    outs() << "   (ivar_list_t entends past the end of the section)\n";
  } else
    memcpy(&il, r, sizeof(struct ivar_list64_t));
  if (info->O->isLittleEndian() != sys::IsLittleEndianHost)
    swapStruct(il);
  outs() << "                    entsize " << il.entsize << "\n";
  outs() << "                      count " << il.count << "\n";

  p += sizeof(struct ivar_list64_t);
  offset += sizeof(struct ivar_list64_t);
  for (j = 0; j < il.count; j++) {
    r = get_pointer_64(p, offset, left, S, info);
    if (r == nullptr)
      return;
    memset(&i, '\0', sizeof(struct ivar64_t));
    if (left < sizeof(struct ivar64_t)) {
      memcpy(&i, r, left);
      outs() << "   (ivar_t entends past the end of the section)\n";
    } else
      memcpy(&i, r, sizeof(struct ivar64_t));
    if (info->O->isLittleEndian() != sys::IsLittleEndianHost)
      swapStruct(i);

    outs() << "\t\t\t   offset ";
    sym_name = get_symbol_64(offset + offsetof(struct ivar64_t, offset), S,
                             info, n_value, i.offset);
    if (n_value != 0) {
      if (info->verbose && sym_name != nullptr)
        outs() << sym_name;
      else
        outs() << format("0x%" PRIx64, n_value);
      if (i.offset != 0)
        outs() << " + " << format("0x%" PRIx64, i.offset);
    } else
      outs() << format("0x%" PRIx64, i.offset);
    ivar_offset_p = get_pointer_64(i.offset + n_value, xoffset, left, xS, info);
    if (ivar_offset_p != nullptr && left >= sizeof(*ivar_offset_p)) {
      memcpy(&ivar_offset, ivar_offset_p, sizeof(ivar_offset));
      if (info->O->isLittleEndian() != sys::IsLittleEndianHost)
        sys::swapByteOrder(ivar_offset);
      outs() << " " << ivar_offset << "\n";
    } else
      outs() << "\n";

    outs() << "\t\t\t     name ";
    sym_name = get_symbol_64(offset + offsetof(struct ivar64_t, name), S, info,
                             n_value, i.name);
    if (n_value != 0) {
      if (info->verbose && sym_name != nullptr)
        outs() << sym_name;
      else
        outs() << format("0x%" PRIx64, n_value);
      if (i.name != 0)
        outs() << " + " << format("0x%" PRIx64, i.name);
    } else
      outs() << format("0x%" PRIx64, i.name);
    name = get_pointer_64(i.name + n_value, xoffset, left, xS, info);
    if (name != nullptr)
      outs() << format(" %.*s", left, name);
    outs() << "\n";

    outs() << "\t\t\t     type ";
    sym_name = get_symbol_64(offset + offsetof(struct ivar64_t, type), S, info,
                             n_value, i.name);
    name = get_pointer_64(i.type + n_value, xoffset, left, xS, info);
    if (n_value != 0) {
      if (info->verbose && sym_name != nullptr)
        outs() << sym_name;
      else
        outs() << format("0x%" PRIx64, n_value);
      if (i.type != 0)
        outs() << " + " << format("0x%" PRIx64, i.type);
    } else
      outs() << format("0x%" PRIx64, i.type);
    if (name != nullptr)
      outs() << format(" %.*s", left, name);
    outs() << "\n";

    outs() << "\t\t\talignment " << i.alignment << "\n";
    outs() << "\t\t\t     size " << i.size << "\n";

    p += sizeof(struct ivar64_t);
    offset += sizeof(struct ivar64_t);
  }
}

static void print_ivar_list32_t(uint32_t p, struct DisassembleInfo *info) {
  struct ivar_list32_t il;
  struct ivar32_t i;
  const char *r;
  uint32_t offset, xoffset, left, j;
  SectionRef S, xS;
  const char *name, *ivar_offset_p;
  uint32_t ivar_offset;

  r = get_pointer_32(p, offset, left, S, info);
  if (r == nullptr)
    return;
  memset(&il, '\0', sizeof(struct ivar_list32_t));
  if (left < sizeof(struct ivar_list32_t)) {
    memcpy(&il, r, left);
    outs() << "   (ivar_list_t entends past the end of the section)\n";
  } else
    memcpy(&il, r, sizeof(struct ivar_list32_t));
  if (info->O->isLittleEndian() != sys::IsLittleEndianHost)
    swapStruct(il);
  outs() << "                    entsize " << il.entsize << "\n";
  outs() << "                      count " << il.count << "\n";

  p += sizeof(struct ivar_list32_t);
  offset += sizeof(struct ivar_list32_t);
  for (j = 0; j < il.count; j++) {
    r = get_pointer_32(p, offset, left, S, info);
    if (r == nullptr)
      return;
    memset(&i, '\0', sizeof(struct ivar32_t));
    if (left < sizeof(struct ivar32_t)) {
      memcpy(&i, r, left);
      outs() << "   (ivar_t entends past the end of the section)\n";
    } else
      memcpy(&i, r, sizeof(struct ivar32_t));
    if (info->O->isLittleEndian() != sys::IsLittleEndianHost)
      swapStruct(i);

    outs() << "\t\t\t   offset " << format("0x%" PRIx32, i.offset);
    ivar_offset_p = get_pointer_32(i.offset, xoffset, left, xS, info);
    if (ivar_offset_p != nullptr && left >= sizeof(*ivar_offset_p)) {
      memcpy(&ivar_offset, ivar_offset_p, sizeof(ivar_offset));
      if (info->O->isLittleEndian() != sys::IsLittleEndianHost)
        sys::swapByteOrder(ivar_offset);
      outs() << " " << ivar_offset << "\n";
    } else
      outs() << "\n";

    outs() << "\t\t\t     name " << format("0x%" PRIx32, i.name);
    name = get_pointer_32(i.name, xoffset, left, xS, info);
    if (name != nullptr)
      outs() << format(" %.*s", left, name);
    outs() << "\n";

    outs() << "\t\t\t     type " << format("0x%" PRIx32, i.type);
    name = get_pointer_32(i.type, xoffset, left, xS, info);
    if (name != nullptr)
      outs() << format(" %.*s", left, name);
    outs() << "\n";

    outs() << "\t\t\talignment " << i.alignment << "\n";
    outs() << "\t\t\t     size " << i.size << "\n";

    p += sizeof(struct ivar32_t);
    offset += sizeof(struct ivar32_t);
  }
}

static void print_objc_property_list64(uint64_t p,
                                       struct DisassembleInfo *info) {
  struct objc_property_list64 opl;
  struct objc_property64 op;
  const char *r;
  uint32_t offset, xoffset, left, j;
  SectionRef S, xS;
  const char *name, *sym_name;
  uint64_t n_value;

  r = get_pointer_64(p, offset, left, S, info);
  if (r == nullptr)
    return;
  memset(&opl, '\0', sizeof(struct objc_property_list64));
  if (left < sizeof(struct objc_property_list64)) {
    memcpy(&opl, r, left);
    outs() << "   (objc_property_list entends past the end of the section)\n";
  } else
    memcpy(&opl, r, sizeof(struct objc_property_list64));
  if (info->O->isLittleEndian() != sys::IsLittleEndianHost)
    swapStruct(opl);
  outs() << "                    entsize " << opl.entsize << "\n";
  outs() << "                      count " << opl.count << "\n";

  p += sizeof(struct objc_property_list64);
  offset += sizeof(struct objc_property_list64);
  for (j = 0; j < opl.count; j++) {
    r = get_pointer_64(p, offset, left, S, info);
    if (r == nullptr)
      return;
    memset(&op, '\0', sizeof(struct objc_property64));
    if (left < sizeof(struct objc_property64)) {
      memcpy(&op, r, left);
      outs() << "   (objc_property entends past the end of the section)\n";
    } else
      memcpy(&op, r, sizeof(struct objc_property64));
    if (info->O->isLittleEndian() != sys::IsLittleEndianHost)
      swapStruct(op);

    outs() << "\t\t\t     name ";
    sym_name = get_symbol_64(offset + offsetof(struct objc_property64, name), S,
                             info, n_value, op.name);
    if (n_value != 0) {
      if (info->verbose && sym_name != nullptr)
        outs() << sym_name;
      else
        outs() << format("0x%" PRIx64, n_value);
      if (op.name != 0)
        outs() << " + " << format("0x%" PRIx64, op.name);
    } else
      outs() << format("0x%" PRIx64, op.name);
    name = get_pointer_64(op.name + n_value, xoffset, left, xS, info);
    if (name != nullptr)
      outs() << format(" %.*s", left, name);
    outs() << "\n";

    outs() << "\t\t\tattributes ";
    sym_name =
        get_symbol_64(offset + offsetof(struct objc_property64, attributes), S,
                      info, n_value, op.attributes);
    if (n_value != 0) {
      if (info->verbose && sym_name != nullptr)
        outs() << sym_name;
      else
        outs() << format("0x%" PRIx64, n_value);
      if (op.attributes != 0)
        outs() << " + " << format("0x%" PRIx64, op.attributes);
    } else
      outs() << format("0x%" PRIx64, op.attributes);
    name = get_pointer_64(op.attributes + n_value, xoffset, left, xS, info);
    if (name != nullptr)
      outs() << format(" %.*s", left, name);
    outs() << "\n";

    p += sizeof(struct objc_property64);
    offset += sizeof(struct objc_property64);
  }
}

static void print_objc_property_list32(uint32_t p,
                                       struct DisassembleInfo *info) {
  struct objc_property_list32 opl;
  struct objc_property32 op;
  const char *r;
  uint32_t offset, xoffset, left, j;
  SectionRef S, xS;
  const char *name;

  r = get_pointer_32(p, offset, left, S, info);
  if (r == nullptr)
    return;
  memset(&opl, '\0', sizeof(struct objc_property_list32));
  if (left < sizeof(struct objc_property_list32)) {
    memcpy(&opl, r, left);
    outs() << "   (objc_property_list entends past the end of the section)\n";
  } else
    memcpy(&opl, r, sizeof(struct objc_property_list32));
  if (info->O->isLittleEndian() != sys::IsLittleEndianHost)
    swapStruct(opl);
  outs() << "                    entsize " << opl.entsize << "\n";
  outs() << "                      count " << opl.count << "\n";

  p += sizeof(struct objc_property_list32);
  offset += sizeof(struct objc_property_list32);
  for (j = 0; j < opl.count; j++) {
    r = get_pointer_32(p, offset, left, S, info);
    if (r == nullptr)
      return;
    memset(&op, '\0', sizeof(struct objc_property32));
    if (left < sizeof(struct objc_property32)) {
      memcpy(&op, r, left);
      outs() << "   (objc_property entends past the end of the section)\n";
    } else
      memcpy(&op, r, sizeof(struct objc_property32));
    if (info->O->isLittleEndian() != sys::IsLittleEndianHost)
      swapStruct(op);

    outs() << "\t\t\t     name " << format("0x%" PRIx32, op.name);
    name = get_pointer_32(op.name, xoffset, left, xS, info);
    if (name != nullptr)
      outs() << format(" %.*s", left, name);
    outs() << "\n";

    outs() << "\t\t\tattributes " << format("0x%" PRIx32, op.attributes);
    name = get_pointer_32(op.attributes, xoffset, left, xS, info);
    if (name != nullptr)
      outs() << format(" %.*s", left, name);
    outs() << "\n";

    p += sizeof(struct objc_property32);
    offset += sizeof(struct objc_property32);
  }
}

static bool print_class_ro64_t(uint64_t p, struct DisassembleInfo *info,
                               bool &is_meta_class) {
  struct class_ro64_t cro;
  const char *r;
  uint32_t offset, xoffset, left;
  SectionRef S, xS;
  const char *name, *sym_name;
  uint64_t n_value;

  r = get_pointer_64(p, offset, left, S, info);
  if (r == nullptr || left < sizeof(struct class_ro64_t))
    return false;
  memcpy(&cro, r, sizeof(struct class_ro64_t));
  if (info->O->isLittleEndian() != sys::IsLittleEndianHost)
    swapStruct(cro);
  outs() << "                    flags " << format("0x%" PRIx32, cro.flags);
  if (cro.flags & RO_META)
    outs() << " RO_META";
  if (cro.flags & RO_ROOT)
    outs() << " RO_ROOT";
  if (cro.flags & RO_HAS_CXX_STRUCTORS)
    outs() << " RO_HAS_CXX_STRUCTORS";
  outs() << "\n";
  outs() << "            instanceStart " << cro.instanceStart << "\n";
  outs() << "             instanceSize " << cro.instanceSize << "\n";
  outs() << "                 reserved " << format("0x%" PRIx32, cro.reserved)
         << "\n";
  outs() << "               ivarLayout " << format("0x%" PRIx64, cro.ivarLayout)
         << "\n";
  print_layout_map64(cro.ivarLayout, info);

  outs() << "                     name ";
  sym_name = get_symbol_64(offset + offsetof(struct class_ro64_t, name), S,
                           info, n_value, cro.name);
  if (n_value != 0) {
    if (info->verbose && sym_name != nullptr)
      outs() << sym_name;
    else
      outs() << format("0x%" PRIx64, n_value);
    if (cro.name != 0)
      outs() << " + " << format("0x%" PRIx64, cro.name);
  } else
    outs() << format("0x%" PRIx64, cro.name);
  name = get_pointer_64(cro.name + n_value, xoffset, left, xS, info);
  if (name != nullptr)
    outs() << format(" %.*s", left, name);
  outs() << "\n";

  outs() << "              baseMethods ";
  sym_name = get_symbol_64(offset + offsetof(struct class_ro64_t, baseMethods),
                           S, info, n_value, cro.baseMethods);
  if (n_value != 0) {
    if (info->verbose && sym_name != nullptr)
      outs() << sym_name;
    else
      outs() << format("0x%" PRIx64, n_value);
    if (cro.baseMethods != 0)
      outs() << " + " << format("0x%" PRIx64, cro.baseMethods);
  } else
    outs() << format("0x%" PRIx64, cro.baseMethods);
  outs() << " (struct method_list_t *)\n";
  if (cro.baseMethods + n_value != 0)
    print_method_list64_t(cro.baseMethods + n_value, info, "");

  outs() << "            baseProtocols ";
  sym_name =
      get_symbol_64(offset + offsetof(struct class_ro64_t, baseProtocols), S,
                    info, n_value, cro.baseProtocols);
  if (n_value != 0) {
    if (info->verbose && sym_name != nullptr)
      outs() << sym_name;
    else
      outs() << format("0x%" PRIx64, n_value);
    if (cro.baseProtocols != 0)
      outs() << " + " << format("0x%" PRIx64, cro.baseProtocols);
  } else
    outs() << format("0x%" PRIx64, cro.baseProtocols);
  outs() << "\n";
  if (cro.baseProtocols + n_value != 0)
    print_protocol_list64_t(cro.baseProtocols + n_value, info);

  outs() << "                    ivars ";
  sym_name = get_symbol_64(offset + offsetof(struct class_ro64_t, ivars), S,
                           info, n_value, cro.ivars);
  if (n_value != 0) {
    if (info->verbose && sym_name != nullptr)
      outs() << sym_name;
    else
      outs() << format("0x%" PRIx64, n_value);
    if (cro.ivars != 0)
      outs() << " + " << format("0x%" PRIx64, cro.ivars);
  } else
    outs() << format("0x%" PRIx64, cro.ivars);
  outs() << "\n";
  if (cro.ivars + n_value != 0)
    print_ivar_list64_t(cro.ivars + n_value, info);

  outs() << "           weakIvarLayout ";
  sym_name =
      get_symbol_64(offset + offsetof(struct class_ro64_t, weakIvarLayout), S,
                    info, n_value, cro.weakIvarLayout);
  if (n_value != 0) {
    if (info->verbose && sym_name != nullptr)
      outs() << sym_name;
    else
      outs() << format("0x%" PRIx64, n_value);
    if (cro.weakIvarLayout != 0)
      outs() << " + " << format("0x%" PRIx64, cro.weakIvarLayout);
  } else
    outs() << format("0x%" PRIx64, cro.weakIvarLayout);
  outs() << "\n";
  print_layout_map64(cro.weakIvarLayout + n_value, info);

  outs() << "           baseProperties ";
  sym_name =
      get_symbol_64(offset + offsetof(struct class_ro64_t, baseProperties), S,
                    info, n_value, cro.baseProperties);
  if (n_value != 0) {
    if (info->verbose && sym_name != nullptr)
      outs() << sym_name;
    else
      outs() << format("0x%" PRIx64, n_value);
    if (cro.baseProperties != 0)
      outs() << " + " << format("0x%" PRIx64, cro.baseProperties);
  } else
    outs() << format("0x%" PRIx64, cro.baseProperties);
  outs() << "\n";
  if (cro.baseProperties + n_value != 0)
    print_objc_property_list64(cro.baseProperties + n_value, info);

  is_meta_class = (cro.flags & RO_META) != 0;
  return true;
}

static bool print_class_ro32_t(uint32_t p, struct DisassembleInfo *info,
                               bool &is_meta_class) {
  struct class_ro32_t cro;
  const char *r;
  uint32_t offset, xoffset, left;
  SectionRef S, xS;
  const char *name;

  r = get_pointer_32(p, offset, left, S, info);
  if (r == nullptr)
    return false;
  memset(&cro, '\0', sizeof(struct class_ro32_t));
  if (left < sizeof(struct class_ro32_t)) {
    memcpy(&cro, r, left);
    outs() << "   (class_ro_t entends past the end of the section)\n";
  } else
    memcpy(&cro, r, sizeof(struct class_ro32_t));
  if (info->O->isLittleEndian() != sys::IsLittleEndianHost)
    swapStruct(cro);
  outs() << "                    flags " << format("0x%" PRIx32, cro.flags);
  if (cro.flags & RO_META)
    outs() << " RO_META";
  if (cro.flags & RO_ROOT)
    outs() << " RO_ROOT";
  if (cro.flags & RO_HAS_CXX_STRUCTORS)
    outs() << " RO_HAS_CXX_STRUCTORS";
  outs() << "\n";
  outs() << "            instanceStart " << cro.instanceStart << "\n";
  outs() << "             instanceSize " << cro.instanceSize << "\n";
  outs() << "               ivarLayout " << format("0x%" PRIx32, cro.ivarLayout)
         << "\n";
  print_layout_map32(cro.ivarLayout, info);

  outs() << "                     name " << format("0x%" PRIx32, cro.name);
  name = get_pointer_32(cro.name, xoffset, left, xS, info);
  if (name != nullptr)
    outs() << format(" %.*s", left, name);
  outs() << "\n";

  outs() << "              baseMethods "
         << format("0x%" PRIx32, cro.baseMethods)
         << " (struct method_list_t *)\n";
  if (cro.baseMethods != 0)
    print_method_list32_t(cro.baseMethods, info, "");

  outs() << "            baseProtocols "
         << format("0x%" PRIx32, cro.baseProtocols) << "\n";
  if (cro.baseProtocols != 0)
    print_protocol_list32_t(cro.baseProtocols, info);
  outs() << "                    ivars " << format("0x%" PRIx32, cro.ivars)
         << "\n";
  if (cro.ivars != 0)
    print_ivar_list32_t(cro.ivars, info);
  outs() << "           weakIvarLayout "
         << format("0x%" PRIx32, cro.weakIvarLayout) << "\n";
  print_layout_map32(cro.weakIvarLayout, info);
  outs() << "           baseProperties "
         << format("0x%" PRIx32, cro.baseProperties) << "\n";
  if (cro.baseProperties != 0)
    print_objc_property_list32(cro.baseProperties, info);
  is_meta_class = (cro.flags & RO_META) != 0;
  return true;
}

static void print_class64_t(uint64_t p, struct DisassembleInfo *info) {
  struct class64_t c;
  const char *r;
  uint32_t offset, left;
  SectionRef S;
  const char *name;
  uint64_t isa_n_value, n_value;

  r = get_pointer_64(p, offset, left, S, info);
  if (r == nullptr || left < sizeof(struct class64_t))
    return;
  memcpy(&c, r, sizeof(struct class64_t));
  if (info->O->isLittleEndian() != sys::IsLittleEndianHost)
    swapStruct(c);

  outs() << "           isa " << format("0x%" PRIx64, c.isa);
  name = get_symbol_64(offset + offsetof(struct class64_t, isa), S, info,
                       isa_n_value, c.isa);
  if (name != nullptr)
    outs() << " " << name;
  outs() << "\n";

  outs() << "    superclass " << format("0x%" PRIx64, c.superclass);
  name = get_symbol_64(offset + offsetof(struct class64_t, superclass), S, info,
                       n_value, c.superclass);
  if (name != nullptr)
    outs() << " " << name;
  outs() << "\n";

  outs() << "         cache " << format("0x%" PRIx64, c.cache);
  name = get_symbol_64(offset + offsetof(struct class64_t, cache), S, info,
                       n_value, c.cache);
  if (name != nullptr)
    outs() << " " << name;
  outs() << "\n";

  outs() << "        vtable " << format("0x%" PRIx64, c.vtable);
  name = get_symbol_64(offset + offsetof(struct class64_t, vtable), S, info,
                       n_value, c.vtable);
  if (name != nullptr)
    outs() << " " << name;
  outs() << "\n";

  name = get_symbol_64(offset + offsetof(struct class64_t, data), S, info,
                       n_value, c.data);
  outs() << "          data ";
  if (n_value != 0) {
    if (info->verbose && name != nullptr)
      outs() << name;
    else
      outs() << format("0x%" PRIx64, n_value);
    if (c.data != 0)
      outs() << " + " << format("0x%" PRIx64, c.data);
  } else
    outs() << format("0x%" PRIx64, c.data);
  outs() << " (struct class_ro_t *)";

  // This is a Swift class if some of the low bits of the pointer are set.
  if ((c.data + n_value) & 0x7)
    outs() << " Swift class";
  outs() << "\n";
  bool is_meta_class;
  if (!print_class_ro64_t((c.data + n_value) & ~0x7, info, is_meta_class))
    return;

  if (!is_meta_class &&
      c.isa + isa_n_value != p &&
      c.isa + isa_n_value != 0 &&
      info->depth < 100) {
      info->depth++;
      outs() << "Meta Class\n";
      print_class64_t(c.isa + isa_n_value, info);
  }
}

static void print_class32_t(uint32_t p, struct DisassembleInfo *info) {
  struct class32_t c;
  const char *r;
  uint32_t offset, left;
  SectionRef S;
  const char *name;

  r = get_pointer_32(p, offset, left, S, info);
  if (r == nullptr)
    return;
  memset(&c, '\0', sizeof(struct class32_t));
  if (left < sizeof(struct class32_t)) {
    memcpy(&c, r, left);
    outs() << "   (class_t entends past the end of the section)\n";
  } else
    memcpy(&c, r, sizeof(struct class32_t));
  if (info->O->isLittleEndian() != sys::IsLittleEndianHost)
    swapStruct(c);

  outs() << "           isa " << format("0x%" PRIx32, c.isa);
  name =
      get_symbol_32(offset + offsetof(struct class32_t, isa), S, info, c.isa);
  if (name != nullptr)
    outs() << " " << name;
  outs() << "\n";

  outs() << "    superclass " << format("0x%" PRIx32, c.superclass);
  name = get_symbol_32(offset + offsetof(struct class32_t, superclass), S, info,
                       c.superclass);
  if (name != nullptr)
    outs() << " " << name;
  outs() << "\n";

  outs() << "         cache " << format("0x%" PRIx32, c.cache);
  name = get_symbol_32(offset + offsetof(struct class32_t, cache), S, info,
                       c.cache);
  if (name != nullptr)
    outs() << " " << name;
  outs() << "\n";

  outs() << "        vtable " << format("0x%" PRIx32, c.vtable);
  name = get_symbol_32(offset + offsetof(struct class32_t, vtable), S, info,
                       c.vtable);
  if (name != nullptr)
    outs() << " " << name;
  outs() << "\n";

  name =
      get_symbol_32(offset + offsetof(struct class32_t, data), S, info, c.data);
  outs() << "          data " << format("0x%" PRIx32, c.data)
         << " (struct class_ro_t *)";

  // This is a Swift class if some of the low bits of the pointer are set.
  if (c.data & 0x3)
    outs() << " Swift class";
  outs() << "\n";
  bool is_meta_class;
  if (!print_class_ro32_t(c.data & ~0x3, info, is_meta_class))
    return;

  if (!is_meta_class) {
    outs() << "Meta Class\n";
    print_class32_t(c.isa, info);
  }
}

static void print_objc_class_t(struct objc_class_t *objc_class,
                               struct DisassembleInfo *info) {
  uint32_t offset, left, xleft;
  const char *name, *p, *ivar_list;
  SectionRef S;
  int32_t i;
  struct objc_ivar_list_t objc_ivar_list;
  struct objc_ivar_t ivar;

  outs() << "\t\t      isa " << format("0x%08" PRIx32, objc_class->isa);
  if (info->verbose && CLS_GETINFO(objc_class, CLS_META)) {
    name = get_pointer_32(objc_class->isa, offset, left, S, info, true);
    if (name != nullptr)
      outs() << format(" %.*s", left, name);
    else
      outs() << " (not in an __OBJC section)";
  }
  outs() << "\n";

  outs() << "\t      super_class "
         << format("0x%08" PRIx32, objc_class->super_class);
  if (info->verbose) {
    name = get_pointer_32(objc_class->super_class, offset, left, S, info, true);
    if (name != nullptr)
      outs() << format(" %.*s", left, name);
    else
      outs() << " (not in an __OBJC section)";
  }
  outs() << "\n";

  outs() << "\t\t     name " << format("0x%08" PRIx32, objc_class->name);
  if (info->verbose) {
    name = get_pointer_32(objc_class->name, offset, left, S, info, true);
    if (name != nullptr)
      outs() << format(" %.*s", left, name);
    else
      outs() << " (not in an __OBJC section)";
  }
  outs() << "\n";

  outs() << "\t\t  version " << format("0x%08" PRIx32, objc_class->version)
         << "\n";

  outs() << "\t\t     info " << format("0x%08" PRIx32, objc_class->info);
  if (info->verbose) {
    if (CLS_GETINFO(objc_class, CLS_CLASS))
      outs() << " CLS_CLASS";
    else if (CLS_GETINFO(objc_class, CLS_META))
      outs() << " CLS_META";
  }
  outs() << "\n";

  outs() << "\t    instance_size "
         << format("0x%08" PRIx32, objc_class->instance_size) << "\n";

  p = get_pointer_32(objc_class->ivars, offset, left, S, info, true);
  outs() << "\t\t    ivars " << format("0x%08" PRIx32, objc_class->ivars);
  if (p != nullptr) {
    if (left > sizeof(struct objc_ivar_list_t)) {
      outs() << "\n";
      memcpy(&objc_ivar_list, p, sizeof(struct objc_ivar_list_t));
    } else {
      outs() << " (entends past the end of the section)\n";
      memset(&objc_ivar_list, '\0', sizeof(struct objc_ivar_list_t));
      memcpy(&objc_ivar_list, p, left);
    }
    if (info->O->isLittleEndian() != sys::IsLittleEndianHost)
      swapStruct(objc_ivar_list);
    outs() << "\t\t       ivar_count " << objc_ivar_list.ivar_count << "\n";
    ivar_list = p + sizeof(struct objc_ivar_list_t);
    for (i = 0; i < objc_ivar_list.ivar_count; i++) {
      if ((i + 1) * sizeof(struct objc_ivar_t) > left) {
        outs() << "\t\t remaining ivar's extend past the of the section\n";
        break;
      }
      memcpy(&ivar, ivar_list + i * sizeof(struct objc_ivar_t),
             sizeof(struct objc_ivar_t));
      if (info->O->isLittleEndian() != sys::IsLittleEndianHost)
        swapStruct(ivar);

      outs() << "\t\t\tivar_name " << format("0x%08" PRIx32, ivar.ivar_name);
      if (info->verbose) {
        name = get_pointer_32(ivar.ivar_name, offset, xleft, S, info, true);
        if (name != nullptr)
          outs() << format(" %.*s", xleft, name);
        else
          outs() << " (not in an __OBJC section)";
      }
      outs() << "\n";

      outs() << "\t\t\tivar_type " << format("0x%08" PRIx32, ivar.ivar_type);
      if (info->verbose) {
        name = get_pointer_32(ivar.ivar_type, offset, xleft, S, info, true);
        if (name != nullptr)
          outs() << format(" %.*s", xleft, name);
        else
          outs() << " (not in an __OBJC section)";
      }
      outs() << "\n";

      outs() << "\t\t      ivar_offset "
             << format("0x%08" PRIx32, ivar.ivar_offset) << "\n";
    }
  } else {
    outs() << " (not in an __OBJC section)\n";
  }

  outs() << "\t\t  methods " << format("0x%08" PRIx32, objc_class->methodLists);
  if (print_method_list(objc_class->methodLists, info))
    outs() << " (not in an __OBJC section)\n";

  outs() << "\t\t    cache " << format("0x%08" PRIx32, objc_class->cache)
         << "\n";

  outs() << "\t\tprotocols " << format("0x%08" PRIx32, objc_class->protocols);
  if (print_protocol_list(objc_class->protocols, 16, info))
    outs() << " (not in an __OBJC section)\n";
}

static void print_objc_objc_category_t(struct objc_category_t *objc_category,
                                       struct DisassembleInfo *info) {
  uint32_t offset, left;
  const char *name;
  SectionRef S;

  outs() << "\t       category name "
         << format("0x%08" PRIx32, objc_category->category_name);
  if (info->verbose) {
    name = get_pointer_32(objc_category->category_name, offset, left, S, info,
                          true);
    if (name != nullptr)
      outs() << format(" %.*s", left, name);
    else
      outs() << " (not in an __OBJC section)";
  }
  outs() << "\n";

  outs() << "\t\t  class name "
         << format("0x%08" PRIx32, objc_category->class_name);
  if (info->verbose) {
    name =
        get_pointer_32(objc_category->class_name, offset, left, S, info, true);
    if (name != nullptr)
      outs() << format(" %.*s", left, name);
    else
      outs() << " (not in an __OBJC section)";
  }
  outs() << "\n";

  outs() << "\t    instance methods "
         << format("0x%08" PRIx32, objc_category->instance_methods);
  if (print_method_list(objc_category->instance_methods, info))
    outs() << " (not in an __OBJC section)\n";

  outs() << "\t       class methods "
         << format("0x%08" PRIx32, objc_category->class_methods);
  if (print_method_list(objc_category->class_methods, info))
    outs() << " (not in an __OBJC section)\n";
}

static void print_category64_t(uint64_t p, struct DisassembleInfo *info) {
  struct category64_t c;
  const char *r;
  uint32_t offset, xoffset, left;
  SectionRef S, xS;
  const char *name, *sym_name;
  uint64_t n_value;

  r = get_pointer_64(p, offset, left, S, info);
  if (r == nullptr)
    return;
  memset(&c, '\0', sizeof(struct category64_t));
  if (left < sizeof(struct category64_t)) {
    memcpy(&c, r, left);
    outs() << "   (category_t entends past the end of the section)\n";
  } else
    memcpy(&c, r, sizeof(struct category64_t));
  if (info->O->isLittleEndian() != sys::IsLittleEndianHost)
    swapStruct(c);

  outs() << "              name ";
  sym_name = get_symbol_64(offset + offsetof(struct category64_t, name), S,
                           info, n_value, c.name);
  if (n_value != 0) {
    if (info->verbose && sym_name != nullptr)
      outs() << sym_name;
    else
      outs() << format("0x%" PRIx64, n_value);
    if (c.name != 0)
      outs() << " + " << format("0x%" PRIx64, c.name);
  } else
    outs() << format("0x%" PRIx64, c.name);
  name = get_pointer_64(c.name + n_value, xoffset, left, xS, info);
  if (name != nullptr)
    outs() << format(" %.*s", left, name);
  outs() << "\n";

  outs() << "               cls ";
  sym_name = get_symbol_64(offset + offsetof(struct category64_t, cls), S, info,
                           n_value, c.cls);
  if (n_value != 0) {
    if (info->verbose && sym_name != nullptr)
      outs() << sym_name;
    else
      outs() << format("0x%" PRIx64, n_value);
    if (c.cls != 0)
      outs() << " + " << format("0x%" PRIx64, c.cls);
  } else
    outs() << format("0x%" PRIx64, c.cls);
  outs() << "\n";
  if (c.cls + n_value != 0)
    print_class64_t(c.cls + n_value, info);

  outs() << "   instanceMethods ";
  sym_name =
      get_symbol_64(offset + offsetof(struct category64_t, instanceMethods), S,
                    info, n_value, c.instanceMethods);
  if (n_value != 0) {
    if (info->verbose && sym_name != nullptr)
      outs() << sym_name;
    else
      outs() << format("0x%" PRIx64, n_value);
    if (c.instanceMethods != 0)
      outs() << " + " << format("0x%" PRIx64, c.instanceMethods);
  } else
    outs() << format("0x%" PRIx64, c.instanceMethods);
  outs() << "\n";
  if (c.instanceMethods + n_value != 0)
    print_method_list64_t(c.instanceMethods + n_value, info, "");

  outs() << "      classMethods ";
  sym_name = get_symbol_64(offset + offsetof(struct category64_t, classMethods),
                           S, info, n_value, c.classMethods);
  if (n_value != 0) {
    if (info->verbose && sym_name != nullptr)
      outs() << sym_name;
    else
      outs() << format("0x%" PRIx64, n_value);
    if (c.classMethods != 0)
      outs() << " + " << format("0x%" PRIx64, c.classMethods);
  } else
    outs() << format("0x%" PRIx64, c.classMethods);
  outs() << "\n";
  if (c.classMethods + n_value != 0)
    print_method_list64_t(c.classMethods + n_value, info, "");

  outs() << "         protocols ";
  sym_name = get_symbol_64(offset + offsetof(struct category64_t, protocols), S,
                           info, n_value, c.protocols);
  if (n_value != 0) {
    if (info->verbose && sym_name != nullptr)
      outs() << sym_name;
    else
      outs() << format("0x%" PRIx64, n_value);
    if (c.protocols != 0)
      outs() << " + " << format("0x%" PRIx64, c.protocols);
  } else
    outs() << format("0x%" PRIx64, c.protocols);
  outs() << "\n";
  if (c.protocols + n_value != 0)
    print_protocol_list64_t(c.protocols + n_value, info);

  outs() << "instanceProperties ";
  sym_name =
      get_symbol_64(offset + offsetof(struct category64_t, instanceProperties),
                    S, info, n_value, c.instanceProperties);
  if (n_value != 0) {
    if (info->verbose && sym_name != nullptr)
      outs() << sym_name;
    else
      outs() << format("0x%" PRIx64, n_value);
    if (c.instanceProperties != 0)
      outs() << " + " << format("0x%" PRIx64, c.instanceProperties);
  } else
    outs() << format("0x%" PRIx64, c.instanceProperties);
  outs() << "\n";
  if (c.instanceProperties + n_value != 0)
    print_objc_property_list64(c.instanceProperties + n_value, info);
}

static void print_category32_t(uint32_t p, struct DisassembleInfo *info) {
  struct category32_t c;
  const char *r;
  uint32_t offset, left;
  SectionRef S, xS;
  const char *name;

  r = get_pointer_32(p, offset, left, S, info);
  if (r == nullptr)
    return;
  memset(&c, '\0', sizeof(struct category32_t));
  if (left < sizeof(struct category32_t)) {
    memcpy(&c, r, left);
    outs() << "   (category_t entends past the end of the section)\n";
  } else
    memcpy(&c, r, sizeof(struct category32_t));
  if (info->O->isLittleEndian() != sys::IsLittleEndianHost)
    swapStruct(c);

  outs() << "              name " << format("0x%" PRIx32, c.name);
  name = get_symbol_32(offset + offsetof(struct category32_t, name), S, info,
                       c.name);
  if (name)
    outs() << " " << name;
  outs() << "\n";

  outs() << "               cls " << format("0x%" PRIx32, c.cls) << "\n";
  if (c.cls != 0)
    print_class32_t(c.cls, info);
  outs() << "   instanceMethods " << format("0x%" PRIx32, c.instanceMethods)
         << "\n";
  if (c.instanceMethods != 0)
    print_method_list32_t(c.instanceMethods, info, "");
  outs() << "      classMethods " << format("0x%" PRIx32, c.classMethods)
         << "\n";
  if (c.classMethods != 0)
    print_method_list32_t(c.classMethods, info, "");
  outs() << "         protocols " << format("0x%" PRIx32, c.protocols) << "\n";
  if (c.protocols != 0)
    print_protocol_list32_t(c.protocols, info);
  outs() << "instanceProperties " << format("0x%" PRIx32, c.instanceProperties)
         << "\n";
  if (c.instanceProperties != 0)
    print_objc_property_list32(c.instanceProperties, info);
}

static void print_message_refs64(SectionRef S, struct DisassembleInfo *info) {
  uint32_t i, left, offset, xoffset;
  uint64_t p, n_value;
  struct message_ref64 mr;
  const char *name, *sym_name;
  const char *r;
  SectionRef xS;

  if (S == SectionRef())
    return;

  StringRef SectName;
  S.getName(SectName);
  DataRefImpl Ref = S.getRawDataRefImpl();
  StringRef SegName = info->O->getSectionFinalSegmentName(Ref);
  outs() << "Contents of (" << SegName << "," << SectName << ") section\n";
  offset = 0;
  for (i = 0; i < S.getSize(); i += sizeof(struct message_ref64)) {
    p = S.getAddress() + i;
    r = get_pointer_64(p, offset, left, S, info);
    if (r == nullptr)
      return;
    memset(&mr, '\0', sizeof(struct message_ref64));
    if (left < sizeof(struct message_ref64)) {
      memcpy(&mr, r, left);
      outs() << "   (message_ref entends past the end of the section)\n";
    } else
      memcpy(&mr, r, sizeof(struct message_ref64));
    if (info->O->isLittleEndian() != sys::IsLittleEndianHost)
      swapStruct(mr);

    outs() << "  imp ";
    name = get_symbol_64(offset + offsetof(struct message_ref64, imp), S, info,
                         n_value, mr.imp);
    if (n_value != 0) {
      outs() << format("0x%" PRIx64, n_value) << " ";
      if (mr.imp != 0)
        outs() << "+ " << format("0x%" PRIx64, mr.imp) << " ";
    } else
      outs() << format("0x%" PRIx64, mr.imp) << " ";
    if (name != nullptr)
      outs() << " " << name;
    outs() << "\n";

    outs() << "  sel ";
    sym_name = get_symbol_64(offset + offsetof(struct message_ref64, sel), S,
                             info, n_value, mr.sel);
    if (n_value != 0) {
      if (info->verbose && sym_name != nullptr)
        outs() << sym_name;
      else
        outs() << format("0x%" PRIx64, n_value);
      if (mr.sel != 0)
        outs() << " + " << format("0x%" PRIx64, mr.sel);
    } else
      outs() << format("0x%" PRIx64, mr.sel);
    name = get_pointer_64(mr.sel + n_value, xoffset, left, xS, info);
    if (name != nullptr)
      outs() << format(" %.*s", left, name);
    outs() << "\n";

    offset += sizeof(struct message_ref64);
  }
}

static void print_message_refs32(SectionRef S, struct DisassembleInfo *info) {
  uint32_t i, left, offset, xoffset, p;
  struct message_ref32 mr;
  const char *name, *r;
  SectionRef xS;

  if (S == SectionRef())
    return;

  StringRef SectName;
  S.getName(SectName);
  DataRefImpl Ref = S.getRawDataRefImpl();
  StringRef SegName = info->O->getSectionFinalSegmentName(Ref);
  outs() << "Contents of (" << SegName << "," << SectName << ") section\n";
  offset = 0;
  for (i = 0; i < S.getSize(); i += sizeof(struct message_ref64)) {
    p = S.getAddress() + i;
    r = get_pointer_32(p, offset, left, S, info);
    if (r == nullptr)
      return;
    memset(&mr, '\0', sizeof(struct message_ref32));
    if (left < sizeof(struct message_ref32)) {
      memcpy(&mr, r, left);
      outs() << "   (message_ref entends past the end of the section)\n";
    } else
      memcpy(&mr, r, sizeof(struct message_ref32));
    if (info->O->isLittleEndian() != sys::IsLittleEndianHost)
      swapStruct(mr);

    outs() << "  imp " << format("0x%" PRIx32, mr.imp);
    name = get_symbol_32(offset + offsetof(struct message_ref32, imp), S, info,
                         mr.imp);
    if (name != nullptr)
      outs() << " " << name;
    outs() << "\n";

    outs() << "  sel " << format("0x%" PRIx32, mr.sel);
    name = get_pointer_32(mr.sel, xoffset, left, xS, info);
    if (name != nullptr)
      outs() << " " << name;
    outs() << "\n";

    offset += sizeof(struct message_ref32);
  }
}

static void print_image_info64(SectionRef S, struct DisassembleInfo *info) {
  uint32_t left, offset, swift_version;
  uint64_t p;
  struct objc_image_info64 o;
  const char *r;

  if (S == SectionRef())
    return;

  StringRef SectName;
  S.getName(SectName);
  DataRefImpl Ref = S.getRawDataRefImpl();
  StringRef SegName = info->O->getSectionFinalSegmentName(Ref);
  outs() << "Contents of (" << SegName << "," << SectName << ") section\n";
  p = S.getAddress();
  r = get_pointer_64(p, offset, left, S, info);
  if (r == nullptr)
    return;
  memset(&o, '\0', sizeof(struct objc_image_info64));
  if (left < sizeof(struct objc_image_info64)) {
    memcpy(&o, r, left);
    outs() << "   (objc_image_info entends past the end of the section)\n";
  } else
    memcpy(&o, r, sizeof(struct objc_image_info64));
  if (info->O->isLittleEndian() != sys::IsLittleEndianHost)
    swapStruct(o);
  outs() << "  version " << o.version << "\n";
  outs() << "    flags " << format("0x%" PRIx32, o.flags);
  if (o.flags & OBJC_IMAGE_IS_REPLACEMENT)
    outs() << " OBJC_IMAGE_IS_REPLACEMENT";
  if (o.flags & OBJC_IMAGE_SUPPORTS_GC)
    outs() << " OBJC_IMAGE_SUPPORTS_GC";
  swift_version = (o.flags >> 8) & 0xff;
  if (swift_version != 0) {
    if (swift_version == 1)
      outs() << " Swift 1.0";
    else if (swift_version == 2)
      outs() << " Swift 1.1";
    else
      outs() << " unknown future Swift version (" << swift_version << ")";
  }
  outs() << "\n";
}

static void print_image_info32(SectionRef S, struct DisassembleInfo *info) {
  uint32_t left, offset, swift_version, p;
  struct objc_image_info32 o;
  const char *r;

  if (S == SectionRef())
    return;

  StringRef SectName;
  S.getName(SectName);
  DataRefImpl Ref = S.getRawDataRefImpl();
  StringRef SegName = info->O->getSectionFinalSegmentName(Ref);
  outs() << "Contents of (" << SegName << "," << SectName << ") section\n";
  p = S.getAddress();
  r = get_pointer_32(p, offset, left, S, info);
  if (r == nullptr)
    return;
  memset(&o, '\0', sizeof(struct objc_image_info32));
  if (left < sizeof(struct objc_image_info32)) {
    memcpy(&o, r, left);
    outs() << "   (objc_image_info entends past the end of the section)\n";
  } else
    memcpy(&o, r, sizeof(struct objc_image_info32));
  if (info->O->isLittleEndian() != sys::IsLittleEndianHost)
    swapStruct(o);
  outs() << "  version " << o.version << "\n";
  outs() << "    flags " << format("0x%" PRIx32, o.flags);
  if (o.flags & OBJC_IMAGE_IS_REPLACEMENT)
    outs() << " OBJC_IMAGE_IS_REPLACEMENT";
  if (o.flags & OBJC_IMAGE_SUPPORTS_GC)
    outs() << " OBJC_IMAGE_SUPPORTS_GC";
  swift_version = (o.flags >> 8) & 0xff;
  if (swift_version != 0) {
    if (swift_version == 1)
      outs() << " Swift 1.0";
    else if (swift_version == 2)
      outs() << " Swift 1.1";
    else
      outs() << " unknown future Swift version (" << swift_version << ")";
  }
  outs() << "\n";
}

static void print_image_info(SectionRef S, struct DisassembleInfo *info) {
  uint32_t left, offset, p;
  struct imageInfo_t o;
  const char *r;

  StringRef SectName;
  S.getName(SectName);
  DataRefImpl Ref = S.getRawDataRefImpl();
  StringRef SegName = info->O->getSectionFinalSegmentName(Ref);
  outs() << "Contents of (" << SegName << "," << SectName << ") section\n";
  p = S.getAddress();
  r = get_pointer_32(p, offset, left, S, info);
  if (r == nullptr)
    return;
  memset(&o, '\0', sizeof(struct imageInfo_t));
  if (left < sizeof(struct imageInfo_t)) {
    memcpy(&o, r, left);
    outs() << " (imageInfo entends past the end of the section)\n";
  } else
    memcpy(&o, r, sizeof(struct imageInfo_t));
  if (info->O->isLittleEndian() != sys::IsLittleEndianHost)
    swapStruct(o);
  outs() << "  version " << o.version << "\n";
  outs() << "    flags " << format("0x%" PRIx32, o.flags);
  if (o.flags & 0x1)
    outs() << "  F&C";
  if (o.flags & 0x2)
    outs() << " GC";
  if (o.flags & 0x4)
    outs() << " GC-only";
  else
    outs() << " RR";
  outs() << "\n";
}

static void printObjc2_64bit_MetaData(MachOObjectFile *O, bool verbose) {
  SymbolAddressMap AddrMap;
  if (verbose)
    CreateSymbolAddressMap(O, &AddrMap);

  std::vector<SectionRef> Sections;
  for (const SectionRef &Section : O->sections()) {
    StringRef SectName;
    Section.getName(SectName);
    Sections.push_back(Section);
  }

  struct DisassembleInfo info;
  // Set up the block of info used by the Symbolizer call backs.
  info.verbose = verbose;
  info.O = O;
  info.AddrMap = &AddrMap;
  info.Sections = &Sections;
  info.class_name = nullptr;
  info.selector_name = nullptr;
  info.method = nullptr;
  info.demangled_name = nullptr;
  info.bindtable = nullptr;
  info.adrp_addr = 0;
  info.adrp_inst = 0;

  info.depth = 0;
  SectionRef CL = get_section(O, "__OBJC2", "__class_list");
  if (CL == SectionRef())
    CL = get_section(O, "__DATA", "__objc_classlist");
  info.S = CL;
  walk_pointer_list_64("class", CL, O, &info, print_class64_t);

  SectionRef CR = get_section(O, "__OBJC2", "__class_refs");
  if (CR == SectionRef())
    CR = get_section(O, "__DATA", "__objc_classrefs");
  info.S = CR;
  walk_pointer_list_64("class refs", CR, O, &info, nullptr);

  SectionRef SR = get_section(O, "__OBJC2", "__super_refs");
  if (SR == SectionRef())
    SR = get_section(O, "__DATA", "__objc_superrefs");
  info.S = SR;
  walk_pointer_list_64("super refs", SR, O, &info, nullptr);

  SectionRef CA = get_section(O, "__OBJC2", "__category_list");
  if (CA == SectionRef())
    CA = get_section(O, "__DATA", "__objc_catlist");
  info.S = CA;
  walk_pointer_list_64("category", CA, O, &info, print_category64_t);

  SectionRef PL = get_section(O, "__OBJC2", "__protocol_list");
  if (PL == SectionRef())
    PL = get_section(O, "__DATA", "__objc_protolist");
  info.S = PL;
  walk_pointer_list_64("protocol", PL, O, &info, nullptr);

  SectionRef MR = get_section(O, "__OBJC2", "__message_refs");
  if (MR == SectionRef())
    MR = get_section(O, "__DATA", "__objc_msgrefs");
  info.S = MR;
  print_message_refs64(MR, &info);

  SectionRef II = get_section(O, "__OBJC2", "__image_info");
  if (II == SectionRef())
    II = get_section(O, "__DATA", "__objc_imageinfo");
  info.S = II;
  print_image_info64(II, &info);

  if (info.bindtable != nullptr)
    delete info.bindtable;
}

static void printObjc2_32bit_MetaData(MachOObjectFile *O, bool verbose) {
  SymbolAddressMap AddrMap;
  if (verbose)
    CreateSymbolAddressMap(O, &AddrMap);

  std::vector<SectionRef> Sections;
  for (const SectionRef &Section : O->sections()) {
    StringRef SectName;
    Section.getName(SectName);
    Sections.push_back(Section);
  }

  struct DisassembleInfo info;
  // Set up the block of info used by the Symbolizer call backs.
  info.verbose = verbose;
  info.O = O;
  info.AddrMap = &AddrMap;
  info.Sections = &Sections;
  info.class_name = nullptr;
  info.selector_name = nullptr;
  info.method = nullptr;
  info.demangled_name = nullptr;
  info.bindtable = nullptr;
  info.adrp_addr = 0;
  info.adrp_inst = 0;

  const SectionRef CL = get_section(O, "__OBJC2", "__class_list");
  if (CL != SectionRef()) {
    info.S = CL;
    walk_pointer_list_32("class", CL, O, &info, print_class32_t);
  } else {
    const SectionRef CL = get_section(O, "__DATA", "__objc_classlist");
    info.S = CL;
    walk_pointer_list_32("class", CL, O, &info, print_class32_t);
  }

  const SectionRef CR = get_section(O, "__OBJC2", "__class_refs");
  if (CR != SectionRef()) {
    info.S = CR;
    walk_pointer_list_32("class refs", CR, O, &info, nullptr);
  } else {
    const SectionRef CR = get_section(O, "__DATA", "__objc_classrefs");
    info.S = CR;
    walk_pointer_list_32("class refs", CR, O, &info, nullptr);
  }

  const SectionRef SR = get_section(O, "__OBJC2", "__super_refs");
  if (SR != SectionRef()) {
    info.S = SR;
    walk_pointer_list_32("super refs", SR, O, &info, nullptr);
  } else {
    const SectionRef SR = get_section(O, "__DATA", "__objc_superrefs");
    info.S = SR;
    walk_pointer_list_32("super refs", SR, O, &info, nullptr);
  }

  const SectionRef CA = get_section(O, "__OBJC2", "__category_list");
  if (CA != SectionRef()) {
    info.S = CA;
    walk_pointer_list_32("category", CA, O, &info, print_category32_t);
  } else {
    const SectionRef CA = get_section(O, "__DATA", "__objc_catlist");
    info.S = CA;
    walk_pointer_list_32("category", CA, O, &info, print_category32_t);
  }

  const SectionRef PL = get_section(O, "__OBJC2", "__protocol_list");
  if (PL != SectionRef()) {
    info.S = PL;
    walk_pointer_list_32("protocol", PL, O, &info, nullptr);
  } else {
    const SectionRef PL = get_section(O, "__DATA", "__objc_protolist");
    info.S = PL;
    walk_pointer_list_32("protocol", PL, O, &info, nullptr);
  }

  const SectionRef MR = get_section(O, "__OBJC2", "__message_refs");
  if (MR != SectionRef()) {
    info.S = MR;
    print_message_refs32(MR, &info);
  } else {
    const SectionRef MR = get_section(O, "__DATA", "__objc_msgrefs");
    info.S = MR;
    print_message_refs32(MR, &info);
  }

  const SectionRef II = get_section(O, "__OBJC2", "__image_info");
  if (II != SectionRef()) {
    info.S = II;
    print_image_info32(II, &info);
  } else {
    const SectionRef II = get_section(O, "__DATA", "__objc_imageinfo");
    info.S = II;
    print_image_info32(II, &info);
  }
}

static bool printObjc1_32bit_MetaData(MachOObjectFile *O, bool verbose) {
  uint32_t i, j, p, offset, xoffset, left, defs_left, def;
  const char *r, *name, *defs;
  struct objc_module_t module;
  SectionRef S, xS;
  struct objc_symtab_t symtab;
  struct objc_class_t objc_class;
  struct objc_category_t objc_category;

  outs() << "Objective-C segment\n";
  S = get_section(O, "__OBJC", "__module_info");
  if (S == SectionRef())
    return false;

  SymbolAddressMap AddrMap;
  if (verbose)
    CreateSymbolAddressMap(O, &AddrMap);

  std::vector<SectionRef> Sections;
  for (const SectionRef &Section : O->sections()) {
    StringRef SectName;
    Section.getName(SectName);
    Sections.push_back(Section);
  }

  struct DisassembleInfo info;
  // Set up the block of info used by the Symbolizer call backs.
  info.verbose = verbose;
  info.O = O;
  info.AddrMap = &AddrMap;
  info.Sections = &Sections;
  info.class_name = nullptr;
  info.selector_name = nullptr;
  info.method = nullptr;
  info.demangled_name = nullptr;
  info.bindtable = nullptr;
  info.adrp_addr = 0;
  info.adrp_inst = 0;

  for (i = 0; i < S.getSize(); i += sizeof(struct objc_module_t)) {
    p = S.getAddress() + i;
    r = get_pointer_32(p, offset, left, S, &info, true);
    if (r == nullptr)
      return true;
    memset(&module, '\0', sizeof(struct objc_module_t));
    if (left < sizeof(struct objc_module_t)) {
      memcpy(&module, r, left);
      outs() << "   (module extends past end of __module_info section)\n";
    } else
      memcpy(&module, r, sizeof(struct objc_module_t));
    if (O->isLittleEndian() != sys::IsLittleEndianHost)
      swapStruct(module);

    outs() << "Module " << format("0x%" PRIx32, p) << "\n";
    outs() << "    version " << module.version << "\n";
    outs() << "       size " << module.size << "\n";
    outs() << "       name ";
    name = get_pointer_32(module.name, xoffset, left, xS, &info, true);
    if (name != nullptr)
      outs() << format("%.*s", left, name);
    else
      outs() << format("0x%08" PRIx32, module.name)
             << "(not in an __OBJC section)";
    outs() << "\n";

    r = get_pointer_32(module.symtab, xoffset, left, xS, &info, true);
    if (module.symtab == 0 || r == nullptr) {
      outs() << "     symtab " << format("0x%08" PRIx32, module.symtab)
             << " (not in an __OBJC section)\n";
      continue;
    }
    outs() << "     symtab " << format("0x%08" PRIx32, module.symtab) << "\n";
    memset(&symtab, '\0', sizeof(struct objc_symtab_t));
    defs_left = 0;
    defs = nullptr;
    if (left < sizeof(struct objc_symtab_t)) {
      memcpy(&symtab, r, left);
      outs() << "\tsymtab extends past end of an __OBJC section)\n";
    } else {
      memcpy(&symtab, r, sizeof(struct objc_symtab_t));
      if (left > sizeof(struct objc_symtab_t)) {
        defs_left = left - sizeof(struct objc_symtab_t);
        defs = r + sizeof(struct objc_symtab_t);
      }
    }
    if (O->isLittleEndian() != sys::IsLittleEndianHost)
      swapStruct(symtab);

    outs() << "\tsel_ref_cnt " << symtab.sel_ref_cnt << "\n";
    r = get_pointer_32(symtab.refs, xoffset, left, xS, &info, true);
    outs() << "\trefs " << format("0x%08" PRIx32, symtab.refs);
    if (r == nullptr)
      outs() << " (not in an __OBJC section)";
    outs() << "\n";
    outs() << "\tcls_def_cnt " << symtab.cls_def_cnt << "\n";
    outs() << "\tcat_def_cnt " << symtab.cat_def_cnt << "\n";
    if (symtab.cls_def_cnt > 0)
      outs() << "\tClass Definitions\n";
    for (j = 0; j < symtab.cls_def_cnt; j++) {
      if ((j + 1) * sizeof(uint32_t) > defs_left) {
        outs() << "\t(remaining class defs entries entends past the end of the "
               << "section)\n";
        break;
      }
      memcpy(&def, defs + j * sizeof(uint32_t), sizeof(uint32_t));
      if (O->isLittleEndian() != sys::IsLittleEndianHost)
        sys::swapByteOrder(def);

      r = get_pointer_32(def, xoffset, left, xS, &info, true);
      outs() << "\tdefs[" << j << "] " << format("0x%08" PRIx32, def);
      if (r != nullptr) {
        if (left > sizeof(struct objc_class_t)) {
          outs() << "\n";
          memcpy(&objc_class, r, sizeof(struct objc_class_t));
        } else {
          outs() << " (entends past the end of the section)\n";
          memset(&objc_class, '\0', sizeof(struct objc_class_t));
          memcpy(&objc_class, r, left);
        }
        if (O->isLittleEndian() != sys::IsLittleEndianHost)
          swapStruct(objc_class);
        print_objc_class_t(&objc_class, &info);
      } else {
        outs() << "(not in an __OBJC section)\n";
      }

      if (CLS_GETINFO(&objc_class, CLS_CLASS)) {
        outs() << "\tMeta Class";
        r = get_pointer_32(objc_class.isa, xoffset, left, xS, &info, true);
        if (r != nullptr) {
          if (left > sizeof(struct objc_class_t)) {
            outs() << "\n";
            memcpy(&objc_class, r, sizeof(struct objc_class_t));
          } else {
            outs() << " (entends past the end of the section)\n";
            memset(&objc_class, '\0', sizeof(struct objc_class_t));
            memcpy(&objc_class, r, left);
          }
          if (O->isLittleEndian() != sys::IsLittleEndianHost)
            swapStruct(objc_class);
          print_objc_class_t(&objc_class, &info);
        } else {
          outs() << "(not in an __OBJC section)\n";
        }
      }
    }
    if (symtab.cat_def_cnt > 0)
      outs() << "\tCategory Definitions\n";
    for (j = 0; j < symtab.cat_def_cnt; j++) {
      if ((j + symtab.cls_def_cnt + 1) * sizeof(uint32_t) > defs_left) {
        outs() << "\t(remaining category defs entries entends past the end of "
               << "the section)\n";
        break;
      }
      memcpy(&def, defs + (j + symtab.cls_def_cnt) * sizeof(uint32_t),
             sizeof(uint32_t));
      if (O->isLittleEndian() != sys::IsLittleEndianHost)
        sys::swapByteOrder(def);

      r = get_pointer_32(def, xoffset, left, xS, &info, true);
      outs() << "\tdefs[" << j + symtab.cls_def_cnt << "] "
             << format("0x%08" PRIx32, def);
      if (r != nullptr) {
        if (left > sizeof(struct objc_category_t)) {
          outs() << "\n";
          memcpy(&objc_category, r, sizeof(struct objc_category_t));
        } else {
          outs() << " (entends past the end of the section)\n";
          memset(&objc_category, '\0', sizeof(struct objc_category_t));
          memcpy(&objc_category, r, left);
        }
        if (O->isLittleEndian() != sys::IsLittleEndianHost)
          swapStruct(objc_category);
        print_objc_objc_category_t(&objc_category, &info);
      } else {
        outs() << "(not in an __OBJC section)\n";
      }
    }
  }
  const SectionRef II = get_section(O, "__OBJC", "__image_info");
  if (II != SectionRef())
    print_image_info(II, &info);

  return true;
}

static void DumpProtocolSection(MachOObjectFile *O, const char *sect,
                                uint32_t size, uint32_t addr) {
  SymbolAddressMap AddrMap;
  CreateSymbolAddressMap(O, &AddrMap);

  std::vector<SectionRef> Sections;
  for (const SectionRef &Section : O->sections()) {
    StringRef SectName;
    Section.getName(SectName);
    Sections.push_back(Section);
  }

  struct DisassembleInfo info;
  // Set up the block of info used by the Symbolizer call backs.
  info.verbose = true;
  info.O = O;
  info.AddrMap = &AddrMap;
  info.Sections = &Sections;
  info.class_name = nullptr;
  info.selector_name = nullptr;
  info.method = nullptr;
  info.demangled_name = nullptr;
  info.bindtable = nullptr;
  info.adrp_addr = 0;
  info.adrp_inst = 0;

  const char *p;
  struct objc_protocol_t protocol;
  uint32_t left, paddr;
  for (p = sect; p < sect + size; p += sizeof(struct objc_protocol_t)) {
    memset(&protocol, '\0', sizeof(struct objc_protocol_t));
    left = size - (p - sect);
    if (left < sizeof(struct objc_protocol_t)) {
      outs() << "Protocol extends past end of __protocol section\n";
      memcpy(&protocol, p, left);
    } else
      memcpy(&protocol, p, sizeof(struct objc_protocol_t));
    if (O->isLittleEndian() != sys::IsLittleEndianHost)
      swapStruct(protocol);
    paddr = addr + (p - sect);
    outs() << "Protocol " << format("0x%" PRIx32, paddr);
    if (print_protocol(paddr, 0, &info))
      outs() << "(not in an __OBJC section)\n";
  }
}

#ifdef HAVE_LIBXAR
inline void swapStruct(struct xar_header &xar) {
  sys::swapByteOrder(xar.magic);
  sys::swapByteOrder(xar.size);
  sys::swapByteOrder(xar.version);
  sys::swapByteOrder(xar.toc_length_compressed);
  sys::swapByteOrder(xar.toc_length_uncompressed);
  sys::swapByteOrder(xar.cksum_alg);
}

static void PrintModeVerbose(uint32_t mode) {
  switch(mode & S_IFMT){
  case S_IFDIR:
    outs() << "d";
    break;
  case S_IFCHR:
    outs() << "c";
    break;
  case S_IFBLK:
    outs() << "b";
    break;
  case S_IFREG:
    outs() << "-";
    break;
  case S_IFLNK:
    outs() << "l";
    break;
  case S_IFSOCK:
    outs() << "s";
    break;
  default:
    outs() << "?";
    break;
  }

  /* owner permissions */
  if(mode & S_IREAD)
    outs() << "r";
  else
    outs() << "-";
  if(mode & S_IWRITE)
    outs() << "w";
  else
    outs() << "-";
  if(mode & S_ISUID)
    outs() << "s";
  else if(mode & S_IEXEC)
    outs() << "x";
  else
    outs() << "-";

  /* group permissions */
  if(mode & (S_IREAD >> 3))
    outs() << "r";
  else
    outs() << "-";
  if(mode & (S_IWRITE >> 3))
    outs() << "w";
  else
    outs() << "-";
  if(mode & S_ISGID)
    outs() << "s";
  else if(mode & (S_IEXEC >> 3))
    outs() << "x";
  else
    outs() << "-";

  /* other permissions */
  if(mode & (S_IREAD >> 6))
    outs() << "r";
  else
    outs() << "-";
  if(mode & (S_IWRITE >> 6))
    outs() << "w";
  else
    outs() << "-";
  if(mode & S_ISVTX)
    outs() << "t";
  else if(mode & (S_IEXEC >> 6))
    outs() << "x";
  else
    outs() << "-";
}

static void PrintXarFilesSummary(const char *XarFilename, xar_t xar) {
  xar_iter_t xi;
  xar_file_t xf;
  xar_iter_t xp;
  const char *key, *type, *mode, *user, *group, *size, *mtime, *name, *m;
  char *endp;
  uint32_t mode_value;

  xi = xar_iter_new();
  if (!xi) {
    errs() << "Can't obtain an xar iterator for xar archive "
           << XarFilename << "\n";
    return;
  }

  // Go through the xar's files.
  for (xf = xar_file_first(xar, xi); xf; xf = xar_file_next(xi)) {
    xp = xar_iter_new();
    if(!xp){
      errs() << "Can't obtain an xar iterator for xar archive "
             << XarFilename << "\n";
      return;
    }
    type = nullptr;
    mode = nullptr;
    user = nullptr;
    group = nullptr;
    size = nullptr;
    mtime = nullptr;
    name = nullptr;
    for(key = xar_prop_first(xf, xp); key; key = xar_prop_next(xp)){
      const char *val = nullptr; 
      xar_prop_get(xf, key, &val);
#if 0 // Useful for debugging.
      outs() << "key: " << key << " value: " << val << "\n";
#endif
      if(strcmp(key, "type") == 0)
        type = val;
      if(strcmp(key, "mode") == 0)
        mode = val;
      if(strcmp(key, "user") == 0)
        user = val;
      if(strcmp(key, "group") == 0)
        group = val;
      if(strcmp(key, "data/size") == 0)
        size = val;
      if(strcmp(key, "mtime") == 0)
        mtime = val;
      if(strcmp(key, "name") == 0)
        name = val;
    }
    if(mode != nullptr){
      mode_value = strtoul(mode, &endp, 8);
      if(*endp != '\0')
        outs() << "(mode: \"" << mode << "\" contains non-octal chars) ";
      if(strcmp(type, "file") == 0)
        mode_value |= S_IFREG;
      PrintModeVerbose(mode_value);
      outs() << " ";
    }
    if(user != nullptr)
      outs() << format("%10s/", user);
    if(group != nullptr)
      outs() << format("%-10s ", group);
    if(size != nullptr)
      outs() << format("%7s ", size);
    if(mtime != nullptr){
      for(m = mtime; *m != 'T' && *m != '\0'; m++)
        outs() << *m;
      if(*m == 'T')
        m++;
      outs() << " ";
      for( ; *m != 'Z' && *m != '\0'; m++)
        outs() << *m;
      outs() << " ";
    }
    if(name != nullptr)
      outs() << name;
    outs() << "\n";
  }
}

static void DumpBitcodeSection(MachOObjectFile *O, const char *sect,
                                uint32_t size, bool verbose,
                                bool PrintXarHeader, bool PrintXarFileHeaders,
                                std::string XarMemberName) {
  if(size < sizeof(struct xar_header)) {
    outs() << "size of (__LLVM,__bundle) section too small (smaller than size "
              "of struct xar_header)\n";
    return;
  }
  struct xar_header XarHeader;
  memcpy(&XarHeader, sect, sizeof(struct xar_header));
  if (sys::IsLittleEndianHost)
    swapStruct(XarHeader);
  if (PrintXarHeader) {
    if (!XarMemberName.empty())
      outs() << "In xar member " << XarMemberName << ": ";
    else
      outs() << "For (__LLVM,__bundle) section: ";
    outs() << "xar header\n";
    if (XarHeader.magic == XAR_HEADER_MAGIC)
      outs() << "                  magic XAR_HEADER_MAGIC\n";
    else
      outs() << "                  magic "
             << format_hex(XarHeader.magic, 10, true)
             << " (not XAR_HEADER_MAGIC)\n";
    outs() << "                   size " << XarHeader.size << "\n";
    outs() << "                version " << XarHeader.version << "\n";
    outs() << "  toc_length_compressed " << XarHeader.toc_length_compressed
           << "\n";
    outs() << "toc_length_uncompressed " << XarHeader.toc_length_uncompressed
           << "\n";
    outs() << "              cksum_alg ";
    switch (XarHeader.cksum_alg) {
      case XAR_CKSUM_NONE:
        outs() << "XAR_CKSUM_NONE\n";
        break;
      case XAR_CKSUM_SHA1:
        outs() << "XAR_CKSUM_SHA1\n";
        break;
      case XAR_CKSUM_MD5:
        outs() << "XAR_CKSUM_MD5\n";
        break;
#ifdef XAR_CKSUM_SHA256
      case XAR_CKSUM_SHA256:
        outs() << "XAR_CKSUM_SHA256\n";
        break;
#endif
#ifdef XAR_CKSUM_SHA512
      case XAR_CKSUM_SHA512:
        outs() << "XAR_CKSUM_SHA512\n";
        break;
#endif
      default:
        outs() << XarHeader.cksum_alg << "\n";
    }
  }

  SmallString<128> XarFilename;
  int FD;
  std::error_code XarEC =
      sys::fs::createTemporaryFile("llvm-objdump", "xar", FD, XarFilename);
  if (XarEC) {
    errs() << XarEC.message() << "\n";
    return;
  }
  tool_output_file XarFile(XarFilename, FD);
  raw_fd_ostream &XarOut = XarFile.os();
  StringRef XarContents(sect, size);
  XarOut << XarContents;
  XarOut.close();
  if (XarOut.has_error())
    return;

  xar_t xar = xar_open(XarFilename.c_str(), READ);
  if (!xar) {
    errs() << "Can't create temporary xar archive " << XarFilename << "\n";
    return;
  }

  SmallString<128> TocFilename;
  std::error_code TocEC =
      sys::fs::createTemporaryFile("llvm-objdump", "toc", TocFilename);
  if (TocEC) {
    errs() << TocEC.message() << "\n";
    return;
  }
  xar_serialize(xar, TocFilename.c_str());

  if (PrintXarFileHeaders) {
    if (!XarMemberName.empty())
      outs() << "In xar member " << XarMemberName << ": ";
    else
      outs() << "For (__LLVM,__bundle) section: ";
    outs() << "xar archive files:\n";
    PrintXarFilesSummary(XarFilename.c_str(), xar);
  }

  ErrorOr<std::unique_ptr<MemoryBuffer>> FileOrErr =
    MemoryBuffer::getFileOrSTDIN(TocFilename.c_str());
  if (std::error_code EC = FileOrErr.getError()) {
    errs() << EC.message() << "\n";
    return;
  }
  std::unique_ptr<MemoryBuffer> &Buffer = FileOrErr.get();

  if (!XarMemberName.empty())
    outs() << "In xar member " << XarMemberName << ": ";
  else
    outs() << "For (__LLVM,__bundle) section: ";
  outs() << "xar table of contents:\n";
  outs() << Buffer->getBuffer() << "\n";

  // TODO: Go through the xar's files.
  xar_iter_t xi = xar_iter_new();
  if(!xi){
    errs() << "Can't obtain an xar iterator for xar archive "
           << XarFilename.c_str() << "\n";
    xar_close(xar);
    return;
  }
  for(xar_file_t xf = xar_file_first(xar, xi); xf; xf = xar_file_next(xi)){
    const char *key;
    xar_iter_t xp;
    const char *member_name, *member_type, *member_size_string;
    size_t member_size;

    xp = xar_iter_new();
    if(!xp){
      errs() << "Can't obtain an xar iterator for xar archive "
	     << XarFilename.c_str() << "\n";
      xar_close(xar);
      return;
    }
    member_name = NULL;
    member_type = NULL;
    member_size_string = NULL;
    for(key = xar_prop_first(xf, xp); key; key = xar_prop_next(xp)){
      const char *val = nullptr; 
      xar_prop_get(xf, key, &val);
#if 0 // Useful for debugging.
      outs() << "key: " << key << " value: " << val << "\n";
#endif
      if(strcmp(key, "name") == 0)
	member_name = val;
      if(strcmp(key, "type") == 0)
	member_type = val;
      if(strcmp(key, "data/size") == 0)
	member_size_string = val;
    }
    /*
     * If we find a file with a name, date/size and type properties
     * and with the type being "file" see if that is a xar file.
     */
    if (member_name != NULL && member_type != NULL &&
        strcmp(member_type, "file") == 0 &&
        member_size_string != NULL){
      // Extract the file into a buffer.
      char *endptr;
      member_size = strtoul(member_size_string, &endptr, 10);
      if (*endptr == '\0' && member_size != 0) {
	char *buffer = (char *) ::operator new (member_size);
	if (xar_extract_tobuffersz(xar, xf, &buffer, &member_size) == 0) {
#if 0 // Useful for debugging.
	  outs() << "xar member: " << member_name << " extracted\n";
#endif
          // Set the XarMemberName we want to see printed in the header.
	  std::string OldXarMemberName;
	  // If XarMemberName is already set this is nested. So
	  // save the old name and create the nested name.
	  if (!XarMemberName.empty()) {
	    OldXarMemberName = XarMemberName;
            XarMemberName =
             (Twine("[") + XarMemberName + "]" + member_name).str();
	  } else {
	    OldXarMemberName = "";
	    XarMemberName = member_name;
	  }
	  // See if this is could be a xar file (nested).
	  if (member_size >= sizeof(struct xar_header)) {
#if 0 // Useful for debugging.
	    outs() << "could be a xar file: " << member_name << "\n";
#endif
	    memcpy((char *)&XarHeader, buffer, sizeof(struct xar_header));
            if (sys::IsLittleEndianHost)
	      swapStruct(XarHeader);
	    if(XarHeader.magic == XAR_HEADER_MAGIC)
	      DumpBitcodeSection(O, buffer, member_size, verbose,
                                 PrintXarHeader, PrintXarFileHeaders,
		                 XarMemberName);
	  }
	  XarMemberName = OldXarMemberName;
	}
        delete buffer;
      }
    }
    xar_iter_free(xp);
  }
  xar_close(xar);
}
#endif // defined(HAVE_LIBXAR)

static void printObjcMetaData(MachOObjectFile *O, bool verbose) {
  if (O->is64Bit())
    printObjc2_64bit_MetaData(O, verbose);
  else {
    MachO::mach_header H;
    H = O->getHeader();
    if (H.cputype == MachO::CPU_TYPE_ARM)
      printObjc2_32bit_MetaData(O, verbose);
    else {
      // This is the 32-bit non-arm cputype case.  Which is normally
      // the first Objective-C ABI.  But it may be the case of a
      // binary for the iOS simulator which is the second Objective-C
      // ABI.  In that case printObjc1_32bit_MetaData() will determine that
      // and return false.
      if (!printObjc1_32bit_MetaData(O, verbose))
        printObjc2_32bit_MetaData(O, verbose);
    }
  }
}

// GuessLiteralPointer returns a string which for the item in the Mach-O file
// for the address passed in as ReferenceValue for printing as a comment with
// the instruction and also returns the corresponding type of that item
// indirectly through ReferenceType.
//
// If ReferenceValue is an address of literal cstring then a pointer to the
// cstring is returned and ReferenceType is set to
// LLVMDisassembler_ReferenceType_Out_LitPool_CstrAddr .
//
// If ReferenceValue is an address of an Objective-C CFString, Selector ref or
// Class ref that name is returned and the ReferenceType is set accordingly.
//
// Lastly, literals which are Symbol address in a literal pool are looked for
// and if found the symbol name is returned and ReferenceType is set to
// LLVMDisassembler_ReferenceType_Out_LitPool_SymAddr .
//
// If there is no item in the Mach-O file for the address passed in as
// ReferenceValue nullptr is returned and ReferenceType is unchanged.
static const char *GuessLiteralPointer(uint64_t ReferenceValue,
                                       uint64_t ReferencePC,
                                       uint64_t *ReferenceType,
                                       struct DisassembleInfo *info) {
  // First see if there is an external relocation entry at the ReferencePC.
  if (info->O->getHeader().filetype == MachO::MH_OBJECT) {
    uint64_t sect_addr = info->S.getAddress();
    uint64_t sect_offset = ReferencePC - sect_addr;
    bool reloc_found = false;
    DataRefImpl Rel;
    MachO::any_relocation_info RE;
    bool isExtern = false;
    SymbolRef Symbol;
    for (const RelocationRef &Reloc : info->S.relocations()) {
      uint64_t RelocOffset = Reloc.getOffset();
      if (RelocOffset == sect_offset) {
        Rel = Reloc.getRawDataRefImpl();
        RE = info->O->getRelocation(Rel);
        if (info->O->isRelocationScattered(RE))
          continue;
        isExtern = info->O->getPlainRelocationExternal(RE);
        if (isExtern) {
          symbol_iterator RelocSym = Reloc.getSymbol();
          Symbol = *RelocSym;
        }
        reloc_found = true;
        break;
      }
    }
    // If there is an external relocation entry for a symbol in a section
    // then used that symbol's value for the value of the reference.
    if (reloc_found && isExtern) {
      if (info->O->getAnyRelocationPCRel(RE)) {
        unsigned Type = info->O->getAnyRelocationType(RE);
        if (Type == MachO::X86_64_RELOC_SIGNED) {
          ReferenceValue = Symbol.getValue();
        }
      }
    }
  }

  // Look for literals such as Objective-C CFStrings refs, Selector refs,
  // Message refs and Class refs.
  bool classref, selref, msgref, cfstring;
  uint64_t pointer_value = GuessPointerPointer(ReferenceValue, info, classref,
                                               selref, msgref, cfstring);
  if (classref && pointer_value == 0) {
    // Note the ReferenceValue is a pointer into the __objc_classrefs section.
    // And the pointer_value in that section is typically zero as it will be
    // set by dyld as part of the "bind information".
    const char *name = get_dyld_bind_info_symbolname(ReferenceValue, info);
    if (name != nullptr) {
      *ReferenceType = LLVMDisassembler_ReferenceType_Out_Objc_Class_Ref;
      const char *class_name = strrchr(name, '$');
      if (class_name != nullptr && class_name[1] == '_' &&
          class_name[2] != '\0') {
        info->class_name = class_name + 2;
        return name;
      }
    }
  }

  if (classref) {
    *ReferenceType = LLVMDisassembler_ReferenceType_Out_Objc_Class_Ref;
    const char *name =
        get_objc2_64bit_class_name(pointer_value, ReferenceValue, info);
    if (name != nullptr)
      info->class_name = name;
    else
      name = "bad class ref";
    return name;
  }

  if (cfstring) {
    *ReferenceType = LLVMDisassembler_ReferenceType_Out_Objc_CFString_Ref;
    const char *name = get_objc2_64bit_cfstring_name(ReferenceValue, info);
    return name;
  }

  if (selref && pointer_value == 0)
    pointer_value = get_objc2_64bit_selref(ReferenceValue, info);

  if (pointer_value != 0)
    ReferenceValue = pointer_value;

  const char *name = GuessCstringPointer(ReferenceValue, info);
  if (name) {
    if (pointer_value != 0 && selref) {
      *ReferenceType = LLVMDisassembler_ReferenceType_Out_Objc_Selector_Ref;
      info->selector_name = name;
    } else if (pointer_value != 0 && msgref) {
      info->class_name = nullptr;
      *ReferenceType = LLVMDisassembler_ReferenceType_Out_Objc_Message_Ref;
      info->selector_name = name;
    } else
      *ReferenceType = LLVMDisassembler_ReferenceType_Out_LitPool_CstrAddr;
    return name;
  }

  // Lastly look for an indirect symbol with this ReferenceValue which is in
  // a literal pool.  If found return that symbol name.
  name = GuessIndirectSymbol(ReferenceValue, info);
  if (name) {
    *ReferenceType = LLVMDisassembler_ReferenceType_Out_LitPool_SymAddr;
    return name;
  }

  return nullptr;
}

// SymbolizerSymbolLookUp is the symbol lookup function passed when creating
// the Symbolizer.  It looks up the ReferenceValue using the info passed via the
// pointer to the struct DisassembleInfo that was passed when MCSymbolizer
// is created and returns the symbol name that matches the ReferenceValue or
// nullptr if none.  The ReferenceType is passed in for the IN type of
// reference the instruction is making from the values in defined in the header
// "llvm-c/Disassembler.h".  On return the ReferenceType can set to a specific
// Out type and the ReferenceName will also be set which is added as a comment
// to the disassembled instruction.
//
// If the symbol name is a C++ mangled name then the demangled name is
// returned through ReferenceName and ReferenceType is set to
// LLVMDisassembler_ReferenceType_DeMangled_Name .
//
// When this is called to get a symbol name for a branch target then the
// ReferenceType will be LLVMDisassembler_ReferenceType_In_Branch and then
// SymbolValue will be looked for in the indirect symbol table to determine if
// it is an address for a symbol stub.  If so then the symbol name for that
// stub is returned indirectly through ReferenceName and then ReferenceType is
// set to LLVMDisassembler_ReferenceType_Out_SymbolStub.
//
// When this is called with an value loaded via a PC relative load then
// ReferenceType will be LLVMDisassembler_ReferenceType_In_PCrel_Load then the
// SymbolValue is checked to be an address of literal pointer, symbol pointer,
// or an Objective-C meta data reference.  If so the output ReferenceType is
// set to correspond to that as well as setting the ReferenceName.
static const char *SymbolizerSymbolLookUp(void *DisInfo,
                                          uint64_t ReferenceValue,
                                          uint64_t *ReferenceType,
                                          uint64_t ReferencePC,
                                          const char **ReferenceName) {
  struct DisassembleInfo *info = (struct DisassembleInfo *)DisInfo;
  // If no verbose symbolic information is wanted then just return nullptr.
  if (!info->verbose) {
    *ReferenceName = nullptr;
    *ReferenceType = LLVMDisassembler_ReferenceType_InOut_None;
    return nullptr;
  }

  const char *SymbolName = GuessSymbolName(ReferenceValue, info->AddrMap);

  if (*ReferenceType == LLVMDisassembler_ReferenceType_In_Branch) {
    *ReferenceName = GuessIndirectSymbol(ReferenceValue, info);
    if (*ReferenceName != nullptr) {
      method_reference(info, ReferenceType, ReferenceName);
      if (*ReferenceType != LLVMDisassembler_ReferenceType_Out_Objc_Message)
        *ReferenceType = LLVMDisassembler_ReferenceType_Out_SymbolStub;
    } else if (SymbolName != nullptr && strncmp(SymbolName, "__Z", 3) == 0) {
      if (info->demangled_name != nullptr)
        free(info->demangled_name);
      int status;
      info->demangled_name =
          itaniumDemangle(SymbolName + 1, nullptr, nullptr, &status);
      if (info->demangled_name != nullptr) {
        *ReferenceName = info->demangled_name;
        *ReferenceType = LLVMDisassembler_ReferenceType_DeMangled_Name;
      } else
        *ReferenceType = LLVMDisassembler_ReferenceType_InOut_None;
    } else
      *ReferenceType = LLVMDisassembler_ReferenceType_InOut_None;
  } else if (*ReferenceType == LLVMDisassembler_ReferenceType_In_PCrel_Load) {
    *ReferenceName =
        GuessLiteralPointer(ReferenceValue, ReferencePC, ReferenceType, info);
    if (*ReferenceName)
      method_reference(info, ReferenceType, ReferenceName);
    else
      *ReferenceType = LLVMDisassembler_ReferenceType_InOut_None;
    // If this is arm64 and the reference is an adrp instruction save the
    // instruction, passed in ReferenceValue and the address of the instruction
    // for use later if we see and add immediate instruction.
  } else if (info->O->getArch() == Triple::aarch64 &&
             *ReferenceType == LLVMDisassembler_ReferenceType_In_ARM64_ADRP) {
    info->adrp_inst = ReferenceValue;
    info->adrp_addr = ReferencePC;
    SymbolName = nullptr;
    *ReferenceName = nullptr;
    *ReferenceType = LLVMDisassembler_ReferenceType_InOut_None;
    // If this is arm64 and reference is an add immediate instruction and we
    // have
    // seen an adrp instruction just before it and the adrp's Xd register
    // matches
    // this add's Xn register reconstruct the value being referenced and look to
    // see if it is a literal pointer.  Note the add immediate instruction is
    // passed in ReferenceValue.
  } else if (info->O->getArch() == Triple::aarch64 &&
             *ReferenceType == LLVMDisassembler_ReferenceType_In_ARM64_ADDXri &&
             ReferencePC - 4 == info->adrp_addr &&
             (info->adrp_inst & 0x9f000000) == 0x90000000 &&
             (info->adrp_inst & 0x1f) == ((ReferenceValue >> 5) & 0x1f)) {
    uint32_t addxri_inst;
    uint64_t adrp_imm, addxri_imm;

    adrp_imm =
        ((info->adrp_inst & 0x00ffffe0) >> 3) | ((info->adrp_inst >> 29) & 0x3);
    if (info->adrp_inst & 0x0200000)
      adrp_imm |= 0xfffffffffc000000LL;

    addxri_inst = ReferenceValue;
    addxri_imm = (addxri_inst >> 10) & 0xfff;
    if (((addxri_inst >> 22) & 0x3) == 1)
      addxri_imm <<= 12;

    ReferenceValue = (info->adrp_addr & 0xfffffffffffff000LL) +
                     (adrp_imm << 12) + addxri_imm;

    *ReferenceName =
        GuessLiteralPointer(ReferenceValue, ReferencePC, ReferenceType, info);
    if (*ReferenceName == nullptr)
      *ReferenceType = LLVMDisassembler_ReferenceType_InOut_None;
    // If this is arm64 and the reference is a load register instruction and we
    // have seen an adrp instruction just before it and the adrp's Xd register
    // matches this add's Xn register reconstruct the value being referenced and
    // look to see if it is a literal pointer.  Note the load register
    // instruction is passed in ReferenceValue.
  } else if (info->O->getArch() == Triple::aarch64 &&
             *ReferenceType == LLVMDisassembler_ReferenceType_In_ARM64_LDRXui &&
             ReferencePC - 4 == info->adrp_addr &&
             (info->adrp_inst & 0x9f000000) == 0x90000000 &&
             (info->adrp_inst & 0x1f) == ((ReferenceValue >> 5) & 0x1f)) {
    uint32_t ldrxui_inst;
    uint64_t adrp_imm, ldrxui_imm;

    adrp_imm =
        ((info->adrp_inst & 0x00ffffe0) >> 3) | ((info->adrp_inst >> 29) & 0x3);
    if (info->adrp_inst & 0x0200000)
      adrp_imm |= 0xfffffffffc000000LL;

    ldrxui_inst = ReferenceValue;
    ldrxui_imm = (ldrxui_inst >> 10) & 0xfff;

    ReferenceValue = (info->adrp_addr & 0xfffffffffffff000LL) +
                     (adrp_imm << 12) + (ldrxui_imm << 3);

    *ReferenceName =
        GuessLiteralPointer(ReferenceValue, ReferencePC, ReferenceType, info);
    if (*ReferenceName == nullptr)
      *ReferenceType = LLVMDisassembler_ReferenceType_InOut_None;
  }
  // If this arm64 and is an load register (PC-relative) instruction the
  // ReferenceValue is the PC plus the immediate value.
  else if (info->O->getArch() == Triple::aarch64 &&
           (*ReferenceType == LLVMDisassembler_ReferenceType_In_ARM64_LDRXl ||
            *ReferenceType == LLVMDisassembler_ReferenceType_In_ARM64_ADR)) {
    *ReferenceName =
        GuessLiteralPointer(ReferenceValue, ReferencePC, ReferenceType, info);
    if (*ReferenceName == nullptr)
      *ReferenceType = LLVMDisassembler_ReferenceType_InOut_None;
  } else if (SymbolName != nullptr && strncmp(SymbolName, "__Z", 3) == 0) {
    if (info->demangled_name != nullptr)
      free(info->demangled_name);
    int status;
    info->demangled_name =
        itaniumDemangle(SymbolName + 1, nullptr, nullptr, &status);
    if (info->demangled_name != nullptr) {
      *ReferenceName = info->demangled_name;
      *ReferenceType = LLVMDisassembler_ReferenceType_DeMangled_Name;
    }
  }
  else {
    *ReferenceName = nullptr;
    *ReferenceType = LLVMDisassembler_ReferenceType_InOut_None;
  }

  return SymbolName;
}

/// \brief Emits the comments that are stored in the CommentStream.
/// Each comment in the CommentStream must end with a newline.
static void emitComments(raw_svector_ostream &CommentStream,
                         SmallString<128> &CommentsToEmit,
                         formatted_raw_ostream &FormattedOS,
                         const MCAsmInfo &MAI) {
  // Flush the stream before taking its content.
  StringRef Comments = CommentsToEmit.str();
  // Get the default information for printing a comment.
  StringRef CommentBegin = MAI.getCommentString();
  unsigned CommentColumn = MAI.getCommentColumn();
  bool IsFirst = true;
  while (!Comments.empty()) {
    if (!IsFirst)
      FormattedOS << '\n';
    // Emit a line of comments.
    FormattedOS.PadToColumn(CommentColumn);
    size_t Position = Comments.find('\n');
    FormattedOS << CommentBegin << ' ' << Comments.substr(0, Position);
    // Move after the newline character.
    Comments = Comments.substr(Position + 1);
    IsFirst = false;
  }
  FormattedOS.flush();

  // Tell the comment stream that the vector changed underneath it.
  CommentsToEmit.clear();
}

static void DisassembleMachO(StringRef Filename, MachOObjectFile *MachOOF,
                             StringRef DisSegName, StringRef DisSectName) {
  const char *McpuDefault = nullptr;
  const Target *ThumbTarget = nullptr;
  const Target *TheTarget = GetTarget(MachOOF, &McpuDefault, &ThumbTarget);
  if (!TheTarget) {
    // GetTarget prints out stuff.
    return;
  }
  if (MCPU.empty() && McpuDefault)
    MCPU = McpuDefault;

  std::unique_ptr<const MCInstrInfo> InstrInfo(TheTarget->createMCInstrInfo());
  std::unique_ptr<const MCInstrInfo> ThumbInstrInfo;
  if (ThumbTarget)
    ThumbInstrInfo.reset(ThumbTarget->createMCInstrInfo());

  // Package up features to be passed to target/subtarget
  std::string FeaturesStr;
  if (MAttrs.size()) {
    SubtargetFeatures Features;
    for (unsigned i = 0; i != MAttrs.size(); ++i)
      Features.AddFeature(MAttrs[i]);
    FeaturesStr = Features.getString();
  }

  // Set up disassembler.
  std::unique_ptr<const MCRegisterInfo> MRI(
      TheTarget->createMCRegInfo(TripleName));
  std::unique_ptr<const MCAsmInfo> AsmInfo(
      TheTarget->createMCAsmInfo(*MRI, TripleName));
  std::unique_ptr<const MCSubtargetInfo> STI(
      TheTarget->createMCSubtargetInfo(TripleName, MCPU, FeaturesStr));
  MCContext Ctx(AsmInfo.get(), MRI.get(), nullptr);
  std::unique_ptr<MCDisassembler> DisAsm(
      TheTarget->createMCDisassembler(*STI, Ctx));
  std::unique_ptr<MCSymbolizer> Symbolizer;
  struct DisassembleInfo SymbolizerInfo;
  std::unique_ptr<MCRelocationInfo> RelInfo(
      TheTarget->createMCRelocationInfo(TripleName, Ctx));
  if (RelInfo) {
    Symbolizer.reset(TheTarget->createMCSymbolizer(
        TripleName, SymbolizerGetOpInfo, SymbolizerSymbolLookUp,
        &SymbolizerInfo, &Ctx, std::move(RelInfo)));
    DisAsm->setSymbolizer(std::move(Symbolizer));
  }
  int AsmPrinterVariant = AsmInfo->getAssemblerDialect();
  std::unique_ptr<MCInstPrinter> IP(TheTarget->createMCInstPrinter(
      Triple(TripleName), AsmPrinterVariant, *AsmInfo, *InstrInfo, *MRI));
  // Set the display preference for hex vs. decimal immediates.
  IP->setPrintImmHex(PrintImmHex);
  // Comment stream and backing vector.
  SmallString<128> CommentsToEmit;
  raw_svector_ostream CommentStream(CommentsToEmit);
  // FIXME: Setting the CommentStream in the InstPrinter is problematic in that
  // if it is done then arm64 comments for string literals don't get printed
  // and some constant get printed instead and not setting it causes intel
  // (32-bit and 64-bit) comments printed with different spacing before the
  // comment causing different diffs with the 'C' disassembler library API.
  // IP->setCommentStream(CommentStream);

  if (!AsmInfo || !STI || !DisAsm || !IP) {
    errs() << "error: couldn't initialize disassembler for target "
           << TripleName << '\n';
    return;
  }

  // Set up separate thumb disassembler if needed.
  std::unique_ptr<const MCRegisterInfo> ThumbMRI;
  std::unique_ptr<const MCAsmInfo> ThumbAsmInfo;
  std::unique_ptr<const MCSubtargetInfo> ThumbSTI;
  std::unique_ptr<MCDisassembler> ThumbDisAsm;
  std::unique_ptr<MCInstPrinter> ThumbIP;
  std::unique_ptr<MCContext> ThumbCtx;
  std::unique_ptr<MCSymbolizer> ThumbSymbolizer;
  struct DisassembleInfo ThumbSymbolizerInfo;
  std::unique_ptr<MCRelocationInfo> ThumbRelInfo;
  if (ThumbTarget) {
    ThumbMRI.reset(ThumbTarget->createMCRegInfo(ThumbTripleName));
    ThumbAsmInfo.reset(
        ThumbTarget->createMCAsmInfo(*ThumbMRI, ThumbTripleName));
    ThumbSTI.reset(
        ThumbTarget->createMCSubtargetInfo(ThumbTripleName, MCPU, FeaturesStr));
    ThumbCtx.reset(new MCContext(ThumbAsmInfo.get(), ThumbMRI.get(), nullptr));
    ThumbDisAsm.reset(ThumbTarget->createMCDisassembler(*ThumbSTI, *ThumbCtx));
    MCContext *PtrThumbCtx = ThumbCtx.get();
    ThumbRelInfo.reset(
        ThumbTarget->createMCRelocationInfo(ThumbTripleName, *PtrThumbCtx));
    if (ThumbRelInfo) {
      ThumbSymbolizer.reset(ThumbTarget->createMCSymbolizer(
          ThumbTripleName, SymbolizerGetOpInfo, SymbolizerSymbolLookUp,
          &ThumbSymbolizerInfo, PtrThumbCtx, std::move(ThumbRelInfo)));
      ThumbDisAsm->setSymbolizer(std::move(ThumbSymbolizer));
    }
    int ThumbAsmPrinterVariant = ThumbAsmInfo->getAssemblerDialect();
    ThumbIP.reset(ThumbTarget->createMCInstPrinter(
        Triple(ThumbTripleName), ThumbAsmPrinterVariant, *ThumbAsmInfo,
        *ThumbInstrInfo, *ThumbMRI));
    // Set the display preference for hex vs. decimal immediates.
    ThumbIP->setPrintImmHex(PrintImmHex);
  }

  if (ThumbTarget && (!ThumbAsmInfo || !ThumbSTI || !ThumbDisAsm || !ThumbIP)) {
    errs() << "error: couldn't initialize disassembler for target "
           << ThumbTripleName << '\n';
    return;
  }

  MachO::mach_header Header = MachOOF->getHeader();

  // FIXME: Using the -cfg command line option, this code used to be able to
  // annotate relocations with the referenced symbol's name, and if this was
  // inside a __[cf]string section, the data it points to. This is now replaced
  // by the upcoming MCSymbolizer, which needs the appropriate setup done above.
  std::vector<SectionRef> Sections;
  std::vector<SymbolRef> Symbols;
  SmallVector<uint64_t, 8> FoundFns;
  uint64_t BaseSegmentAddress;

  getSectionsAndSymbols(MachOOF, Sections, Symbols, FoundFns,
                        BaseSegmentAddress);

  // Sort the symbols by address, just in case they didn't come in that way.
  std::sort(Symbols.begin(), Symbols.end(), SymbolSorter());

  // Build a data in code table that is sorted on by the address of each entry.
  uint64_t BaseAddress = 0;
  if (Header.filetype == MachO::MH_OBJECT)
    BaseAddress = Sections[0].getAddress();
  else
    BaseAddress = BaseSegmentAddress;
  DiceTable Dices;
  for (dice_iterator DI = MachOOF->begin_dices(), DE = MachOOF->end_dices();
       DI != DE; ++DI) {
    uint32_t Offset;
    DI->getOffset(Offset);
    Dices.push_back(std::make_pair(BaseAddress + Offset, *DI));
  }
  array_pod_sort(Dices.begin(), Dices.end());

#ifndef NDEBUG
  raw_ostream &DebugOut = DebugFlag ? dbgs() : nulls();
#else
  raw_ostream &DebugOut = nulls();
#endif

  std::unique_ptr<DIContext> diContext;
  ObjectFile *DbgObj = MachOOF;
  // Try to find debug info and set up the DIContext for it.
  if (UseDbg) {
    // A separate DSym file path was specified, parse it as a macho file,
    // get the sections and supply it to the section name parsing machinery.
    if (!DSYMFile.empty()) {
      ErrorOr<std::unique_ptr<MemoryBuffer>> BufOrErr =
          MemoryBuffer::getFileOrSTDIN(DSYMFile);
      if (std::error_code EC = BufOrErr.getError()) {
        errs() << "llvm-objdump: " << Filename << ": " << EC.message() << '\n';
        return;
      }
      DbgObj =
          ObjectFile::createMachOObjectFile(BufOrErr.get()->getMemBufferRef())
              .get()
              .release();
    }

    // Setup the DIContext
    diContext.reset(new DWARFContextInMemory(*DbgObj));
  }

  if (FilterSections.size() == 0)
    outs() << "(" << DisSegName << "," << DisSectName << ") section\n";

  for (unsigned SectIdx = 0; SectIdx != Sections.size(); SectIdx++) {
    StringRef SectName;
    if (Sections[SectIdx].getName(SectName) || SectName != DisSectName)
      continue;

    DataRefImpl DR = Sections[SectIdx].getRawDataRefImpl();

    StringRef SegmentName = MachOOF->getSectionFinalSegmentName(DR);
    if (SegmentName != DisSegName)
      continue;

    StringRef BytesStr;
    Sections[SectIdx].getContents(BytesStr);
    ArrayRef<uint8_t> Bytes(reinterpret_cast<const uint8_t *>(BytesStr.data()),
                            BytesStr.size());
    uint64_t SectAddress = Sections[SectIdx].getAddress();

    bool symbolTableWorked = false;

    // Create a map of symbol addresses to symbol names for use by
    // the SymbolizerSymbolLookUp() routine.
    SymbolAddressMap AddrMap;
    bool DisSymNameFound = false;
    for (const SymbolRef &Symbol : MachOOF->symbols()) {
      Expected<SymbolRef::Type> STOrErr = Symbol.getType();
      if (!STOrErr) {
        std::string Buf;
        raw_string_ostream OS(Buf);
        logAllUnhandledErrors(STOrErr.takeError(), OS, "");
        OS.flush();
        report_fatal_error(Buf);
      }
      SymbolRef::Type ST = *STOrErr;
      if (ST == SymbolRef::ST_Function || ST == SymbolRef::ST_Data ||
          ST == SymbolRef::ST_Other) {
        uint64_t Address = Symbol.getValue();
        Expected<StringRef> SymNameOrErr = Symbol.getName();
        if (!SymNameOrErr) {
          std::string Buf;
          raw_string_ostream OS(Buf);
          logAllUnhandledErrors(SymNameOrErr.takeError(), OS, "");
          OS.flush();
          report_fatal_error(Buf);
        }
        StringRef SymName = *SymNameOrErr;
        AddrMap[Address] = SymName;
        if (!DisSymName.empty() && DisSymName == SymName)
          DisSymNameFound = true;
      }
    }
    if (!DisSymName.empty() && !DisSymNameFound) {
      outs() << "Can't find -dis-symname: " << DisSymName << "\n";
      return;
    }
    // Set up the block of info used by the Symbolizer call backs.
    SymbolizerInfo.verbose = !NoSymbolicOperands;
    SymbolizerInfo.O = MachOOF;
    SymbolizerInfo.S = Sections[SectIdx];
    SymbolizerInfo.AddrMap = &AddrMap;
    SymbolizerInfo.Sections = &Sections;
    SymbolizerInfo.class_name = nullptr;
    SymbolizerInfo.selector_name = nullptr;
    SymbolizerInfo.method = nullptr;
    SymbolizerInfo.demangled_name = nullptr;
    SymbolizerInfo.bindtable = nullptr;
    SymbolizerInfo.adrp_addr = 0;
    SymbolizerInfo.adrp_inst = 0;
    // Same for the ThumbSymbolizer
    ThumbSymbolizerInfo.verbose = !NoSymbolicOperands;
    ThumbSymbolizerInfo.O = MachOOF;
    ThumbSymbolizerInfo.S = Sections[SectIdx];
    ThumbSymbolizerInfo.AddrMap = &AddrMap;
    ThumbSymbolizerInfo.Sections = &Sections;
    ThumbSymbolizerInfo.class_name = nullptr;
    ThumbSymbolizerInfo.selector_name = nullptr;
    ThumbSymbolizerInfo.method = nullptr;
    ThumbSymbolizerInfo.demangled_name = nullptr;
    ThumbSymbolizerInfo.bindtable = nullptr;
    ThumbSymbolizerInfo.adrp_addr = 0;
    ThumbSymbolizerInfo.adrp_inst = 0;

    unsigned int Arch = MachOOF->getArch();

    // Skip all symbols if this is a stubs file.
    if (Bytes.size() == 0)
      return;

    // Disassemble symbol by symbol.
    for (unsigned SymIdx = 0; SymIdx != Symbols.size(); SymIdx++) {
      Expected<StringRef> SymNameOrErr = Symbols[SymIdx].getName();
      if (!SymNameOrErr) {
        std::string Buf;
        raw_string_ostream OS(Buf);
        logAllUnhandledErrors(SymNameOrErr.takeError(), OS, "");
        OS.flush();
        report_fatal_error(Buf);
      }
      StringRef SymName = *SymNameOrErr;

      Expected<SymbolRef::Type> STOrErr = Symbols[SymIdx].getType();
      if (!STOrErr) {
        std::string Buf;
        raw_string_ostream OS(Buf);
        logAllUnhandledErrors(STOrErr.takeError(), OS, "");
        OS.flush();
        report_fatal_error(Buf);
      }
      SymbolRef::Type ST = *STOrErr;
      if (ST != SymbolRef::ST_Function && ST != SymbolRef::ST_Data)
        continue;

      // Make sure the symbol is defined in this section.
      bool containsSym = Sections[SectIdx].containsSymbol(Symbols[SymIdx]);
      if (!containsSym) {
        if (!DisSymName.empty() && DisSymName == SymName) {
          outs() << "-dis-symname: " << DisSymName << " not in the section\n";
          return;
	}
        continue;
      }
      // The __mh_execute_header is special and we need to deal with that fact
      // this symbol is before the start of the (__TEXT,__text) section and at the
      // address of the start of the __TEXT segment.  This is because this symbol
      // is an N_SECT symbol in the (__TEXT,__text) but its address is before the
      // start of the section in a standard MH_EXECUTE filetype.
      if (!DisSymName.empty() && DisSymName == "__mh_execute_header") {
        outs() << "-dis-symname: __mh_execute_header not in any section\n";
        return;
      }
      // When this code is trying to disassemble a symbol at a time and in the
      // case there is only the __mh_execute_header symbol left as in a stripped
      // executable, we need to deal with this by ignoring this symbol so the
      // whole section is disassembled and this symbol is then not displayed.
      if (SymName == "__mh_execute_header" || SymName == "__mh_dylib_header" ||
          SymName == "__mh_bundle_header" || SymName == "__mh_object_header" ||
          SymName == "__mh_preload_header" || SymName == "__mh_dylinker_header")
        continue;

      // If we are only disassembling one symbol see if this is that symbol.
      if (!DisSymName.empty() && DisSymName != SymName)
        continue;

      // Start at the address of the symbol relative to the section's address.
      uint64_t SectSize = Sections[SectIdx].getSize();
      uint64_t Start = Symbols[SymIdx].getValue();
      uint64_t SectionAddress = Sections[SectIdx].getAddress();
      Start -= SectionAddress;

      if (Start > SectSize) {
        outs() << "section data ends, " << SymName
               << " lies outside valid range\n";
        return;
      }

      // Stop disassembling either at the beginning of the next symbol or at
      // the end of the section.
      bool containsNextSym = false;
      uint64_t NextSym = 0;
      uint64_t NextSymIdx = SymIdx + 1;
      while (Symbols.size() > NextSymIdx) {
        Expected<SymbolRef::Type> STOrErr = Symbols[NextSymIdx].getType();
        if (!STOrErr) {
          std::string Buf;
          raw_string_ostream OS(Buf);
          logAllUnhandledErrors(STOrErr.takeError(), OS, "");
          OS.flush();
          report_fatal_error(Buf);
        }
        SymbolRef::Type NextSymType = *STOrErr;
        if (NextSymType == SymbolRef::ST_Function) {
          containsNextSym =
              Sections[SectIdx].containsSymbol(Symbols[NextSymIdx]);
          NextSym = Symbols[NextSymIdx].getValue();
          NextSym -= SectionAddress;
          break;
        }
        ++NextSymIdx;
      }

      uint64_t End = containsNextSym ? std::min(NextSym, SectSize) : SectSize;
      uint64_t Size;

      symbolTableWorked = true;

      DataRefImpl Symb = Symbols[SymIdx].getRawDataRefImpl();
      bool IsThumb = MachOOF->getSymbolFlags(Symb) & SymbolRef::SF_Thumb;

      // We only need the dedicated Thumb target if there's a real choice
      // (i.e. we're not targeting M-class) and the function is Thumb.
      bool UseThumbTarget = IsThumb && ThumbTarget;

      outs() << SymName << ":\n";
      DILineInfo lastLine;
      for (uint64_t Index = Start; Index < End; Index += Size) {
        MCInst Inst;

        uint64_t PC = SectAddress + Index;
        if (!NoLeadingAddr) {
          if (FullLeadingAddr) {
            if (MachOOF->is64Bit())
              outs() << format("%016" PRIx64, PC);
            else
              outs() << format("%08" PRIx64, PC);
          } else {
            outs() << format("%8" PRIx64 ":", PC);
          }
        }
        if (!NoShowRawInsn || Arch == Triple::arm)
          outs() << "\t";

        // Check the data in code table here to see if this is data not an
        // instruction to be disassembled.
        DiceTable Dice;
        Dice.push_back(std::make_pair(PC, DiceRef()));
        dice_table_iterator DTI =
            std::search(Dices.begin(), Dices.end(), Dice.begin(), Dice.end(),
                        compareDiceTableEntries);
        if (DTI != Dices.end()) {
          uint16_t Length;
          DTI->second.getLength(Length);
          uint16_t Kind;
          DTI->second.getKind(Kind);
          Size = DumpDataInCode(Bytes.data() + Index, Length, Kind);
          if ((Kind == MachO::DICE_KIND_JUMP_TABLE8) &&
              (PC == (DTI->first + Length - 1)) && (Length & 1))
            Size++;
          continue;
        }

        SmallVector<char, 64> AnnotationsBytes;
        raw_svector_ostream Annotations(AnnotationsBytes);

        bool gotInst;
        if (UseThumbTarget)
          gotInst = ThumbDisAsm->getInstruction(Inst, Size, Bytes.slice(Index),
                                                PC, DebugOut, Annotations);
        else
          gotInst = DisAsm->getInstruction(Inst, Size, Bytes.slice(Index), PC,
                                           DebugOut, Annotations);
        if (gotInst) {
          if (!NoShowRawInsn || Arch == Triple::arm) {
            dumpBytes(makeArrayRef(Bytes.data() + Index, Size), outs());
          }
          formatted_raw_ostream FormattedOS(outs());
          StringRef AnnotationsStr = Annotations.str();
          if (UseThumbTarget)
            ThumbIP->printInst(&Inst, FormattedOS, AnnotationsStr, *ThumbSTI);
          else
            IP->printInst(&Inst, FormattedOS, AnnotationsStr, *STI);
          emitComments(CommentStream, CommentsToEmit, FormattedOS, *AsmInfo);

          // Print debug info.
          if (diContext) {
            DILineInfo dli = diContext->getLineInfoForAddress(PC);
            // Print valid line info if it changed.
            if (dli != lastLine && dli.Line != 0)
              outs() << "\t## " << dli.FileName << ':' << dli.Line << ':'
                     << dli.Column;
            lastLine = dli;
          }
          outs() << "\n";
        } else {
          unsigned int Arch = MachOOF->getArch();
          if (Arch == Triple::x86_64 || Arch == Triple::x86) {
            outs() << format("\t.byte 0x%02x #bad opcode\n",
                             *(Bytes.data() + Index) & 0xff);
            Size = 1; // skip exactly one illegible byte and move on.
          } else if (Arch == Triple::aarch64 ||
                     (Arch == Triple::arm && !IsThumb)) {
            uint32_t opcode = (*(Bytes.data() + Index) & 0xff) |
                              (*(Bytes.data() + Index + 1) & 0xff) << 8 |
                              (*(Bytes.data() + Index + 2) & 0xff) << 16 |
                              (*(Bytes.data() + Index + 3) & 0xff) << 24;
            outs() << format("\t.long\t0x%08x\n", opcode);
            Size = 4;
          } else if (Arch == Triple::arm) {
            assert(IsThumb && "ARM mode should have been dealt with above");
            uint32_t opcode = (*(Bytes.data() + Index) & 0xff) |
                              (*(Bytes.data() + Index + 1) & 0xff) << 8;
            outs() << format("\t.short\t0x%04x\n", opcode);
            Size = 2;
          } else{
            errs() << "llvm-objdump: warning: invalid instruction encoding\n";
            if (Size == 0)
              Size = 1; // skip illegible bytes
          }
        }
      }
    }
    if (!symbolTableWorked) {
      // Reading the symbol table didn't work, disassemble the whole section.
      uint64_t SectAddress = Sections[SectIdx].getAddress();
      uint64_t SectSize = Sections[SectIdx].getSize();
      uint64_t InstSize;
      for (uint64_t Index = 0; Index < SectSize; Index += InstSize) {
        MCInst Inst;

        uint64_t PC = SectAddress + Index;
        if (DisAsm->getInstruction(Inst, InstSize, Bytes.slice(Index), PC,
                                   DebugOut, nulls())) {
          if (!NoLeadingAddr) {
            if (FullLeadingAddr) {
              if (MachOOF->is64Bit())
                outs() << format("%016" PRIx64, PC);
              else
                outs() << format("%08" PRIx64, PC);
            } else {
              outs() << format("%8" PRIx64 ":", PC);
            }
          }
          if (!NoShowRawInsn || Arch == Triple::arm) {
            outs() << "\t";
            dumpBytes(makeArrayRef(Bytes.data() + Index, InstSize), outs());
          }
          IP->printInst(&Inst, outs(), "", *STI);
          outs() << "\n";
        } else {
          unsigned int Arch = MachOOF->getArch();
          if (Arch == Triple::x86_64 || Arch == Triple::x86) {
            outs() << format("\t.byte 0x%02x #bad opcode\n",
                             *(Bytes.data() + Index) & 0xff);
            InstSize = 1; // skip exactly one illegible byte and move on.
          } else {
            errs() << "llvm-objdump: warning: invalid instruction encoding\n";
            if (InstSize == 0)
              InstSize = 1; // skip illegible bytes
          }
        }
      }
    }
    // The TripleName's need to be reset if we are called again for a different
    // archtecture.
    TripleName = "";
    ThumbTripleName = "";

    if (SymbolizerInfo.method != nullptr)
      free(SymbolizerInfo.method);
    if (SymbolizerInfo.demangled_name != nullptr)
      free(SymbolizerInfo.demangled_name);
    if (SymbolizerInfo.bindtable != nullptr)
      delete SymbolizerInfo.bindtable;
    if (ThumbSymbolizerInfo.method != nullptr)
      free(ThumbSymbolizerInfo.method);
    if (ThumbSymbolizerInfo.demangled_name != nullptr)
      free(ThumbSymbolizerInfo.demangled_name);
    if (ThumbSymbolizerInfo.bindtable != nullptr)
      delete ThumbSymbolizerInfo.bindtable;
  }
}

//===----------------------------------------------------------------------===//
// __compact_unwind section dumping
//===----------------------------------------------------------------------===//

namespace {

template <typename T> static uint64_t readNext(const char *&Buf) {
  using llvm::support::little;
  using llvm::support::unaligned;

  uint64_t Val = support::endian::read<T, little, unaligned>(Buf);
  Buf += sizeof(T);
  return Val;
}

struct CompactUnwindEntry {
  uint32_t OffsetInSection;

  uint64_t FunctionAddr;
  uint32_t Length;
  uint32_t CompactEncoding;
  uint64_t PersonalityAddr;
  uint64_t LSDAAddr;

  RelocationRef FunctionReloc;
  RelocationRef PersonalityReloc;
  RelocationRef LSDAReloc;

  CompactUnwindEntry(StringRef Contents, unsigned Offset, bool Is64)
      : OffsetInSection(Offset) {
    if (Is64)
      read<uint64_t>(Contents.data() + Offset);
    else
      read<uint32_t>(Contents.data() + Offset);
  }

private:
  template <typename UIntPtr> void read(const char *Buf) {
    FunctionAddr = readNext<UIntPtr>(Buf);
    Length = readNext<uint32_t>(Buf);
    CompactEncoding = readNext<uint32_t>(Buf);
    PersonalityAddr = readNext<UIntPtr>(Buf);
    LSDAAddr = readNext<UIntPtr>(Buf);
  }
};
}

/// Given a relocation from __compact_unwind, consisting of the RelocationRef
/// and data being relocated, determine the best base Name and Addend to use for
/// display purposes.
///
/// 1. An Extern relocation will directly reference a symbol (and the data is
///    then already an addend), so use that.
/// 2. Otherwise the data is an offset in the object file's layout; try to find
//     a symbol before it in the same section, and use the offset from there.
/// 3. Finally, if all that fails, fall back to an offset from the start of the
///    referenced section.
static void findUnwindRelocNameAddend(const MachOObjectFile *Obj,
                                      std::map<uint64_t, SymbolRef> &Symbols,
                                      const RelocationRef &Reloc, uint64_t Addr,
                                      StringRef &Name, uint64_t &Addend) {
  if (Reloc.getSymbol() != Obj->symbol_end()) {
    Expected<StringRef> NameOrErr = Reloc.getSymbol()->getName();
    if (!NameOrErr) {
      std::string Buf;
      raw_string_ostream OS(Buf);
      logAllUnhandledErrors(NameOrErr.takeError(), OS, "");
      OS.flush();
      report_fatal_error(Buf);
    }
    Name = *NameOrErr;
    Addend = Addr;
    return;
  }

  auto RE = Obj->getRelocation(Reloc.getRawDataRefImpl());
  SectionRef RelocSection = Obj->getAnyRelocationSection(RE);

  uint64_t SectionAddr = RelocSection.getAddress();

  auto Sym = Symbols.upper_bound(Addr);
  if (Sym == Symbols.begin()) {
    // The first symbol in the object is after this reference, the best we can
    // do is section-relative notation.
    RelocSection.getName(Name);
    Addend = Addr - SectionAddr;
    return;
  }

  // Go back one so that SymbolAddress <= Addr.
  --Sym;

  auto SectOrErr = Sym->second.getSection();
  if (!SectOrErr) {
    std::string Buf;
    raw_string_ostream OS(Buf);
    logAllUnhandledErrors(SectOrErr.takeError(), OS, "");
    OS.flush();
    report_fatal_error(Buf);
  }
  section_iterator SymSection = *SectOrErr;
  if (RelocSection == *SymSection) {
    // There's a valid symbol in the same section before this reference.
    Expected<StringRef> NameOrErr = Sym->second.getName();
    if (!NameOrErr) {
      std::string Buf;
      raw_string_ostream OS(Buf);
      logAllUnhandledErrors(NameOrErr.takeError(), OS, "");
      OS.flush();
      report_fatal_error(Buf);
    }
    Name = *NameOrErr;
    Addend = Addr - Sym->first;
    return;
  }

  // There is a symbol before this reference, but it's in a different
  // section. Probably not helpful to mention it, so use the section name.
  RelocSection.getName(Name);
  Addend = Addr - SectionAddr;
}

static void printUnwindRelocDest(const MachOObjectFile *Obj,
                                 std::map<uint64_t, SymbolRef> &Symbols,
                                 const RelocationRef &Reloc, uint64_t Addr) {
  StringRef Name;
  uint64_t Addend;

  if (!Reloc.getObject())
    return;

  findUnwindRelocNameAddend(Obj, Symbols, Reloc, Addr, Name, Addend);

  outs() << Name;
  if (Addend)
    outs() << " + " << format("0x%" PRIx64, Addend);
}

static void
printMachOCompactUnwindSection(const MachOObjectFile *Obj,
                               std::map<uint64_t, SymbolRef> &Symbols,
                               const SectionRef &CompactUnwind) {

  assert(Obj->isLittleEndian() &&
         "There should not be a big-endian .o with __compact_unwind");

  bool Is64 = Obj->is64Bit();
  uint32_t PointerSize = Is64 ? sizeof(uint64_t) : sizeof(uint32_t);
  uint32_t EntrySize = 3 * PointerSize + 2 * sizeof(uint32_t);

  StringRef Contents;
  CompactUnwind.getContents(Contents);

  SmallVector<CompactUnwindEntry, 4> CompactUnwinds;

  // First populate the initial raw offsets, encodings and so on from the entry.
  for (unsigned Offset = 0; Offset < Contents.size(); Offset += EntrySize) {
    CompactUnwindEntry Entry(Contents.data(), Offset, Is64);
    CompactUnwinds.push_back(Entry);
  }

  // Next we need to look at the relocations to find out what objects are
  // actually being referred to.
  for (const RelocationRef &Reloc : CompactUnwind.relocations()) {
    uint64_t RelocAddress = Reloc.getOffset();

    uint32_t EntryIdx = RelocAddress / EntrySize;
    uint32_t OffsetInEntry = RelocAddress - EntryIdx * EntrySize;
    CompactUnwindEntry &Entry = CompactUnwinds[EntryIdx];

    if (OffsetInEntry == 0)
      Entry.FunctionReloc = Reloc;
    else if (OffsetInEntry == PointerSize + 2 * sizeof(uint32_t))
      Entry.PersonalityReloc = Reloc;
    else if (OffsetInEntry == 2 * PointerSize + 2 * sizeof(uint32_t))
      Entry.LSDAReloc = Reloc;
    else
      llvm_unreachable("Unexpected relocation in __compact_unwind section");
  }

  // Finally, we're ready to print the data we've gathered.
  outs() << "Contents of __compact_unwind section:\n";
  for (auto &Entry : CompactUnwinds) {
    outs() << "  Entry at offset "
           << format("0x%" PRIx32, Entry.OffsetInSection) << ":\n";

    // 1. Start of the region this entry applies to.
    outs() << "    start:                " << format("0x%" PRIx64,
                                                     Entry.FunctionAddr) << ' ';
    printUnwindRelocDest(Obj, Symbols, Entry.FunctionReloc, Entry.FunctionAddr);
    outs() << '\n';

    // 2. Length of the region this entry applies to.
    outs() << "    length:               " << format("0x%" PRIx32, Entry.Length)
           << '\n';
    // 3. The 32-bit compact encoding.
    outs() << "    compact encoding:     "
           << format("0x%08" PRIx32, Entry.CompactEncoding) << '\n';

    // 4. The personality function, if present.
    if (Entry.PersonalityReloc.getObject()) {
      outs() << "    personality function: "
             << format("0x%" PRIx64, Entry.PersonalityAddr) << ' ';
      printUnwindRelocDest(Obj, Symbols, Entry.PersonalityReloc,
                           Entry.PersonalityAddr);
      outs() << '\n';
    }

    // 5. This entry's language-specific data area.
    if (Entry.LSDAReloc.getObject()) {
      outs() << "    LSDA:                 " << format("0x%" PRIx64,
                                                       Entry.LSDAAddr) << ' ';
      printUnwindRelocDest(Obj, Symbols, Entry.LSDAReloc, Entry.LSDAAddr);
      outs() << '\n';
    }
  }
}

//===----------------------------------------------------------------------===//
// __unwind_info section dumping
//===----------------------------------------------------------------------===//

static void printRegularSecondLevelUnwindPage(const char *PageStart) {
  const char *Pos = PageStart;
  uint32_t Kind = readNext<uint32_t>(Pos);
  (void)Kind;
  assert(Kind == 2 && "kind for a regular 2nd level index should be 2");

  uint16_t EntriesStart = readNext<uint16_t>(Pos);
  uint16_t NumEntries = readNext<uint16_t>(Pos);

  Pos = PageStart + EntriesStart;
  for (unsigned i = 0; i < NumEntries; ++i) {
    uint32_t FunctionOffset = readNext<uint32_t>(Pos);
    uint32_t Encoding = readNext<uint32_t>(Pos);

    outs() << "      [" << i << "]: "
           << "function offset=" << format("0x%08" PRIx32, FunctionOffset)
           << ", "
           << "encoding=" << format("0x%08" PRIx32, Encoding) << '\n';
  }
}

static void printCompressedSecondLevelUnwindPage(
    const char *PageStart, uint32_t FunctionBase,
    const SmallVectorImpl<uint32_t> &CommonEncodings) {
  const char *Pos = PageStart;
  uint32_t Kind = readNext<uint32_t>(Pos);
  (void)Kind;
  assert(Kind == 3 && "kind for a compressed 2nd level index should be 3");

  uint16_t EntriesStart = readNext<uint16_t>(Pos);
  uint16_t NumEntries = readNext<uint16_t>(Pos);

  uint16_t EncodingsStart = readNext<uint16_t>(Pos);
  readNext<uint16_t>(Pos);
  const auto *PageEncodings = reinterpret_cast<const support::ulittle32_t *>(
      PageStart + EncodingsStart);

  Pos = PageStart + EntriesStart;
  for (unsigned i = 0; i < NumEntries; ++i) {
    uint32_t Entry = readNext<uint32_t>(Pos);
    uint32_t FunctionOffset = FunctionBase + (Entry & 0xffffff);
    uint32_t EncodingIdx = Entry >> 24;

    uint32_t Encoding;
    if (EncodingIdx < CommonEncodings.size())
      Encoding = CommonEncodings[EncodingIdx];
    else
      Encoding = PageEncodings[EncodingIdx - CommonEncodings.size()];

    outs() << "      [" << i << "]: "
           << "function offset=" << format("0x%08" PRIx32, FunctionOffset)
           << ", "
           << "encoding[" << EncodingIdx
           << "]=" << format("0x%08" PRIx32, Encoding) << '\n';
  }
}

static void printMachOUnwindInfoSection(const MachOObjectFile *Obj,
                                        std::map<uint64_t, SymbolRef> &Symbols,
                                        const SectionRef &UnwindInfo) {

  assert(Obj->isLittleEndian() &&
         "There should not be a big-endian .o with __unwind_info");

  outs() << "Contents of __unwind_info section:\n";

  StringRef Contents;
  UnwindInfo.getContents(Contents);
  const char *Pos = Contents.data();

  //===----------------------------------
  // Section header
  //===----------------------------------

  uint32_t Version = readNext<uint32_t>(Pos);
  outs() << "  Version:                                   "
         << format("0x%" PRIx32, Version) << '\n';
  assert(Version == 1 && "only understand version 1");

  uint32_t CommonEncodingsStart = readNext<uint32_t>(Pos);
  outs() << "  Common encodings array section offset:     "
         << format("0x%" PRIx32, CommonEncodingsStart) << '\n';
  uint32_t NumCommonEncodings = readNext<uint32_t>(Pos);
  outs() << "  Number of common encodings in array:       "
         << format("0x%" PRIx32, NumCommonEncodings) << '\n';

  uint32_t PersonalitiesStart = readNext<uint32_t>(Pos);
  outs() << "  Personality function array section offset: "
         << format("0x%" PRIx32, PersonalitiesStart) << '\n';
  uint32_t NumPersonalities = readNext<uint32_t>(Pos);
  outs() << "  Number of personality functions in array:  "
         << format("0x%" PRIx32, NumPersonalities) << '\n';

  uint32_t IndicesStart = readNext<uint32_t>(Pos);
  outs() << "  Index array section offset:                "
         << format("0x%" PRIx32, IndicesStart) << '\n';
  uint32_t NumIndices = readNext<uint32_t>(Pos);
  outs() << "  Number of indices in array:                "
         << format("0x%" PRIx32, NumIndices) << '\n';

  //===----------------------------------
  // A shared list of common encodings
  //===----------------------------------

  // These occupy indices in the range [0, N] whenever an encoding is referenced
  // from a compressed 2nd level index table. In practice the linker only
  // creates ~128 of these, so that indices are available to embed encodings in
  // the 2nd level index.

  SmallVector<uint32_t, 64> CommonEncodings;
  outs() << "  Common encodings: (count = " << NumCommonEncodings << ")\n";
  Pos = Contents.data() + CommonEncodingsStart;
  for (unsigned i = 0; i < NumCommonEncodings; ++i) {
    uint32_t Encoding = readNext<uint32_t>(Pos);
    CommonEncodings.push_back(Encoding);

    outs() << "    encoding[" << i << "]: " << format("0x%08" PRIx32, Encoding)
           << '\n';
  }

  //===----------------------------------
  // Personality functions used in this executable
  //===----------------------------------

  // There should be only a handful of these (one per source language,
  // roughly). Particularly since they only get 2 bits in the compact encoding.

  outs() << "  Personality functions: (count = " << NumPersonalities << ")\n";
  Pos = Contents.data() + PersonalitiesStart;
  for (unsigned i = 0; i < NumPersonalities; ++i) {
    uint32_t PersonalityFn = readNext<uint32_t>(Pos);
    outs() << "    personality[" << i + 1
           << "]: " << format("0x%08" PRIx32, PersonalityFn) << '\n';
  }

  //===----------------------------------
  // The level 1 index entries
  //===----------------------------------

  // These specify an approximate place to start searching for the more detailed
  // information, sorted by PC.

  struct IndexEntry {
    uint32_t FunctionOffset;
    uint32_t SecondLevelPageStart;
    uint32_t LSDAStart;
  };

  SmallVector<IndexEntry, 4> IndexEntries;

  outs() << "  Top level indices: (count = " << NumIndices << ")\n";
  Pos = Contents.data() + IndicesStart;
  for (unsigned i = 0; i < NumIndices; ++i) {
    IndexEntry Entry;

    Entry.FunctionOffset = readNext<uint32_t>(Pos);
    Entry.SecondLevelPageStart = readNext<uint32_t>(Pos);
    Entry.LSDAStart = readNext<uint32_t>(Pos);
    IndexEntries.push_back(Entry);

    outs() << "    [" << i << "]: "
           << "function offset=" << format("0x%08" PRIx32, Entry.FunctionOffset)
           << ", "
           << "2nd level page offset="
           << format("0x%08" PRIx32, Entry.SecondLevelPageStart) << ", "
           << "LSDA offset=" << format("0x%08" PRIx32, Entry.LSDAStart) << '\n';
  }

  //===----------------------------------
  // Next come the LSDA tables
  //===----------------------------------

  // The LSDA layout is rather implicit: it's a contiguous array of entries from
  // the first top-level index's LSDAOffset to the last (sentinel).

  outs() << "  LSDA descriptors:\n";
  Pos = Contents.data() + IndexEntries[0].LSDAStart;
  int NumLSDAs = (IndexEntries.back().LSDAStart - IndexEntries[0].LSDAStart) /
                 (2 * sizeof(uint32_t));
  for (int i = 0; i < NumLSDAs; ++i) {
    uint32_t FunctionOffset = readNext<uint32_t>(Pos);
    uint32_t LSDAOffset = readNext<uint32_t>(Pos);
    outs() << "    [" << i << "]: "
           << "function offset=" << format("0x%08" PRIx32, FunctionOffset)
           << ", "
           << "LSDA offset=" << format("0x%08" PRIx32, LSDAOffset) << '\n';
  }

  //===----------------------------------
  // Finally, the 2nd level indices
  //===----------------------------------

  // Generally these are 4K in size, and have 2 possible forms:
  //   + Regular stores up to 511 entries with disparate encodings
  //   + Compressed stores up to 1021 entries if few enough compact encoding
  //     values are used.
  outs() << "  Second level indices:\n";
  for (unsigned i = 0; i < IndexEntries.size() - 1; ++i) {
    // The final sentinel top-level index has no associated 2nd level page
    if (IndexEntries[i].SecondLevelPageStart == 0)
      break;

    outs() << "    Second level index[" << i << "]: "
           << "offset in section="
           << format("0x%08" PRIx32, IndexEntries[i].SecondLevelPageStart)
           << ", "
           << "base function offset="
           << format("0x%08" PRIx32, IndexEntries[i].FunctionOffset) << '\n';

    Pos = Contents.data() + IndexEntries[i].SecondLevelPageStart;
    uint32_t Kind = *reinterpret_cast<const support::ulittle32_t *>(Pos);
    if (Kind == 2)
      printRegularSecondLevelUnwindPage(Pos);
    else if (Kind == 3)
      printCompressedSecondLevelUnwindPage(Pos, IndexEntries[i].FunctionOffset,
                                           CommonEncodings);
    else
      llvm_unreachable("Do not know how to print this kind of 2nd level page");
  }
}

void llvm::printMachOUnwindInfo(const MachOObjectFile *Obj) {
  std::map<uint64_t, SymbolRef> Symbols;
  for (const SymbolRef &SymRef : Obj->symbols()) {
    // Discard any undefined or absolute symbols. They're not going to take part
    // in the convenience lookup for unwind info and just take up resources.
    auto SectOrErr = SymRef.getSection();
    if (!SectOrErr) {
      // TODO: Actually report errors helpfully.
      consumeError(SectOrErr.takeError());
      continue;
    }
    section_iterator Section = *SectOrErr;
    if (Section == Obj->section_end())
      continue;

    uint64_t Addr = SymRef.getValue();
    Symbols.insert(std::make_pair(Addr, SymRef));
  }

  for (const SectionRef &Section : Obj->sections()) {
    StringRef SectName;
    Section.getName(SectName);
    if (SectName == "__compact_unwind")
      printMachOCompactUnwindSection(Obj, Symbols, Section);
    else if (SectName == "__unwind_info")
      printMachOUnwindInfoSection(Obj, Symbols, Section);
  }
}

static void PrintMachHeader(uint32_t magic, uint32_t cputype,
                            uint32_t cpusubtype, uint32_t filetype,
                            uint32_t ncmds, uint32_t sizeofcmds, uint32_t flags,
                            bool verbose) {
  outs() << "Mach header\n";
  outs() << "      magic cputype cpusubtype  caps    filetype ncmds "
            "sizeofcmds      flags\n";
  if (verbose) {
    if (magic == MachO::MH_MAGIC)
      outs() << "   MH_MAGIC";
    else if (magic == MachO::MH_MAGIC_64)
      outs() << "MH_MAGIC_64";
    else
      outs() << format(" 0x%08" PRIx32, magic);
    switch (cputype) {
    case MachO::CPU_TYPE_I386:
      outs() << "    I386";
      switch (cpusubtype & ~MachO::CPU_SUBTYPE_MASK) {
      case MachO::CPU_SUBTYPE_I386_ALL:
        outs() << "        ALL";
        break;
      default:
        outs() << format(" %10d", cpusubtype & ~MachO::CPU_SUBTYPE_MASK);
        break;
      }
      break;
    case MachO::CPU_TYPE_X86_64:
      outs() << "  X86_64";
      switch (cpusubtype & ~MachO::CPU_SUBTYPE_MASK) {
      case MachO::CPU_SUBTYPE_X86_64_ALL:
        outs() << "        ALL";
        break;
      case MachO::CPU_SUBTYPE_X86_64_H:
        outs() << "    Haswell";
        break;
      default:
        outs() << format(" %10d", cpusubtype & ~MachO::CPU_SUBTYPE_MASK);
        break;
      }
      break;
    case MachO::CPU_TYPE_ARM:
      outs() << "     ARM";
      switch (cpusubtype & ~MachO::CPU_SUBTYPE_MASK) {
      case MachO::CPU_SUBTYPE_ARM_ALL:
        outs() << "        ALL";
        break;
      case MachO::CPU_SUBTYPE_ARM_V4T:
        outs() << "        V4T";
        break;
      case MachO::CPU_SUBTYPE_ARM_V5TEJ:
        outs() << "      V5TEJ";
        break;
      case MachO::CPU_SUBTYPE_ARM_XSCALE:
        outs() << "     XSCALE";
        break;
      case MachO::CPU_SUBTYPE_ARM_V6:
        outs() << "         V6";
        break;
      case MachO::CPU_SUBTYPE_ARM_V6M:
        outs() << "        V6M";
        break;
      case MachO::CPU_SUBTYPE_ARM_V7:
        outs() << "         V7";
        break;
      case MachO::CPU_SUBTYPE_ARM_V7EM:
        outs() << "       V7EM";
        break;
      case MachO::CPU_SUBTYPE_ARM_V7K:
        outs() << "        V7K";
        break;
      case MachO::CPU_SUBTYPE_ARM_V7M:
        outs() << "        V7M";
        break;
      case MachO::CPU_SUBTYPE_ARM_V7S:
        outs() << "        V7S";
        break;
      default:
        outs() << format(" %10d", cpusubtype & ~MachO::CPU_SUBTYPE_MASK);
        break;
      }
      break;
    case MachO::CPU_TYPE_ARM64:
      outs() << "   ARM64";
      switch (cpusubtype & ~MachO::CPU_SUBTYPE_MASK) {
      case MachO::CPU_SUBTYPE_ARM64_ALL:
        outs() << "        ALL";
        break;
      default:
        outs() << format(" %10d", cpusubtype & ~MachO::CPU_SUBTYPE_MASK);
        break;
      }
      break;
    case MachO::CPU_TYPE_POWERPC:
      outs() << "     PPC";
      switch (cpusubtype & ~MachO::CPU_SUBTYPE_MASK) {
      case MachO::CPU_SUBTYPE_POWERPC_ALL:
        outs() << "        ALL";
        break;
      default:
        outs() << format(" %10d", cpusubtype & ~MachO::CPU_SUBTYPE_MASK);
        break;
      }
      break;
    case MachO::CPU_TYPE_POWERPC64:
      outs() << "   PPC64";
      switch (cpusubtype & ~MachO::CPU_SUBTYPE_MASK) {
      case MachO::CPU_SUBTYPE_POWERPC_ALL:
        outs() << "        ALL";
        break;
      default:
        outs() << format(" %10d", cpusubtype & ~MachO::CPU_SUBTYPE_MASK);
        break;
      }
      break;
    default:
      outs() << format(" %7d", cputype);
      outs() << format(" %10d", cpusubtype & ~MachO::CPU_SUBTYPE_MASK);
      break;
    }
    if ((cpusubtype & MachO::CPU_SUBTYPE_MASK) == MachO::CPU_SUBTYPE_LIB64) {
      outs() << " LIB64";
    } else {
      outs() << format("  0x%02" PRIx32,
                       (cpusubtype & MachO::CPU_SUBTYPE_MASK) >> 24);
    }
    switch (filetype) {
    case MachO::MH_OBJECT:
      outs() << "      OBJECT";
      break;
    case MachO::MH_EXECUTE:
      outs() << "     EXECUTE";
      break;
    case MachO::MH_FVMLIB:
      outs() << "      FVMLIB";
      break;
    case MachO::MH_CORE:
      outs() << "        CORE";
      break;
    case MachO::MH_PRELOAD:
      outs() << "     PRELOAD";
      break;
    case MachO::MH_DYLIB:
      outs() << "       DYLIB";
      break;
    case MachO::MH_DYLIB_STUB:
      outs() << "  DYLIB_STUB";
      break;
    case MachO::MH_DYLINKER:
      outs() << "    DYLINKER";
      break;
    case MachO::MH_BUNDLE:
      outs() << "      BUNDLE";
      break;
    case MachO::MH_DSYM:
      outs() << "        DSYM";
      break;
    case MachO::MH_KEXT_BUNDLE:
      outs() << "  KEXTBUNDLE";
      break;
    default:
      outs() << format("  %10u", filetype);
      break;
    }
    outs() << format(" %5u", ncmds);
    outs() << format(" %10u", sizeofcmds);
    uint32_t f = flags;
    if (f & MachO::MH_NOUNDEFS) {
      outs() << "   NOUNDEFS";
      f &= ~MachO::MH_NOUNDEFS;
    }
    if (f & MachO::MH_INCRLINK) {
      outs() << " INCRLINK";
      f &= ~MachO::MH_INCRLINK;
    }
    if (f & MachO::MH_DYLDLINK) {
      outs() << " DYLDLINK";
      f &= ~MachO::MH_DYLDLINK;
    }
    if (f & MachO::MH_BINDATLOAD) {
      outs() << " BINDATLOAD";
      f &= ~MachO::MH_BINDATLOAD;
    }
    if (f & MachO::MH_PREBOUND) {
      outs() << " PREBOUND";
      f &= ~MachO::MH_PREBOUND;
    }
    if (f & MachO::MH_SPLIT_SEGS) {
      outs() << " SPLIT_SEGS";
      f &= ~MachO::MH_SPLIT_SEGS;
    }
    if (f & MachO::MH_LAZY_INIT) {
      outs() << " LAZY_INIT";
      f &= ~MachO::MH_LAZY_INIT;
    }
    if (f & MachO::MH_TWOLEVEL) {
      outs() << " TWOLEVEL";
      f &= ~MachO::MH_TWOLEVEL;
    }
    if (f & MachO::MH_FORCE_FLAT) {
      outs() << " FORCE_FLAT";
      f &= ~MachO::MH_FORCE_FLAT;
    }
    if (f & MachO::MH_NOMULTIDEFS) {
      outs() << " NOMULTIDEFS";
      f &= ~MachO::MH_NOMULTIDEFS;
    }
    if (f & MachO::MH_NOFIXPREBINDING) {
      outs() << " NOFIXPREBINDING";
      f &= ~MachO::MH_NOFIXPREBINDING;
    }
    if (f & MachO::MH_PREBINDABLE) {
      outs() << " PREBINDABLE";
      f &= ~MachO::MH_PREBINDABLE;
    }
    if (f & MachO::MH_ALLMODSBOUND) {
      outs() << " ALLMODSBOUND";
      f &= ~MachO::MH_ALLMODSBOUND;
    }
    if (f & MachO::MH_SUBSECTIONS_VIA_SYMBOLS) {
      outs() << " SUBSECTIONS_VIA_SYMBOLS";
      f &= ~MachO::MH_SUBSECTIONS_VIA_SYMBOLS;
    }
    if (f & MachO::MH_CANONICAL) {
      outs() << " CANONICAL";
      f &= ~MachO::MH_CANONICAL;
    }
    if (f & MachO::MH_WEAK_DEFINES) {
      outs() << " WEAK_DEFINES";
      f &= ~MachO::MH_WEAK_DEFINES;
    }
    if (f & MachO::MH_BINDS_TO_WEAK) {
      outs() << " BINDS_TO_WEAK";
      f &= ~MachO::MH_BINDS_TO_WEAK;
    }
    if (f & MachO::MH_ALLOW_STACK_EXECUTION) {
      outs() << " ALLOW_STACK_EXECUTION";
      f &= ~MachO::MH_ALLOW_STACK_EXECUTION;
    }
    if (f & MachO::MH_DEAD_STRIPPABLE_DYLIB) {
      outs() << " DEAD_STRIPPABLE_DYLIB";
      f &= ~MachO::MH_DEAD_STRIPPABLE_DYLIB;
    }
    if (f & MachO::MH_PIE) {
      outs() << " PIE";
      f &= ~MachO::MH_PIE;
    }
    if (f & MachO::MH_NO_REEXPORTED_DYLIBS) {
      outs() << " NO_REEXPORTED_DYLIBS";
      f &= ~MachO::MH_NO_REEXPORTED_DYLIBS;
    }
    if (f & MachO::MH_HAS_TLV_DESCRIPTORS) {
      outs() << " MH_HAS_TLV_DESCRIPTORS";
      f &= ~MachO::MH_HAS_TLV_DESCRIPTORS;
    }
    if (f & MachO::MH_NO_HEAP_EXECUTION) {
      outs() << " MH_NO_HEAP_EXECUTION";
      f &= ~MachO::MH_NO_HEAP_EXECUTION;
    }
    if (f & MachO::MH_APP_EXTENSION_SAFE) {
      outs() << " APP_EXTENSION_SAFE";
      f &= ~MachO::MH_APP_EXTENSION_SAFE;
    }
    if (f != 0 || flags == 0)
      outs() << format(" 0x%08" PRIx32, f);
  } else {
    outs() << format(" 0x%08" PRIx32, magic);
    outs() << format(" %7d", cputype);
    outs() << format(" %10d", cpusubtype & ~MachO::CPU_SUBTYPE_MASK);
    outs() << format("  0x%02" PRIx32,
                     (cpusubtype & MachO::CPU_SUBTYPE_MASK) >> 24);
    outs() << format("  %10u", filetype);
    outs() << format(" %5u", ncmds);
    outs() << format(" %10u", sizeofcmds);
    outs() << format(" 0x%08" PRIx32, flags);
  }
  outs() << "\n";
}

static void PrintSegmentCommand(uint32_t cmd, uint32_t cmdsize,
                                StringRef SegName, uint64_t vmaddr,
                                uint64_t vmsize, uint64_t fileoff,
                                uint64_t filesize, uint32_t maxprot,
                                uint32_t initprot, uint32_t nsects,
                                uint32_t flags, uint32_t object_size,
                                bool verbose) {
  uint64_t expected_cmdsize;
  if (cmd == MachO::LC_SEGMENT) {
    outs() << "      cmd LC_SEGMENT\n";
    expected_cmdsize = nsects;
    expected_cmdsize *= sizeof(struct MachO::section);
    expected_cmdsize += sizeof(struct MachO::segment_command);
  } else {
    outs() << "      cmd LC_SEGMENT_64\n";
    expected_cmdsize = nsects;
    expected_cmdsize *= sizeof(struct MachO::section_64);
    expected_cmdsize += sizeof(struct MachO::segment_command_64);
  }
  outs() << "  cmdsize " << cmdsize;
  if (cmdsize != expected_cmdsize)
    outs() << " Inconsistent size\n";
  else
    outs() << "\n";
  outs() << "  segname " << SegName << "\n";
  if (cmd == MachO::LC_SEGMENT_64) {
    outs() << "   vmaddr " << format("0x%016" PRIx64, vmaddr) << "\n";
    outs() << "   vmsize " << format("0x%016" PRIx64, vmsize) << "\n";
  } else {
    outs() << "   vmaddr " << format("0x%08" PRIx64, vmaddr) << "\n";
    outs() << "   vmsize " << format("0x%08" PRIx64, vmsize) << "\n";
  }
  outs() << "  fileoff " << fileoff;
  if (fileoff > object_size)
    outs() << " (past end of file)\n";
  else
    outs() << "\n";
  outs() << " filesize " << filesize;
  if (fileoff + filesize > object_size)
    outs() << " (past end of file)\n";
  else
    outs() << "\n";
  if (verbose) {
    if ((maxprot &
         ~(MachO::VM_PROT_READ | MachO::VM_PROT_WRITE |
           MachO::VM_PROT_EXECUTE)) != 0)
      outs() << "  maxprot ?" << format("0x%08" PRIx32, maxprot) << "\n";
    else {
      outs() << "  maxprot ";
      outs() << ((maxprot & MachO::VM_PROT_READ) ? "r" : "-");
      outs() << ((maxprot & MachO::VM_PROT_WRITE) ? "w" : "-");
      outs() << ((maxprot & MachO::VM_PROT_EXECUTE) ? "x\n" : "-\n");
    }
    if ((initprot &
         ~(MachO::VM_PROT_READ | MachO::VM_PROT_WRITE |
           MachO::VM_PROT_EXECUTE)) != 0)
      outs() << " initprot ?" << format("0x%08" PRIx32, initprot) << "\n";
    else {
      outs() << " initprot ";
      outs() << ((initprot & MachO::VM_PROT_READ) ? "r" : "-");
      outs() << ((initprot & MachO::VM_PROT_WRITE) ? "w" : "-");
      outs() << ((initprot & MachO::VM_PROT_EXECUTE) ? "x\n" : "-\n");
    }
  } else {
    outs() << "  maxprot " << format("0x%08" PRIx32, maxprot) << "\n";
    outs() << " initprot " << format("0x%08" PRIx32, initprot) << "\n";
  }
  outs() << "   nsects " << nsects << "\n";
  if (verbose) {
    outs() << "    flags";
    if (flags == 0)
      outs() << " (none)\n";
    else {
      if (flags & MachO::SG_HIGHVM) {
        outs() << " HIGHVM";
        flags &= ~MachO::SG_HIGHVM;
      }
      if (flags & MachO::SG_FVMLIB) {
        outs() << " FVMLIB";
        flags &= ~MachO::SG_FVMLIB;
      }
      if (flags & MachO::SG_NORELOC) {
        outs() << " NORELOC";
        flags &= ~MachO::SG_NORELOC;
      }
      if (flags & MachO::SG_PROTECTED_VERSION_1) {
        outs() << " PROTECTED_VERSION_1";
        flags &= ~MachO::SG_PROTECTED_VERSION_1;
      }
      if (flags)
        outs() << format(" 0x%08" PRIx32, flags) << " (unknown flags)\n";
      else
        outs() << "\n";
    }
  } else {
    outs() << "    flags " << format("0x%" PRIx32, flags) << "\n";
  }
}

static void PrintSection(const char *sectname, const char *segname,
                         uint64_t addr, uint64_t size, uint32_t offset,
                         uint32_t align, uint32_t reloff, uint32_t nreloc,
                         uint32_t flags, uint32_t reserved1, uint32_t reserved2,
                         uint32_t cmd, const char *sg_segname,
                         uint32_t filetype, uint32_t object_size,
                         bool verbose) {
  outs() << "Section\n";
  outs() << "  sectname " << format("%.16s\n", sectname);
  outs() << "   segname " << format("%.16s", segname);
  if (filetype != MachO::MH_OBJECT && strncmp(sg_segname, segname, 16) != 0)
    outs() << " (does not match segment)\n";
  else
    outs() << "\n";
  if (cmd == MachO::LC_SEGMENT_64) {
    outs() << "      addr " << format("0x%016" PRIx64, addr) << "\n";
    outs() << "      size " << format("0x%016" PRIx64, size);
  } else {
    outs() << "      addr " << format("0x%08" PRIx64, addr) << "\n";
    outs() << "      size " << format("0x%08" PRIx64, size);
  }
  if ((flags & MachO::S_ZEROFILL) != 0 && offset + size > object_size)
    outs() << " (past end of file)\n";
  else
    outs() << "\n";
  outs() << "    offset " << offset;
  if (offset > object_size)
    outs() << " (past end of file)\n";
  else
    outs() << "\n";
  uint32_t align_shifted = 1 << align;
  outs() << "     align 2^" << align << " (" << align_shifted << ")\n";
  outs() << "    reloff " << reloff;
  if (reloff > object_size)
    outs() << " (past end of file)\n";
  else
    outs() << "\n";
  outs() << "    nreloc " << nreloc;
  if (reloff + nreloc * sizeof(struct MachO::relocation_info) > object_size)
    outs() << " (past end of file)\n";
  else
    outs() << "\n";
  uint32_t section_type = flags & MachO::SECTION_TYPE;
  if (verbose) {
    outs() << "      type";
    if (section_type == MachO::S_REGULAR)
      outs() << " S_REGULAR\n";
    else if (section_type == MachO::S_ZEROFILL)
      outs() << " S_ZEROFILL\n";
    else if (section_type == MachO::S_CSTRING_LITERALS)
      outs() << " S_CSTRING_LITERALS\n";
    else if (section_type == MachO::S_4BYTE_LITERALS)
      outs() << " S_4BYTE_LITERALS\n";
    else if (section_type == MachO::S_8BYTE_LITERALS)
      outs() << " S_8BYTE_LITERALS\n";
    else if (section_type == MachO::S_16BYTE_LITERALS)
      outs() << " S_16BYTE_LITERALS\n";
    else if (section_type == MachO::S_LITERAL_POINTERS)
      outs() << " S_LITERAL_POINTERS\n";
    else if (section_type == MachO::S_NON_LAZY_SYMBOL_POINTERS)
      outs() << " S_NON_LAZY_SYMBOL_POINTERS\n";
    else if (section_type == MachO::S_LAZY_SYMBOL_POINTERS)
      outs() << " S_LAZY_SYMBOL_POINTERS\n";
    else if (section_type == MachO::S_SYMBOL_STUBS)
      outs() << " S_SYMBOL_STUBS\n";
    else if (section_type == MachO::S_MOD_INIT_FUNC_POINTERS)
      outs() << " S_MOD_INIT_FUNC_POINTERS\n";
    else if (section_type == MachO::S_MOD_TERM_FUNC_POINTERS)
      outs() << " S_MOD_TERM_FUNC_POINTERS\n";
    else if (section_type == MachO::S_COALESCED)
      outs() << " S_COALESCED\n";
    else if (section_type == MachO::S_INTERPOSING)
      outs() << " S_INTERPOSING\n";
    else if (section_type == MachO::S_DTRACE_DOF)
      outs() << " S_DTRACE_DOF\n";
    else if (section_type == MachO::S_LAZY_DYLIB_SYMBOL_POINTERS)
      outs() << " S_LAZY_DYLIB_SYMBOL_POINTERS\n";
    else if (section_type == MachO::S_THREAD_LOCAL_REGULAR)
      outs() << " S_THREAD_LOCAL_REGULAR\n";
    else if (section_type == MachO::S_THREAD_LOCAL_ZEROFILL)
      outs() << " S_THREAD_LOCAL_ZEROFILL\n";
    else if (section_type == MachO::S_THREAD_LOCAL_VARIABLES)
      outs() << " S_THREAD_LOCAL_VARIABLES\n";
    else if (section_type == MachO::S_THREAD_LOCAL_VARIABLE_POINTERS)
      outs() << " S_THREAD_LOCAL_VARIABLE_POINTERS\n";
    else if (section_type == MachO::S_THREAD_LOCAL_INIT_FUNCTION_POINTERS)
      outs() << " S_THREAD_LOCAL_INIT_FUNCTION_POINTERS\n";
    else
      outs() << format("0x%08" PRIx32, section_type) << "\n";
    outs() << "attributes";
    uint32_t section_attributes = flags & MachO::SECTION_ATTRIBUTES;
    if (section_attributes & MachO::S_ATTR_PURE_INSTRUCTIONS)
      outs() << " PURE_INSTRUCTIONS";
    if (section_attributes & MachO::S_ATTR_NO_TOC)
      outs() << " NO_TOC";
    if (section_attributes & MachO::S_ATTR_STRIP_STATIC_SYMS)
      outs() << " STRIP_STATIC_SYMS";
    if (section_attributes & MachO::S_ATTR_NO_DEAD_STRIP)
      outs() << " NO_DEAD_STRIP";
    if (section_attributes & MachO::S_ATTR_LIVE_SUPPORT)
      outs() << " LIVE_SUPPORT";
    if (section_attributes & MachO::S_ATTR_SELF_MODIFYING_CODE)
      outs() << " SELF_MODIFYING_CODE";
    if (section_attributes & MachO::S_ATTR_DEBUG)
      outs() << " DEBUG";
    if (section_attributes & MachO::S_ATTR_SOME_INSTRUCTIONS)
      outs() << " SOME_INSTRUCTIONS";
    if (section_attributes & MachO::S_ATTR_EXT_RELOC)
      outs() << " EXT_RELOC";
    if (section_attributes & MachO::S_ATTR_LOC_RELOC)
      outs() << " LOC_RELOC";
    if (section_attributes == 0)
      outs() << " (none)";
    outs() << "\n";
  } else
    outs() << "     flags " << format("0x%08" PRIx32, flags) << "\n";
  outs() << " reserved1 " << reserved1;
  if (section_type == MachO::S_SYMBOL_STUBS ||
      section_type == MachO::S_LAZY_SYMBOL_POINTERS ||
      section_type == MachO::S_LAZY_DYLIB_SYMBOL_POINTERS ||
      section_type == MachO::S_NON_LAZY_SYMBOL_POINTERS ||
      section_type == MachO::S_THREAD_LOCAL_VARIABLE_POINTERS)
    outs() << " (index into indirect symbol table)\n";
  else
    outs() << "\n";
  outs() << " reserved2 " << reserved2;
  if (section_type == MachO::S_SYMBOL_STUBS)
    outs() << " (size of stubs)\n";
  else
    outs() << "\n";
}

static void PrintSymtabLoadCommand(MachO::symtab_command st, bool Is64Bit,
                                   uint32_t object_size) {
  outs() << "     cmd LC_SYMTAB\n";
  outs() << " cmdsize " << st.cmdsize;
  if (st.cmdsize != sizeof(struct MachO::symtab_command))
    outs() << " Incorrect size\n";
  else
    outs() << "\n";
  outs() << "  symoff " << st.symoff;
  if (st.symoff > object_size)
    outs() << " (past end of file)\n";
  else
    outs() << "\n";
  outs() << "   nsyms " << st.nsyms;
  uint64_t big_size;
  if (Is64Bit) {
    big_size = st.nsyms;
    big_size *= sizeof(struct MachO::nlist_64);
    big_size += st.symoff;
    if (big_size > object_size)
      outs() << " (past end of file)\n";
    else
      outs() << "\n";
  } else {
    big_size = st.nsyms;
    big_size *= sizeof(struct MachO::nlist);
    big_size += st.symoff;
    if (big_size > object_size)
      outs() << " (past end of file)\n";
    else
      outs() << "\n";
  }
  outs() << "  stroff " << st.stroff;
  if (st.stroff > object_size)
    outs() << " (past end of file)\n";
  else
    outs() << "\n";
  outs() << " strsize " << st.strsize;
  big_size = st.stroff;
  big_size += st.strsize;
  if (big_size > object_size)
    outs() << " (past end of file)\n";
  else
    outs() << "\n";
}

static void PrintDysymtabLoadCommand(MachO::dysymtab_command dyst,
                                     uint32_t nsyms, uint32_t object_size,
                                     bool Is64Bit) {
  outs() << "            cmd LC_DYSYMTAB\n";
  outs() << "        cmdsize " << dyst.cmdsize;
  if (dyst.cmdsize != sizeof(struct MachO::dysymtab_command))
    outs() << " Incorrect size\n";
  else
    outs() << "\n";
  outs() << "      ilocalsym " << dyst.ilocalsym;
  if (dyst.ilocalsym > nsyms)
    outs() << " (greater than the number of symbols)\n";
  else
    outs() << "\n";
  outs() << "      nlocalsym " << dyst.nlocalsym;
  uint64_t big_size;
  big_size = dyst.ilocalsym;
  big_size += dyst.nlocalsym;
  if (big_size > nsyms)
    outs() << " (past the end of the symbol table)\n";
  else
    outs() << "\n";
  outs() << "     iextdefsym " << dyst.iextdefsym;
  if (dyst.iextdefsym > nsyms)
    outs() << " (greater than the number of symbols)\n";
  else
    outs() << "\n";
  outs() << "     nextdefsym " << dyst.nextdefsym;
  big_size = dyst.iextdefsym;
  big_size += dyst.nextdefsym;
  if (big_size > nsyms)
    outs() << " (past the end of the symbol table)\n";
  else
    outs() << "\n";
  outs() << "      iundefsym " << dyst.iundefsym;
  if (dyst.iundefsym > nsyms)
    outs() << " (greater than the number of symbols)\n";
  else
    outs() << "\n";
  outs() << "      nundefsym " << dyst.nundefsym;
  big_size = dyst.iundefsym;
  big_size += dyst.nundefsym;
  if (big_size > nsyms)
    outs() << " (past the end of the symbol table)\n";
  else
    outs() << "\n";
  outs() << "         tocoff " << dyst.tocoff;
  if (dyst.tocoff > object_size)
    outs() << " (past end of file)\n";
  else
    outs() << "\n";
  outs() << "           ntoc " << dyst.ntoc;
  big_size = dyst.ntoc;
  big_size *= sizeof(struct MachO::dylib_table_of_contents);
  big_size += dyst.tocoff;
  if (big_size > object_size)
    outs() << " (past end of file)\n";
  else
    outs() << "\n";
  outs() << "      modtaboff " << dyst.modtaboff;
  if (dyst.modtaboff > object_size)
    outs() << " (past end of file)\n";
  else
    outs() << "\n";
  outs() << "        nmodtab " << dyst.nmodtab;
  uint64_t modtabend;
  if (Is64Bit) {
    modtabend = dyst.nmodtab;
    modtabend *= sizeof(struct MachO::dylib_module_64);
    modtabend += dyst.modtaboff;
  } else {
    modtabend = dyst.nmodtab;
    modtabend *= sizeof(struct MachO::dylib_module);
    modtabend += dyst.modtaboff;
  }
  if (modtabend > object_size)
    outs() << " (past end of file)\n";
  else
    outs() << "\n";
  outs() << "   extrefsymoff " << dyst.extrefsymoff;
  if (dyst.extrefsymoff > object_size)
    outs() << " (past end of file)\n";
  else
    outs() << "\n";
  outs() << "    nextrefsyms " << dyst.nextrefsyms;
  big_size = dyst.nextrefsyms;
  big_size *= sizeof(struct MachO::dylib_reference);
  big_size += dyst.extrefsymoff;
  if (big_size > object_size)
    outs() << " (past end of file)\n";
  else
    outs() << "\n";
  outs() << " indirectsymoff " << dyst.indirectsymoff;
  if (dyst.indirectsymoff > object_size)
    outs() << " (past end of file)\n";
  else
    outs() << "\n";
  outs() << "  nindirectsyms " << dyst.nindirectsyms;
  big_size = dyst.nindirectsyms;
  big_size *= sizeof(uint32_t);
  big_size += dyst.indirectsymoff;
  if (big_size > object_size)
    outs() << " (past end of file)\n";
  else
    outs() << "\n";
  outs() << "      extreloff " << dyst.extreloff;
  if (dyst.extreloff > object_size)
    outs() << " (past end of file)\n";
  else
    outs() << "\n";
  outs() << "        nextrel " << dyst.nextrel;
  big_size = dyst.nextrel;
  big_size *= sizeof(struct MachO::relocation_info);
  big_size += dyst.extreloff;
  if (big_size > object_size)
    outs() << " (past end of file)\n";
  else
    outs() << "\n";
  outs() << "      locreloff " << dyst.locreloff;
  if (dyst.locreloff > object_size)
    outs() << " (past end of file)\n";
  else
    outs() << "\n";
  outs() << "        nlocrel " << dyst.nlocrel;
  big_size = dyst.nlocrel;
  big_size *= sizeof(struct MachO::relocation_info);
  big_size += dyst.locreloff;
  if (big_size > object_size)
    outs() << " (past end of file)\n";
  else
    outs() << "\n";
}

static void PrintDyldInfoLoadCommand(MachO::dyld_info_command dc,
                                     uint32_t object_size) {
  if (dc.cmd == MachO::LC_DYLD_INFO)
    outs() << "            cmd LC_DYLD_INFO\n";
  else
    outs() << "            cmd LC_DYLD_INFO_ONLY\n";
  outs() << "        cmdsize " << dc.cmdsize;
  if (dc.cmdsize != sizeof(struct MachO::dyld_info_command))
    outs() << " Incorrect size\n";
  else
    outs() << "\n";
  outs() << "     rebase_off " << dc.rebase_off;
  if (dc.rebase_off > object_size)
    outs() << " (past end of file)\n";
  else
    outs() << "\n";
  outs() << "    rebase_size " << dc.rebase_size;
  uint64_t big_size;
  big_size = dc.rebase_off;
  big_size += dc.rebase_size;
  if (big_size > object_size)
    outs() << " (past end of file)\n";
  else
    outs() << "\n";
  outs() << "       bind_off " << dc.bind_off;
  if (dc.bind_off > object_size)
    outs() << " (past end of file)\n";
  else
    outs() << "\n";
  outs() << "      bind_size " << dc.bind_size;
  big_size = dc.bind_off;
  big_size += dc.bind_size;
  if (big_size > object_size)
    outs() << " (past end of file)\n";
  else
    outs() << "\n";
  outs() << "  weak_bind_off " << dc.weak_bind_off;
  if (dc.weak_bind_off > object_size)
    outs() << " (past end of file)\n";
  else
    outs() << "\n";
  outs() << " weak_bind_size " << dc.weak_bind_size;
  big_size = dc.weak_bind_off;
  big_size += dc.weak_bind_size;
  if (big_size > object_size)
    outs() << " (past end of file)\n";
  else
    outs() << "\n";
  outs() << "  lazy_bind_off " << dc.lazy_bind_off;
  if (dc.lazy_bind_off > object_size)
    outs() << " (past end of file)\n";
  else
    outs() << "\n";
  outs() << " lazy_bind_size " << dc.lazy_bind_size;
  big_size = dc.lazy_bind_off;
  big_size += dc.lazy_bind_size;
  if (big_size > object_size)
    outs() << " (past end of file)\n";
  else
    outs() << "\n";
  outs() << "     export_off " << dc.export_off;
  if (dc.export_off > object_size)
    outs() << " (past end of file)\n";
  else
    outs() << "\n";
  outs() << "    export_size " << dc.export_size;
  big_size = dc.export_off;
  big_size += dc.export_size;
  if (big_size > object_size)
    outs() << " (past end of file)\n";
  else
    outs() << "\n";
}

static void PrintDyldLoadCommand(MachO::dylinker_command dyld,
                                 const char *Ptr) {
  if (dyld.cmd == MachO::LC_ID_DYLINKER)
    outs() << "          cmd LC_ID_DYLINKER\n";
  else if (dyld.cmd == MachO::LC_LOAD_DYLINKER)
    outs() << "          cmd LC_LOAD_DYLINKER\n";
  else if (dyld.cmd == MachO::LC_DYLD_ENVIRONMENT)
    outs() << "          cmd LC_DYLD_ENVIRONMENT\n";
  else
    outs() << "          cmd ?(" << dyld.cmd << ")\n";
  outs() << "      cmdsize " << dyld.cmdsize;
  if (dyld.cmdsize < sizeof(struct MachO::dylinker_command))
    outs() << " Incorrect size\n";
  else
    outs() << "\n";
  if (dyld.name >= dyld.cmdsize)
    outs() << "         name ?(bad offset " << dyld.name << ")\n";
  else {
    const char *P = (const char *)(Ptr) + dyld.name;
    outs() << "         name " << P << " (offset " << dyld.name << ")\n";
  }
}

static void PrintUuidLoadCommand(MachO::uuid_command uuid) {
  outs() << "     cmd LC_UUID\n";
  outs() << " cmdsize " << uuid.cmdsize;
  if (uuid.cmdsize != sizeof(struct MachO::uuid_command))
    outs() << " Incorrect size\n";
  else
    outs() << "\n";
  outs() << "    uuid ";
  for (int i = 0; i < 16; ++i) {
    outs() << format("%02" PRIX32, uuid.uuid[i]);
    if (i == 3 || i == 5 || i == 7 || i == 9)
      outs() << "-";
  }
  outs() << "\n";
}

static void PrintRpathLoadCommand(MachO::rpath_command rpath, const char *Ptr) {
  outs() << "          cmd LC_RPATH\n";
  outs() << "      cmdsize " << rpath.cmdsize;
  if (rpath.cmdsize < sizeof(struct MachO::rpath_command))
    outs() << " Incorrect size\n";
  else
    outs() << "\n";
  if (rpath.path >= rpath.cmdsize)
    outs() << "         path ?(bad offset " << rpath.path << ")\n";
  else {
    const char *P = (const char *)(Ptr) + rpath.path;
    outs() << "         path " << P << " (offset " << rpath.path << ")\n";
  }
}

static void PrintVersionMinLoadCommand(MachO::version_min_command vd) {
  StringRef LoadCmdName;
  switch (vd.cmd) {
  case MachO::LC_VERSION_MIN_MACOSX:
    LoadCmdName = "LC_VERSION_MIN_MACOSX";
    break;
  case MachO::LC_VERSION_MIN_IPHONEOS:
    LoadCmdName = "LC_VERSION_MIN_IPHONEOS";
    break;
  case MachO::LC_VERSION_MIN_TVOS:
    LoadCmdName = "LC_VERSION_MIN_TVOS";
    break;
  case MachO::LC_VERSION_MIN_WATCHOS:
    LoadCmdName = "LC_VERSION_MIN_WATCHOS";
    break;
  default:
    llvm_unreachable("Unknown version min load command");
  }

  outs() << "      cmd " << LoadCmdName << '\n';
  outs() << "  cmdsize " << vd.cmdsize;
  if (vd.cmdsize != sizeof(struct MachO::version_min_command))
    outs() << " Incorrect size\n";
  else
    outs() << "\n";
  outs() << "  version "
         << MachOObjectFile::getVersionMinMajor(vd, false) << "."
         << MachOObjectFile::getVersionMinMinor(vd, false);
  uint32_t Update = MachOObjectFile::getVersionMinUpdate(vd, false);
  if (Update != 0)
    outs() << "." << Update;
  outs() << "\n";
  if (vd.sdk == 0)
    outs() << "      sdk n/a";
  else {
    outs() << "      sdk "
           << MachOObjectFile::getVersionMinMajor(vd, true) << "."
           << MachOObjectFile::getVersionMinMinor(vd, true);
  }
  Update = MachOObjectFile::getVersionMinUpdate(vd, true);
  if (Update != 0)
    outs() << "." << Update;
  outs() << "\n";
}

static void PrintSourceVersionCommand(MachO::source_version_command sd) {
  outs() << "      cmd LC_SOURCE_VERSION\n";
  outs() << "  cmdsize " << sd.cmdsize;
  if (sd.cmdsize != sizeof(struct MachO::source_version_command))
    outs() << " Incorrect size\n";
  else
    outs() << "\n";
  uint64_t a = (sd.version >> 40) & 0xffffff;
  uint64_t b = (sd.version >> 30) & 0x3ff;
  uint64_t c = (sd.version >> 20) & 0x3ff;
  uint64_t d = (sd.version >> 10) & 0x3ff;
  uint64_t e = sd.version & 0x3ff;
  outs() << "  version " << a << "." << b;
  if (e != 0)
    outs() << "." << c << "." << d << "." << e;
  else if (d != 0)
    outs() << "." << c << "." << d;
  else if (c != 0)
    outs() << "." << c;
  outs() << "\n";
}

static void PrintEntryPointCommand(MachO::entry_point_command ep) {
  outs() << "       cmd LC_MAIN\n";
  outs() << "   cmdsize " << ep.cmdsize;
  if (ep.cmdsize != sizeof(struct MachO::entry_point_command))
    outs() << " Incorrect size\n";
  else
    outs() << "\n";
  outs() << "  entryoff " << ep.entryoff << "\n";
  outs() << " stacksize " << ep.stacksize << "\n";
}

static void PrintEncryptionInfoCommand(MachO::encryption_info_command ec,
                                       uint32_t object_size) {
  outs() << "          cmd LC_ENCRYPTION_INFO\n";
  outs() << "      cmdsize " << ec.cmdsize;
  if (ec.cmdsize != sizeof(struct MachO::encryption_info_command))
    outs() << " Incorrect size\n";
  else
    outs() << "\n";
  outs() << "     cryptoff " << ec.cryptoff;
  if (ec.cryptoff > object_size)
    outs() << " (past end of file)\n";
  else
    outs() << "\n";
  outs() << "    cryptsize " << ec.cryptsize;
  if (ec.cryptsize > object_size)
    outs() << " (past end of file)\n";
  else
    outs() << "\n";
  outs() << "      cryptid " << ec.cryptid << "\n";
}

static void PrintEncryptionInfoCommand64(MachO::encryption_info_command_64 ec,
                                         uint32_t object_size) {
  outs() << "          cmd LC_ENCRYPTION_INFO_64\n";
  outs() << "      cmdsize " << ec.cmdsize;
  if (ec.cmdsize != sizeof(struct MachO::encryption_info_command_64))
    outs() << " Incorrect size\n";
  else
    outs() << "\n";
  outs() << "     cryptoff " << ec.cryptoff;
  if (ec.cryptoff > object_size)
    outs() << " (past end of file)\n";
  else
    outs() << "\n";
  outs() << "    cryptsize " << ec.cryptsize;
  if (ec.cryptsize > object_size)
    outs() << " (past end of file)\n";
  else
    outs() << "\n";
  outs() << "      cryptid " << ec.cryptid << "\n";
  outs() << "          pad " << ec.pad << "\n";
}

static void PrintLinkerOptionCommand(MachO::linker_option_command lo,
                                     const char *Ptr) {
  outs() << "     cmd LC_LINKER_OPTION\n";
  outs() << " cmdsize " << lo.cmdsize;
  if (lo.cmdsize < sizeof(struct MachO::linker_option_command))
    outs() << " Incorrect size\n";
  else
    outs() << "\n";
  outs() << "   count " << lo.count << "\n";
  const char *string = Ptr + sizeof(struct MachO::linker_option_command);
  uint32_t left = lo.cmdsize - sizeof(struct MachO::linker_option_command);
  uint32_t i = 0;
  while (left > 0) {
    while (*string == '\0' && left > 0) {
      string++;
      left--;
    }
    if (left > 0) {
      i++;
      outs() << "  string #" << i << " " << format("%.*s\n", left, string);
      uint32_t NullPos = StringRef(string, left).find('\0');
      uint32_t len = std::min(NullPos, left) + 1;
      string += len;
      left -= len;
    }
  }
  if (lo.count != i)
    outs() << "   count " << lo.count << " does not match number of strings "
           << i << "\n";
}

static void PrintSubFrameworkCommand(MachO::sub_framework_command sub,
                                     const char *Ptr) {
  outs() << "          cmd LC_SUB_FRAMEWORK\n";
  outs() << "      cmdsize " << sub.cmdsize;
  if (sub.cmdsize < sizeof(struct MachO::sub_framework_command))
    outs() << " Incorrect size\n";
  else
    outs() << "\n";
  if (sub.umbrella < sub.cmdsize) {
    const char *P = Ptr + sub.umbrella;
    outs() << "     umbrella " << P << " (offset " << sub.umbrella << ")\n";
  } else {
    outs() << "     umbrella ?(bad offset " << sub.umbrella << ")\n";
  }
}

static void PrintSubUmbrellaCommand(MachO::sub_umbrella_command sub,
                                    const char *Ptr) {
  outs() << "          cmd LC_SUB_UMBRELLA\n";
  outs() << "      cmdsize " << sub.cmdsize;
  if (sub.cmdsize < sizeof(struct MachO::sub_umbrella_command))
    outs() << " Incorrect size\n";
  else
    outs() << "\n";
  if (sub.sub_umbrella < sub.cmdsize) {
    const char *P = Ptr + sub.sub_umbrella;
    outs() << " sub_umbrella " << P << " (offset " << sub.sub_umbrella << ")\n";
  } else {
    outs() << " sub_umbrella ?(bad offset " << sub.sub_umbrella << ")\n";
  }
}

static void PrintSubLibraryCommand(MachO::sub_library_command sub,
                                   const char *Ptr) {
  outs() << "          cmd LC_SUB_LIBRARY\n";
  outs() << "      cmdsize " << sub.cmdsize;
  if (sub.cmdsize < sizeof(struct MachO::sub_library_command))
    outs() << " Incorrect size\n";
  else
    outs() << "\n";
  if (sub.sub_library < sub.cmdsize) {
    const char *P = Ptr + sub.sub_library;
    outs() << "  sub_library " << P << " (offset " << sub.sub_library << ")\n";
  } else {
    outs() << "  sub_library ?(bad offset " << sub.sub_library << ")\n";
  }
}

static void PrintSubClientCommand(MachO::sub_client_command sub,
                                  const char *Ptr) {
  outs() << "          cmd LC_SUB_CLIENT\n";
  outs() << "      cmdsize " << sub.cmdsize;
  if (sub.cmdsize < sizeof(struct MachO::sub_client_command))
    outs() << " Incorrect size\n";
  else
    outs() << "\n";
  if (sub.client < sub.cmdsize) {
    const char *P = Ptr + sub.client;
    outs() << "       client " << P << " (offset " << sub.client << ")\n";
  } else {
    outs() << "       client ?(bad offset " << sub.client << ")\n";
  }
}

static void PrintRoutinesCommand(MachO::routines_command r) {
  outs() << "          cmd LC_ROUTINES\n";
  outs() << "      cmdsize " << r.cmdsize;
  if (r.cmdsize != sizeof(struct MachO::routines_command))
    outs() << " Incorrect size\n";
  else
    outs() << "\n";
  outs() << " init_address " << format("0x%08" PRIx32, r.init_address) << "\n";
  outs() << "  init_module " << r.init_module << "\n";
  outs() << "    reserved1 " << r.reserved1 << "\n";
  outs() << "    reserved2 " << r.reserved2 << "\n";
  outs() << "    reserved3 " << r.reserved3 << "\n";
  outs() << "    reserved4 " << r.reserved4 << "\n";
  outs() << "    reserved5 " << r.reserved5 << "\n";
  outs() << "    reserved6 " << r.reserved6 << "\n";
}

static void PrintRoutinesCommand64(MachO::routines_command_64 r) {
  outs() << "          cmd LC_ROUTINES_64\n";
  outs() << "      cmdsize " << r.cmdsize;
  if (r.cmdsize != sizeof(struct MachO::routines_command_64))
    outs() << " Incorrect size\n";
  else
    outs() << "\n";
  outs() << " init_address " << format("0x%016" PRIx64, r.init_address) << "\n";
  outs() << "  init_module " << r.init_module << "\n";
  outs() << "    reserved1 " << r.reserved1 << "\n";
  outs() << "    reserved2 " << r.reserved2 << "\n";
  outs() << "    reserved3 " << r.reserved3 << "\n";
  outs() << "    reserved4 " << r.reserved4 << "\n";
  outs() << "    reserved5 " << r.reserved5 << "\n";
  outs() << "    reserved6 " << r.reserved6 << "\n";
}

static void Print_x86_thread_state64_t(MachO::x86_thread_state64_t &cpu64) {
  outs() << "   rax  " << format("0x%016" PRIx64, cpu64.rax);
  outs() << " rbx " << format("0x%016" PRIx64, cpu64.rbx);
  outs() << " rcx  " << format("0x%016" PRIx64, cpu64.rcx) << "\n";
  outs() << "   rdx  " << format("0x%016" PRIx64, cpu64.rdx);
  outs() << " rdi " << format("0x%016" PRIx64, cpu64.rdi);
  outs() << " rsi  " << format("0x%016" PRIx64, cpu64.rsi) << "\n";
  outs() << "   rbp  " << format("0x%016" PRIx64, cpu64.rbp);
  outs() << " rsp " << format("0x%016" PRIx64, cpu64.rsp);
  outs() << " r8   " << format("0x%016" PRIx64, cpu64.r8) << "\n";
  outs() << "    r9  " << format("0x%016" PRIx64, cpu64.r9);
  outs() << " r10 " << format("0x%016" PRIx64, cpu64.r10);
  outs() << " r11  " << format("0x%016" PRIx64, cpu64.r11) << "\n";
  outs() << "   r12  " << format("0x%016" PRIx64, cpu64.r12);
  outs() << " r13 " << format("0x%016" PRIx64, cpu64.r13);
  outs() << " r14  " << format("0x%016" PRIx64, cpu64.r14) << "\n";
  outs() << "   r15  " << format("0x%016" PRIx64, cpu64.r15);
  outs() << " rip " << format("0x%016" PRIx64, cpu64.rip) << "\n";
  outs() << "rflags  " << format("0x%016" PRIx64, cpu64.rflags);
  outs() << " cs  " << format("0x%016" PRIx64, cpu64.cs);
  outs() << " fs   " << format("0x%016" PRIx64, cpu64.fs) << "\n";
  outs() << "    gs  " << format("0x%016" PRIx64, cpu64.gs) << "\n";
}

static void Print_mmst_reg(MachO::mmst_reg_t &r) {
  uint32_t f;
  outs() << "\t      mmst_reg  ";
  for (f = 0; f < 10; f++)
    outs() << format("%02" PRIx32, (r.mmst_reg[f] & 0xff)) << " ";
  outs() << "\n";
  outs() << "\t      mmst_rsrv ";
  for (f = 0; f < 6; f++)
    outs() << format("%02" PRIx32, (r.mmst_rsrv[f] & 0xff)) << " ";
  outs() << "\n";
}

static void Print_xmm_reg(MachO::xmm_reg_t &r) {
  uint32_t f;
  outs() << "\t      xmm_reg ";
  for (f = 0; f < 16; f++)
    outs() << format("%02" PRIx32, (r.xmm_reg[f] & 0xff)) << " ";
  outs() << "\n";
}

static void Print_x86_float_state_t(MachO::x86_float_state64_t &fpu) {
  outs() << "\t    fpu_reserved[0] " << fpu.fpu_reserved[0];
  outs() << " fpu_reserved[1] " << fpu.fpu_reserved[1] << "\n";
  outs() << "\t    control: invalid " << fpu.fpu_fcw.invalid;
  outs() << " denorm " << fpu.fpu_fcw.denorm;
  outs() << " zdiv " << fpu.fpu_fcw.zdiv;
  outs() << " ovrfl " << fpu.fpu_fcw.ovrfl;
  outs() << " undfl " << fpu.fpu_fcw.undfl;
  outs() << " precis " << fpu.fpu_fcw.precis << "\n";
  outs() << "\t\t     pc ";
  if (fpu.fpu_fcw.pc == MachO::x86_FP_PREC_24B)
    outs() << "FP_PREC_24B ";
  else if (fpu.fpu_fcw.pc == MachO::x86_FP_PREC_53B)
    outs() << "FP_PREC_53B ";
  else if (fpu.fpu_fcw.pc == MachO::x86_FP_PREC_64B)
    outs() << "FP_PREC_64B ";
  else
    outs() << fpu.fpu_fcw.pc << " ";
  outs() << "rc ";
  if (fpu.fpu_fcw.rc == MachO::x86_FP_RND_NEAR)
    outs() << "FP_RND_NEAR ";
  else if (fpu.fpu_fcw.rc == MachO::x86_FP_RND_DOWN)
    outs() << "FP_RND_DOWN ";
  else if (fpu.fpu_fcw.rc == MachO::x86_FP_RND_UP)
    outs() << "FP_RND_UP ";
  else if (fpu.fpu_fcw.rc == MachO::x86_FP_CHOP)
    outs() << "FP_CHOP ";
  outs() << "\n";
  outs() << "\t    status: invalid " << fpu.fpu_fsw.invalid;
  outs() << " denorm " << fpu.fpu_fsw.denorm;
  outs() << " zdiv " << fpu.fpu_fsw.zdiv;
  outs() << " ovrfl " << fpu.fpu_fsw.ovrfl;
  outs() << " undfl " << fpu.fpu_fsw.undfl;
  outs() << " precis " << fpu.fpu_fsw.precis;
  outs() << " stkflt " << fpu.fpu_fsw.stkflt << "\n";
  outs() << "\t            errsumm " << fpu.fpu_fsw.errsumm;
  outs() << " c0 " << fpu.fpu_fsw.c0;
  outs() << " c1 " << fpu.fpu_fsw.c1;
  outs() << " c2 " << fpu.fpu_fsw.c2;
  outs() << " tos " << fpu.fpu_fsw.tos;
  outs() << " c3 " << fpu.fpu_fsw.c3;
  outs() << " busy " << fpu.fpu_fsw.busy << "\n";
  outs() << "\t    fpu_ftw " << format("0x%02" PRIx32, fpu.fpu_ftw);
  outs() << " fpu_rsrv1 " << format("0x%02" PRIx32, fpu.fpu_rsrv1);
  outs() << " fpu_fop " << format("0x%04" PRIx32, fpu.fpu_fop);
  outs() << " fpu_ip " << format("0x%08" PRIx32, fpu.fpu_ip) << "\n";
  outs() << "\t    fpu_cs " << format("0x%04" PRIx32, fpu.fpu_cs);
  outs() << " fpu_rsrv2 " << format("0x%04" PRIx32, fpu.fpu_rsrv2);
  outs() << " fpu_dp " << format("0x%08" PRIx32, fpu.fpu_dp);
  outs() << " fpu_ds " << format("0x%04" PRIx32, fpu.fpu_ds) << "\n";
  outs() << "\t    fpu_rsrv3 " << format("0x%04" PRIx32, fpu.fpu_rsrv3);
  outs() << " fpu_mxcsr " << format("0x%08" PRIx32, fpu.fpu_mxcsr);
  outs() << " fpu_mxcsrmask " << format("0x%08" PRIx32, fpu.fpu_mxcsrmask);
  outs() << "\n";
  outs() << "\t    fpu_stmm0:\n";
  Print_mmst_reg(fpu.fpu_stmm0);
  outs() << "\t    fpu_stmm1:\n";
  Print_mmst_reg(fpu.fpu_stmm1);
  outs() << "\t    fpu_stmm2:\n";
  Print_mmst_reg(fpu.fpu_stmm2);
  outs() << "\t    fpu_stmm3:\n";
  Print_mmst_reg(fpu.fpu_stmm3);
  outs() << "\t    fpu_stmm4:\n";
  Print_mmst_reg(fpu.fpu_stmm4);
  outs() << "\t    fpu_stmm5:\n";
  Print_mmst_reg(fpu.fpu_stmm5);
  outs() << "\t    fpu_stmm6:\n";
  Print_mmst_reg(fpu.fpu_stmm6);
  outs() << "\t    fpu_stmm7:\n";
  Print_mmst_reg(fpu.fpu_stmm7);
  outs() << "\t    fpu_xmm0:\n";
  Print_xmm_reg(fpu.fpu_xmm0);
  outs() << "\t    fpu_xmm1:\n";
  Print_xmm_reg(fpu.fpu_xmm1);
  outs() << "\t    fpu_xmm2:\n";
  Print_xmm_reg(fpu.fpu_xmm2);
  outs() << "\t    fpu_xmm3:\n";
  Print_xmm_reg(fpu.fpu_xmm3);
  outs() << "\t    fpu_xmm4:\n";
  Print_xmm_reg(fpu.fpu_xmm4);
  outs() << "\t    fpu_xmm5:\n";
  Print_xmm_reg(fpu.fpu_xmm5);
  outs() << "\t    fpu_xmm6:\n";
  Print_xmm_reg(fpu.fpu_xmm6);
  outs() << "\t    fpu_xmm7:\n";
  Print_xmm_reg(fpu.fpu_xmm7);
  outs() << "\t    fpu_xmm8:\n";
  Print_xmm_reg(fpu.fpu_xmm8);
  outs() << "\t    fpu_xmm9:\n";
  Print_xmm_reg(fpu.fpu_xmm9);
  outs() << "\t    fpu_xmm10:\n";
  Print_xmm_reg(fpu.fpu_xmm10);
  outs() << "\t    fpu_xmm11:\n";
  Print_xmm_reg(fpu.fpu_xmm11);
  outs() << "\t    fpu_xmm12:\n";
  Print_xmm_reg(fpu.fpu_xmm12);
  outs() << "\t    fpu_xmm13:\n";
  Print_xmm_reg(fpu.fpu_xmm13);
  outs() << "\t    fpu_xmm14:\n";
  Print_xmm_reg(fpu.fpu_xmm14);
  outs() << "\t    fpu_xmm15:\n";
  Print_xmm_reg(fpu.fpu_xmm15);
  outs() << "\t    fpu_rsrv4:\n";
  for (uint32_t f = 0; f < 6; f++) {
    outs() << "\t            ";
    for (uint32_t g = 0; g < 16; g++)
      outs() << format("%02" PRIx32, fpu.fpu_rsrv4[f * g]) << " ";
    outs() << "\n";
  }
  outs() << "\t    fpu_reserved1 " << format("0x%08" PRIx32, fpu.fpu_reserved1);
  outs() << "\n";
}

static void Print_x86_exception_state_t(MachO::x86_exception_state64_t &exc64) {
  outs() << "\t    trapno " << format("0x%08" PRIx32, exc64.trapno);
  outs() << " err " << format("0x%08" PRIx32, exc64.err);
  outs() << " faultvaddr " << format("0x%016" PRIx64, exc64.faultvaddr) << "\n";
}

static void Print_arm_thread_state32_t(MachO::arm_thread_state32_t &cpu32) {
  outs() << "\t    r0  " << format("0x%08" PRIx32, cpu32.r[0]);
  outs() << " r1     "   << format("0x%08" PRIx32, cpu32.r[1]);
  outs() << " r2  "      << format("0x%08" PRIx32, cpu32.r[2]);
  outs() << " r3  "      << format("0x%08" PRIx32, cpu32.r[3]) << "\n";
  outs() << "\t    r4  " << format("0x%08" PRIx32, cpu32.r[4]);
  outs() << " r5     "   << format("0x%08" PRIx32, cpu32.r[5]);
  outs() << " r6  "      << format("0x%08" PRIx32, cpu32.r[6]);
  outs() << " r7  "      << format("0x%08" PRIx32, cpu32.r[7]) << "\n";
  outs() << "\t    r8  " << format("0x%08" PRIx32, cpu32.r[8]);
  outs() << " r9     "   << format("0x%08" PRIx32, cpu32.r[9]);
  outs() << " r10 "      << format("0x%08" PRIx32, cpu32.r[10]);
  outs() << " r11 "      << format("0x%08" PRIx32, cpu32.r[11]) << "\n";
  outs() << "\t    r12 " << format("0x%08" PRIx32, cpu32.r[12]);
  outs() << " sp     "   << format("0x%08" PRIx32, cpu32.sp);
  outs() << " lr  "      << format("0x%08" PRIx32, cpu32.lr);
  outs() << " pc  "      << format("0x%08" PRIx32, cpu32.pc) << "\n";
  outs() << "\t   cpsr " << format("0x%08" PRIx32, cpu32.cpsr) << "\n";
}

<<<<<<< HEAD
=======
static void Print_arm_thread_state64_t(MachO::arm_thread_state64_t &cpu64) {
  outs() << "\t    x0  " << format("0x%016" PRIx64, cpu64.x[0]);
  outs() << " x1  "      << format("0x%016" PRIx64, cpu64.x[1]);
  outs() << " x2  "      << format("0x%016" PRIx64, cpu64.x[2]) << "\n";
  outs() << "\t    x3  " << format("0x%016" PRIx64, cpu64.x[3]);
  outs() << " x4  "      << format("0x%016" PRIx64, cpu64.x[4]);
  outs() << " x5  "      << format("0x%016" PRIx64, cpu64.x[5]) << "\n";
  outs() << "\t    x6  " << format("0x%016" PRIx64, cpu64.x[6]);
  outs() << " x7  "      << format("0x%016" PRIx64, cpu64.x[7]);
  outs() << " x8  "      << format("0x%016" PRIx64, cpu64.x[8]) << "\n";
  outs() << "\t    x9  " << format("0x%016" PRIx64, cpu64.x[9]);
  outs() << " x10 "      << format("0x%016" PRIx64, cpu64.x[10]);
  outs() << " x11 "      << format("0x%016" PRIx64, cpu64.x[11]) << "\n";
  outs() << "\t    x12 " << format("0x%016" PRIx64, cpu64.x[12]);
  outs() << " x13 "      << format("0x%016" PRIx64, cpu64.x[13]);
  outs() << " x14 "      << format("0x%016" PRIx64, cpu64.x[14]) << "\n";
  outs() << "\t    x15 " << format("0x%016" PRIx64, cpu64.x[15]);
  outs() << " x16 "      << format("0x%016" PRIx64, cpu64.x[16]);
  outs() << " x17 "      << format("0x%016" PRIx64, cpu64.x[17]) << "\n";
  outs() << "\t    x18 " << format("0x%016" PRIx64, cpu64.x[18]);
  outs() << " x19 "      << format("0x%016" PRIx64, cpu64.x[19]);
  outs() << " x20 "      << format("0x%016" PRIx64, cpu64.x[20]) << "\n";
  outs() << "\t    x21 " << format("0x%016" PRIx64, cpu64.x[21]);
  outs() << " x22 "      << format("0x%016" PRIx64, cpu64.x[22]);
  outs() << " x23 "      << format("0x%016" PRIx64, cpu64.x[23]) << "\n";
  outs() << "\t    x24 " << format("0x%016" PRIx64, cpu64.x[24]);
  outs() << " x25 "      << format("0x%016" PRIx64, cpu64.x[25]);
  outs() << " x26 "      << format("0x%016" PRIx64, cpu64.x[26]) << "\n";
  outs() << "\t    x27 " << format("0x%016" PRIx64, cpu64.x[27]);
  outs() << " x28 "      << format("0x%016" PRIx64, cpu64.x[28]);
  outs() << "  fp "      << format("0x%016" PRIx64, cpu64.fp) << "\n";
  outs() << "\t     lr " << format("0x%016" PRIx64, cpu64.lr);
  outs() << " sp  "      << format("0x%016" PRIx64, cpu64.sp);
  outs() << "  pc "      << format("0x%016" PRIx64, cpu64.pc) << "\n";
  outs() << "\t   cpsr " << format("0x%08"  PRIx32, cpu64.cpsr) << "\n";
}

>>>>>>> 069db88a
static void PrintThreadCommand(MachO::thread_command t, const char *Ptr,
                               bool isLittleEndian, uint32_t cputype) {
  if (t.cmd == MachO::LC_THREAD)
    outs() << "        cmd LC_THREAD\n";
  else if (t.cmd == MachO::LC_UNIXTHREAD)
    outs() << "        cmd LC_UNIXTHREAD\n";
  else
    outs() << "        cmd " << t.cmd << " (unknown)\n";
  outs() << "    cmdsize " << t.cmdsize;
  if (t.cmdsize < sizeof(struct MachO::thread_command) + 2 * sizeof(uint32_t))
    outs() << " Incorrect size\n";
  else
    outs() << "\n";

  const char *begin = Ptr + sizeof(struct MachO::thread_command);
  const char *end = Ptr + t.cmdsize;
  uint32_t flavor, count, left;
  if (cputype == MachO::CPU_TYPE_X86_64) {
    while (begin < end) {
      if (end - begin > (ptrdiff_t)sizeof(uint32_t)) {
        memcpy((char *)&flavor, begin, sizeof(uint32_t));
        begin += sizeof(uint32_t);
      } else {
        flavor = 0;
        begin = end;
      }
      if (isLittleEndian != sys::IsLittleEndianHost)
        sys::swapByteOrder(flavor);
      if (end - begin > (ptrdiff_t)sizeof(uint32_t)) {
        memcpy((char *)&count, begin, sizeof(uint32_t));
        begin += sizeof(uint32_t);
      } else {
        count = 0;
        begin = end;
      }
      if (isLittleEndian != sys::IsLittleEndianHost)
        sys::swapByteOrder(count);
      if (flavor == MachO::x86_THREAD_STATE64) {
        outs() << "     flavor x86_THREAD_STATE64\n";
        if (count == MachO::x86_THREAD_STATE64_COUNT)
          outs() << "      count x86_THREAD_STATE64_COUNT\n";
        else
          outs() << "      count " << count
                 << " (not x86_THREAD_STATE64_COUNT)\n";
        MachO::x86_thread_state64_t cpu64;
        left = end - begin;
        if (left >= sizeof(MachO::x86_thread_state64_t)) {
          memcpy(&cpu64, begin, sizeof(MachO::x86_thread_state64_t));
          begin += sizeof(MachO::x86_thread_state64_t);
        } else {
          memset(&cpu64, '\0', sizeof(MachO::x86_thread_state64_t));
          memcpy(&cpu64, begin, left);
          begin += left;
        }
        if (isLittleEndian != sys::IsLittleEndianHost)
          swapStruct(cpu64);
        Print_x86_thread_state64_t(cpu64);
      } else if (flavor == MachO::x86_THREAD_STATE) {
        outs() << "     flavor x86_THREAD_STATE\n";
        if (count == MachO::x86_THREAD_STATE_COUNT)
          outs() << "      count x86_THREAD_STATE_COUNT\n";
        else
          outs() << "      count " << count
                 << " (not x86_THREAD_STATE_COUNT)\n";
        struct MachO::x86_thread_state_t ts;
        left = end - begin;
        if (left >= sizeof(MachO::x86_thread_state_t)) {
          memcpy(&ts, begin, sizeof(MachO::x86_thread_state_t));
          begin += sizeof(MachO::x86_thread_state_t);
        } else {
          memset(&ts, '\0', sizeof(MachO::x86_thread_state_t));
          memcpy(&ts, begin, left);
          begin += left;
        }
        if (isLittleEndian != sys::IsLittleEndianHost)
          swapStruct(ts);
        if (ts.tsh.flavor == MachO::x86_THREAD_STATE64) {
          outs() << "\t    tsh.flavor x86_THREAD_STATE64 ";
          if (ts.tsh.count == MachO::x86_THREAD_STATE64_COUNT)
            outs() << "tsh.count x86_THREAD_STATE64_COUNT\n";
          else
            outs() << "tsh.count " << ts.tsh.count
                   << " (not x86_THREAD_STATE64_COUNT\n";
          Print_x86_thread_state64_t(ts.uts.ts64);
        } else {
          outs() << "\t    tsh.flavor " << ts.tsh.flavor << "  tsh.count "
                 << ts.tsh.count << "\n";
        }
      } else if (flavor == MachO::x86_FLOAT_STATE) {
        outs() << "     flavor x86_FLOAT_STATE\n";
        if (count == MachO::x86_FLOAT_STATE_COUNT)
          outs() << "      count x86_FLOAT_STATE_COUNT\n";
        else
          outs() << "      count " << count << " (not x86_FLOAT_STATE_COUNT)\n";
        struct MachO::x86_float_state_t fs;
        left = end - begin;
        if (left >= sizeof(MachO::x86_float_state_t)) {
          memcpy(&fs, begin, sizeof(MachO::x86_float_state_t));
          begin += sizeof(MachO::x86_float_state_t);
        } else {
          memset(&fs, '\0', sizeof(MachO::x86_float_state_t));
          memcpy(&fs, begin, left);
          begin += left;
        }
        if (isLittleEndian != sys::IsLittleEndianHost)
          swapStruct(fs);
        if (fs.fsh.flavor == MachO::x86_FLOAT_STATE64) {
          outs() << "\t    fsh.flavor x86_FLOAT_STATE64 ";
          if (fs.fsh.count == MachO::x86_FLOAT_STATE64_COUNT)
            outs() << "fsh.count x86_FLOAT_STATE64_COUNT\n";
          else
            outs() << "fsh.count " << fs.fsh.count
                   << " (not x86_FLOAT_STATE64_COUNT\n";
          Print_x86_float_state_t(fs.ufs.fs64);
        } else {
          outs() << "\t    fsh.flavor " << fs.fsh.flavor << "  fsh.count "
                 << fs.fsh.count << "\n";
        }
      } else if (flavor == MachO::x86_EXCEPTION_STATE) {
        outs() << "     flavor x86_EXCEPTION_STATE\n";
        if (count == MachO::x86_EXCEPTION_STATE_COUNT)
          outs() << "      count x86_EXCEPTION_STATE_COUNT\n";
        else
          outs() << "      count " << count
                 << " (not x86_EXCEPTION_STATE_COUNT)\n";
        struct MachO::x86_exception_state_t es;
        left = end - begin;
        if (left >= sizeof(MachO::x86_exception_state_t)) {
          memcpy(&es, begin, sizeof(MachO::x86_exception_state_t));
          begin += sizeof(MachO::x86_exception_state_t);
        } else {
          memset(&es, '\0', sizeof(MachO::x86_exception_state_t));
          memcpy(&es, begin, left);
          begin += left;
        }
        if (isLittleEndian != sys::IsLittleEndianHost)
          swapStruct(es);
        if (es.esh.flavor == MachO::x86_EXCEPTION_STATE64) {
          outs() << "\t    esh.flavor x86_EXCEPTION_STATE64\n";
          if (es.esh.count == MachO::x86_EXCEPTION_STATE64_COUNT)
            outs() << "\t    esh.count x86_EXCEPTION_STATE64_COUNT\n";
          else
            outs() << "\t    esh.count " << es.esh.count
                   << " (not x86_EXCEPTION_STATE64_COUNT\n";
          Print_x86_exception_state_t(es.ues.es64);
        } else {
          outs() << "\t    esh.flavor " << es.esh.flavor << "  esh.count "
                 << es.esh.count << "\n";
        }
      } else {
        outs() << "     flavor " << flavor << " (unknown)\n";
        outs() << "      count " << count << "\n";
        outs() << "      state (unknown)\n";
        begin += count * sizeof(uint32_t);
      }
    }
  } else if (cputype == MachO::CPU_TYPE_ARM) {
    while (begin < end) {
      if (end - begin > (ptrdiff_t)sizeof(uint32_t)) {
        memcpy((char *)&flavor, begin, sizeof(uint32_t));
        begin += sizeof(uint32_t);
      } else {
        flavor = 0;
        begin = end;
      }
      if (isLittleEndian != sys::IsLittleEndianHost)
        sys::swapByteOrder(flavor);
      if (end - begin > (ptrdiff_t)sizeof(uint32_t)) {
        memcpy((char *)&count, begin, sizeof(uint32_t));
        begin += sizeof(uint32_t);
      } else {
        count = 0;
        begin = end;
      }
      if (isLittleEndian != sys::IsLittleEndianHost)
        sys::swapByteOrder(count);
      if (flavor == MachO::ARM_THREAD_STATE) {
        outs() << "     flavor ARM_THREAD_STATE\n";
        if (count == MachO::ARM_THREAD_STATE_COUNT)
          outs() << "      count ARM_THREAD_STATE_COUNT\n";
        else
          outs() << "      count " << count
                 << " (not ARM_THREAD_STATE_COUNT)\n";
        MachO::arm_thread_state32_t cpu32;
        left = end - begin;
        if (left >= sizeof(MachO::arm_thread_state32_t)) {
          memcpy(&cpu32, begin, sizeof(MachO::arm_thread_state32_t));
          begin += sizeof(MachO::arm_thread_state32_t);
        } else {
          memset(&cpu32, '\0', sizeof(MachO::arm_thread_state32_t));
          memcpy(&cpu32, begin, left);
          begin += left;
        }
        if (isLittleEndian != sys::IsLittleEndianHost)
          swapStruct(cpu32);
        Print_arm_thread_state32_t(cpu32);
      } else {
        outs() << "     flavor " << flavor << " (unknown)\n";
        outs() << "      count " << count << "\n";
        outs() << "      state (unknown)\n";
        begin += count * sizeof(uint32_t);
      }
    }
<<<<<<< HEAD
=======
  } else if (cputype == MachO::CPU_TYPE_ARM64) {
    while (begin < end) {
      if (end - begin > (ptrdiff_t)sizeof(uint32_t)) {
        memcpy((char *)&flavor, begin, sizeof(uint32_t));
        begin += sizeof(uint32_t);
      } else {
        flavor = 0;
        begin = end;
      }
      if (isLittleEndian != sys::IsLittleEndianHost)
        sys::swapByteOrder(flavor);
      if (end - begin > (ptrdiff_t)sizeof(uint32_t)) {
        memcpy((char *)&count, begin, sizeof(uint32_t));
        begin += sizeof(uint32_t);
      } else {
        count = 0;
        begin = end;
      }
      if (isLittleEndian != sys::IsLittleEndianHost)
        sys::swapByteOrder(count);
      if (flavor == MachO::ARM_THREAD_STATE64) {
        outs() << "     flavor ARM_THREAD_STATE64\n";
        if (count == MachO::ARM_THREAD_STATE64_COUNT)
          outs() << "      count ARM_THREAD_STATE64_COUNT\n";
        else
          outs() << "      count " << count
                 << " (not ARM_THREAD_STATE64_COUNT)\n";
        MachO::arm_thread_state64_t cpu64;
        left = end - begin;
        if (left >= sizeof(MachO::arm_thread_state64_t)) {
          memcpy(&cpu64, begin, sizeof(MachO::arm_thread_state64_t));
          begin += sizeof(MachO::arm_thread_state64_t);
        } else {
          memset(&cpu64, '\0', sizeof(MachO::arm_thread_state64_t));
          memcpy(&cpu64, begin, left);
          begin += left;
        }
        if (isLittleEndian != sys::IsLittleEndianHost)
          swapStruct(cpu64);
        Print_arm_thread_state64_t(cpu64);
      } else {
        outs() << "     flavor " << flavor << " (unknown)\n";
        outs() << "      count " << count << "\n";
        outs() << "      state (unknown)\n";
        begin += count * sizeof(uint32_t);
      }
    }
>>>>>>> 069db88a
  } else {
    while (begin < end) {
      if (end - begin > (ptrdiff_t)sizeof(uint32_t)) {
        memcpy((char *)&flavor, begin, sizeof(uint32_t));
        begin += sizeof(uint32_t);
      } else {
        flavor = 0;
        begin = end;
      }
      if (isLittleEndian != sys::IsLittleEndianHost)
        sys::swapByteOrder(flavor);
      if (end - begin > (ptrdiff_t)sizeof(uint32_t)) {
        memcpy((char *)&count, begin, sizeof(uint32_t));
        begin += sizeof(uint32_t);
      } else {
        count = 0;
        begin = end;
      }
      if (isLittleEndian != sys::IsLittleEndianHost)
        sys::swapByteOrder(count);
      outs() << "     flavor " << flavor << "\n";
      outs() << "      count " << count << "\n";
      outs() << "      state (Unknown cputype/cpusubtype)\n";
      begin += count * sizeof(uint32_t);
    }
  }
}

static void PrintDylibCommand(MachO::dylib_command dl, const char *Ptr) {
  if (dl.cmd == MachO::LC_ID_DYLIB)
    outs() << "          cmd LC_ID_DYLIB\n";
  else if (dl.cmd == MachO::LC_LOAD_DYLIB)
    outs() << "          cmd LC_LOAD_DYLIB\n";
  else if (dl.cmd == MachO::LC_LOAD_WEAK_DYLIB)
    outs() << "          cmd LC_LOAD_WEAK_DYLIB\n";
  else if (dl.cmd == MachO::LC_REEXPORT_DYLIB)
    outs() << "          cmd LC_REEXPORT_DYLIB\n";
  else if (dl.cmd == MachO::LC_LAZY_LOAD_DYLIB)
    outs() << "          cmd LC_LAZY_LOAD_DYLIB\n";
  else if (dl.cmd == MachO::LC_LOAD_UPWARD_DYLIB)
    outs() << "          cmd LC_LOAD_UPWARD_DYLIB\n";
  else
    outs() << "          cmd " << dl.cmd << " (unknown)\n";
  outs() << "      cmdsize " << dl.cmdsize;
  if (dl.cmdsize < sizeof(struct MachO::dylib_command))
    outs() << " Incorrect size\n";
  else
    outs() << "\n";
  if (dl.dylib.name < dl.cmdsize) {
    const char *P = (const char *)(Ptr) + dl.dylib.name;
    outs() << "         name " << P << " (offset " << dl.dylib.name << ")\n";
  } else {
    outs() << "         name ?(bad offset " << dl.dylib.name << ")\n";
  }
  outs() << "   time stamp " << dl.dylib.timestamp << " ";
  time_t t = dl.dylib.timestamp;
  outs() << ctime(&t);
  outs() << "      current version ";
  if (dl.dylib.current_version == 0xffffffff)
    outs() << "n/a\n";
  else
    outs() << ((dl.dylib.current_version >> 16) & 0xffff) << "."
           << ((dl.dylib.current_version >> 8) & 0xff) << "."
           << (dl.dylib.current_version & 0xff) << "\n";
  outs() << "compatibility version ";
  if (dl.dylib.compatibility_version == 0xffffffff)
    outs() << "n/a\n";
  else
    outs() << ((dl.dylib.compatibility_version >> 16) & 0xffff) << "."
           << ((dl.dylib.compatibility_version >> 8) & 0xff) << "."
           << (dl.dylib.compatibility_version & 0xff) << "\n";
}

static void PrintLinkEditDataCommand(MachO::linkedit_data_command ld,
                                     uint32_t object_size) {
  if (ld.cmd == MachO::LC_CODE_SIGNATURE)
    outs() << "      cmd LC_CODE_SIGNATURE\n";
  else if (ld.cmd == MachO::LC_SEGMENT_SPLIT_INFO)
    outs() << "      cmd LC_SEGMENT_SPLIT_INFO\n";
  else if (ld.cmd == MachO::LC_FUNCTION_STARTS)
    outs() << "      cmd LC_FUNCTION_STARTS\n";
  else if (ld.cmd == MachO::LC_DATA_IN_CODE)
    outs() << "      cmd LC_DATA_IN_CODE\n";
  else if (ld.cmd == MachO::LC_DYLIB_CODE_SIGN_DRS)
    outs() << "      cmd LC_DYLIB_CODE_SIGN_DRS\n";
  else if (ld.cmd == MachO::LC_LINKER_OPTIMIZATION_HINT)
    outs() << "      cmd LC_LINKER_OPTIMIZATION_HINT\n";
  else
    outs() << "      cmd " << ld.cmd << " (?)\n";
  outs() << "  cmdsize " << ld.cmdsize;
  if (ld.cmdsize != sizeof(struct MachO::linkedit_data_command))
    outs() << " Incorrect size\n";
  else
    outs() << "\n";
  outs() << "  dataoff " << ld.dataoff;
  if (ld.dataoff > object_size)
    outs() << " (past end of file)\n";
  else
    outs() << "\n";
  outs() << " datasize " << ld.datasize;
  uint64_t big_size = ld.dataoff;
  big_size += ld.datasize;
  if (big_size > object_size)
    outs() << " (past end of file)\n";
  else
    outs() << "\n";
}

static void PrintLoadCommands(const MachOObjectFile *Obj, uint32_t filetype,
                              uint32_t cputype, bool verbose) {
  StringRef Buf = Obj->getData();
  unsigned Index = 0;
  for (const auto &Command : Obj->load_commands()) {
    outs() << "Load command " << Index++ << "\n";
    if (Command.C.cmd == MachO::LC_SEGMENT) {
      MachO::segment_command SLC = Obj->getSegmentLoadCommand(Command);
      const char *sg_segname = SLC.segname;
      PrintSegmentCommand(SLC.cmd, SLC.cmdsize, SLC.segname, SLC.vmaddr,
                          SLC.vmsize, SLC.fileoff, SLC.filesize, SLC.maxprot,
                          SLC.initprot, SLC.nsects, SLC.flags, Buf.size(),
                          verbose);
      for (unsigned j = 0; j < SLC.nsects; j++) {
        MachO::section S = Obj->getSection(Command, j);
        PrintSection(S.sectname, S.segname, S.addr, S.size, S.offset, S.align,
                     S.reloff, S.nreloc, S.flags, S.reserved1, S.reserved2,
                     SLC.cmd, sg_segname, filetype, Buf.size(), verbose);
      }
    } else if (Command.C.cmd == MachO::LC_SEGMENT_64) {
      MachO::segment_command_64 SLC_64 = Obj->getSegment64LoadCommand(Command);
      const char *sg_segname = SLC_64.segname;
      PrintSegmentCommand(SLC_64.cmd, SLC_64.cmdsize, SLC_64.segname,
                          SLC_64.vmaddr, SLC_64.vmsize, SLC_64.fileoff,
                          SLC_64.filesize, SLC_64.maxprot, SLC_64.initprot,
                          SLC_64.nsects, SLC_64.flags, Buf.size(), verbose);
      for (unsigned j = 0; j < SLC_64.nsects; j++) {
        MachO::section_64 S_64 = Obj->getSection64(Command, j);
        PrintSection(S_64.sectname, S_64.segname, S_64.addr, S_64.size,
                     S_64.offset, S_64.align, S_64.reloff, S_64.nreloc,
                     S_64.flags, S_64.reserved1, S_64.reserved2, SLC_64.cmd,
                     sg_segname, filetype, Buf.size(), verbose);
      }
    } else if (Command.C.cmd == MachO::LC_SYMTAB) {
      MachO::symtab_command Symtab = Obj->getSymtabLoadCommand();
      PrintSymtabLoadCommand(Symtab, Obj->is64Bit(), Buf.size());
    } else if (Command.C.cmd == MachO::LC_DYSYMTAB) {
      MachO::dysymtab_command Dysymtab = Obj->getDysymtabLoadCommand();
      MachO::symtab_command Symtab = Obj->getSymtabLoadCommand();
      PrintDysymtabLoadCommand(Dysymtab, Symtab.nsyms, Buf.size(),
                               Obj->is64Bit());
    } else if (Command.C.cmd == MachO::LC_DYLD_INFO ||
               Command.C.cmd == MachO::LC_DYLD_INFO_ONLY) {
      MachO::dyld_info_command DyldInfo = Obj->getDyldInfoLoadCommand(Command);
      PrintDyldInfoLoadCommand(DyldInfo, Buf.size());
    } else if (Command.C.cmd == MachO::LC_LOAD_DYLINKER ||
               Command.C.cmd == MachO::LC_ID_DYLINKER ||
               Command.C.cmd == MachO::LC_DYLD_ENVIRONMENT) {
      MachO::dylinker_command Dyld = Obj->getDylinkerCommand(Command);
      PrintDyldLoadCommand(Dyld, Command.Ptr);
    } else if (Command.C.cmd == MachO::LC_UUID) {
      MachO::uuid_command Uuid = Obj->getUuidCommand(Command);
      PrintUuidLoadCommand(Uuid);
    } else if (Command.C.cmd == MachO::LC_RPATH) {
      MachO::rpath_command Rpath = Obj->getRpathCommand(Command);
      PrintRpathLoadCommand(Rpath, Command.Ptr);
    } else if (Command.C.cmd == MachO::LC_VERSION_MIN_MACOSX ||
               Command.C.cmd == MachO::LC_VERSION_MIN_IPHONEOS ||
               Command.C.cmd == MachO::LC_VERSION_MIN_TVOS ||
               Command.C.cmd == MachO::LC_VERSION_MIN_WATCHOS) {
      MachO::version_min_command Vd = Obj->getVersionMinLoadCommand(Command);
      PrintVersionMinLoadCommand(Vd);
    } else if (Command.C.cmd == MachO::LC_SOURCE_VERSION) {
      MachO::source_version_command Sd = Obj->getSourceVersionCommand(Command);
      PrintSourceVersionCommand(Sd);
    } else if (Command.C.cmd == MachO::LC_MAIN) {
      MachO::entry_point_command Ep = Obj->getEntryPointCommand(Command);
      PrintEntryPointCommand(Ep);
    } else if (Command.C.cmd == MachO::LC_ENCRYPTION_INFO) {
      MachO::encryption_info_command Ei =
          Obj->getEncryptionInfoCommand(Command);
      PrintEncryptionInfoCommand(Ei, Buf.size());
    } else if (Command.C.cmd == MachO::LC_ENCRYPTION_INFO_64) {
      MachO::encryption_info_command_64 Ei =
          Obj->getEncryptionInfoCommand64(Command);
      PrintEncryptionInfoCommand64(Ei, Buf.size());
    } else if (Command.C.cmd == MachO::LC_LINKER_OPTION) {
      MachO::linker_option_command Lo =
          Obj->getLinkerOptionLoadCommand(Command);
      PrintLinkerOptionCommand(Lo, Command.Ptr);
    } else if (Command.C.cmd == MachO::LC_SUB_FRAMEWORK) {
      MachO::sub_framework_command Sf = Obj->getSubFrameworkCommand(Command);
      PrintSubFrameworkCommand(Sf, Command.Ptr);
    } else if (Command.C.cmd == MachO::LC_SUB_UMBRELLA) {
      MachO::sub_umbrella_command Sf = Obj->getSubUmbrellaCommand(Command);
      PrintSubUmbrellaCommand(Sf, Command.Ptr);
    } else if (Command.C.cmd == MachO::LC_SUB_LIBRARY) {
      MachO::sub_library_command Sl = Obj->getSubLibraryCommand(Command);
      PrintSubLibraryCommand(Sl, Command.Ptr);
    } else if (Command.C.cmd == MachO::LC_SUB_CLIENT) {
      MachO::sub_client_command Sc = Obj->getSubClientCommand(Command);
      PrintSubClientCommand(Sc, Command.Ptr);
    } else if (Command.C.cmd == MachO::LC_ROUTINES) {
      MachO::routines_command Rc = Obj->getRoutinesCommand(Command);
      PrintRoutinesCommand(Rc);
    } else if (Command.C.cmd == MachO::LC_ROUTINES_64) {
      MachO::routines_command_64 Rc = Obj->getRoutinesCommand64(Command);
      PrintRoutinesCommand64(Rc);
    } else if (Command.C.cmd == MachO::LC_THREAD ||
               Command.C.cmd == MachO::LC_UNIXTHREAD) {
      MachO::thread_command Tc = Obj->getThreadCommand(Command);
      PrintThreadCommand(Tc, Command.Ptr, Obj->isLittleEndian(), cputype);
    } else if (Command.C.cmd == MachO::LC_LOAD_DYLIB ||
               Command.C.cmd == MachO::LC_ID_DYLIB ||
               Command.C.cmd == MachO::LC_LOAD_WEAK_DYLIB ||
               Command.C.cmd == MachO::LC_REEXPORT_DYLIB ||
               Command.C.cmd == MachO::LC_LAZY_LOAD_DYLIB ||
               Command.C.cmd == MachO::LC_LOAD_UPWARD_DYLIB) {
      MachO::dylib_command Dl = Obj->getDylibIDLoadCommand(Command);
      PrintDylibCommand(Dl, Command.Ptr);
    } else if (Command.C.cmd == MachO::LC_CODE_SIGNATURE ||
               Command.C.cmd == MachO::LC_SEGMENT_SPLIT_INFO ||
               Command.C.cmd == MachO::LC_FUNCTION_STARTS ||
               Command.C.cmd == MachO::LC_DATA_IN_CODE ||
               Command.C.cmd == MachO::LC_DYLIB_CODE_SIGN_DRS ||
               Command.C.cmd == MachO::LC_LINKER_OPTIMIZATION_HINT) {
      MachO::linkedit_data_command Ld =
          Obj->getLinkeditDataLoadCommand(Command);
      PrintLinkEditDataCommand(Ld, Buf.size());
    } else {
      outs() << "      cmd ?(" << format("0x%08" PRIx32, Command.C.cmd)
             << ")\n";
      outs() << "  cmdsize " << Command.C.cmdsize << "\n";
      // TODO: get and print the raw bytes of the load command.
    }
    // TODO: print all the other kinds of load commands.
  }
}

static void PrintMachHeader(const MachOObjectFile *Obj, bool verbose) {
  if (Obj->is64Bit()) {
    MachO::mach_header_64 H_64;
    H_64 = Obj->getHeader64();
    PrintMachHeader(H_64.magic, H_64.cputype, H_64.cpusubtype, H_64.filetype,
                    H_64.ncmds, H_64.sizeofcmds, H_64.flags, verbose);
  } else {
    MachO::mach_header H;
    H = Obj->getHeader();
    PrintMachHeader(H.magic, H.cputype, H.cpusubtype, H.filetype, H.ncmds,
                    H.sizeofcmds, H.flags, verbose);
  }
}

void llvm::printMachOFileHeader(const object::ObjectFile *Obj) {
  const MachOObjectFile *file = dyn_cast<const MachOObjectFile>(Obj);
  PrintMachHeader(file, !NonVerbose);
}

void llvm::printMachOLoadCommands(const object::ObjectFile *Obj) {
  const MachOObjectFile *file = dyn_cast<const MachOObjectFile>(Obj);
  uint32_t filetype = 0;
  uint32_t cputype = 0;
  if (file->is64Bit()) {
    MachO::mach_header_64 H_64;
    H_64 = file->getHeader64();
    filetype = H_64.filetype;
    cputype = H_64.cputype;
  } else {
    MachO::mach_header H;
    H = file->getHeader();
    filetype = H.filetype;
    cputype = H.cputype;
  }
  PrintLoadCommands(file, filetype, cputype, !NonVerbose);
}

//===----------------------------------------------------------------------===//
// export trie dumping
//===----------------------------------------------------------------------===//

void llvm::printMachOExportsTrie(const object::MachOObjectFile *Obj) {
  for (const llvm::object::ExportEntry &Entry : Obj->exports()) {
    uint64_t Flags = Entry.flags();
    bool ReExport = (Flags & MachO::EXPORT_SYMBOL_FLAGS_REEXPORT);
    bool WeakDef = (Flags & MachO::EXPORT_SYMBOL_FLAGS_WEAK_DEFINITION);
    bool ThreadLocal = ((Flags & MachO::EXPORT_SYMBOL_FLAGS_KIND_MASK) ==
                        MachO::EXPORT_SYMBOL_FLAGS_KIND_THREAD_LOCAL);
    bool Abs = ((Flags & MachO::EXPORT_SYMBOL_FLAGS_KIND_MASK) ==
                MachO::EXPORT_SYMBOL_FLAGS_KIND_ABSOLUTE);
    bool Resolver = (Flags & MachO::EXPORT_SYMBOL_FLAGS_STUB_AND_RESOLVER);
    if (ReExport)
      outs() << "[re-export] ";
    else
      outs() << format("0x%08llX  ",
                       Entry.address()); // FIXME:add in base address
    outs() << Entry.name();
    if (WeakDef || ThreadLocal || Resolver || Abs) {
      bool NeedsComma = false;
      outs() << " [";
      if (WeakDef) {
        outs() << "weak_def";
        NeedsComma = true;
      }
      if (ThreadLocal) {
        if (NeedsComma)
          outs() << ", ";
        outs() << "per-thread";
        NeedsComma = true;
      }
      if (Abs) {
        if (NeedsComma)
          outs() << ", ";
        outs() << "absolute";
        NeedsComma = true;
      }
      if (Resolver) {
        if (NeedsComma)
          outs() << ", ";
        outs() << format("resolver=0x%08llX", Entry.other());
        NeedsComma = true;
      }
      outs() << "]";
    }
    if (ReExport) {
      StringRef DylibName = "unknown";
      int Ordinal = Entry.other() - 1;
      Obj->getLibraryShortNameByIndex(Ordinal, DylibName);
      if (Entry.otherName().empty())
        outs() << " (from " << DylibName << ")";
      else
        outs() << " (" << Entry.otherName() << " from " << DylibName << ")";
    }
    outs() << "\n";
  }
}

//===----------------------------------------------------------------------===//
// rebase table dumping
//===----------------------------------------------------------------------===//

namespace {
class SegInfo {
public:
  SegInfo(const object::MachOObjectFile *Obj);

  StringRef segmentName(uint32_t SegIndex);
  StringRef sectionName(uint32_t SegIndex, uint64_t SegOffset);
  uint64_t address(uint32_t SegIndex, uint64_t SegOffset);
  bool isValidSegIndexAndOffset(uint32_t SegIndex, uint64_t SegOffset);

private:
  struct SectionInfo {
    uint64_t Address;
    uint64_t Size;
    StringRef SectionName;
    StringRef SegmentName;
    uint64_t OffsetInSegment;
    uint64_t SegmentStartAddress;
    uint32_t SegmentIndex;
  };
  const SectionInfo &findSection(uint32_t SegIndex, uint64_t SegOffset);
  SmallVector<SectionInfo, 32> Sections;
};
}

SegInfo::SegInfo(const object::MachOObjectFile *Obj) {
  // Build table of sections so segIndex/offset pairs can be translated.
  uint32_t CurSegIndex = Obj->hasPageZeroSegment() ? 1 : 0;
  StringRef CurSegName;
  uint64_t CurSegAddress;
  for (const SectionRef &Section : Obj->sections()) {
    SectionInfo Info;
    error(Section.getName(Info.SectionName));
    Info.Address = Section.getAddress();
    Info.Size = Section.getSize();
    Info.SegmentName =
        Obj->getSectionFinalSegmentName(Section.getRawDataRefImpl());
    if (!Info.SegmentName.equals(CurSegName)) {
      ++CurSegIndex;
      CurSegName = Info.SegmentName;
      CurSegAddress = Info.Address;
    }
    Info.SegmentIndex = CurSegIndex - 1;
    Info.OffsetInSegment = Info.Address - CurSegAddress;
    Info.SegmentStartAddress = CurSegAddress;
    Sections.push_back(Info);
  }
}

StringRef SegInfo::segmentName(uint32_t SegIndex) {
  for (const SectionInfo &SI : Sections) {
    if (SI.SegmentIndex == SegIndex)
      return SI.SegmentName;
  }
  llvm_unreachable("invalid segIndex");
}

bool SegInfo::isValidSegIndexAndOffset(uint32_t SegIndex,
                                       uint64_t OffsetInSeg) {
  for (const SectionInfo &SI : Sections) {
    if (SI.SegmentIndex != SegIndex)
      continue;
    if (SI.OffsetInSegment > OffsetInSeg)
      continue;
    if (OffsetInSeg >= (SI.OffsetInSegment + SI.Size))
      continue;
    return true;
  }
  return false;
}

const SegInfo::SectionInfo &SegInfo::findSection(uint32_t SegIndex,
                                                 uint64_t OffsetInSeg) {
  for (const SectionInfo &SI : Sections) {
    if (SI.SegmentIndex != SegIndex)
      continue;
    if (SI.OffsetInSegment > OffsetInSeg)
      continue;
    if (OffsetInSeg >= (SI.OffsetInSegment + SI.Size))
      continue;
    return SI;
  }
  llvm_unreachable("segIndex and offset not in any section");
}

StringRef SegInfo::sectionName(uint32_t SegIndex, uint64_t OffsetInSeg) {
  return findSection(SegIndex, OffsetInSeg).SectionName;
}

uint64_t SegInfo::address(uint32_t SegIndex, uint64_t OffsetInSeg) {
  const SectionInfo &SI = findSection(SegIndex, OffsetInSeg);
  return SI.SegmentStartAddress + OffsetInSeg;
}

void llvm::printMachORebaseTable(const object::MachOObjectFile *Obj) {
  // Build table of sections so names can used in final output.
  SegInfo sectionTable(Obj);

  outs() << "segment  section            address     type\n";
  for (const llvm::object::MachORebaseEntry &Entry : Obj->rebaseTable()) {
    uint32_t SegIndex = Entry.segmentIndex();
    uint64_t OffsetInSeg = Entry.segmentOffset();
    StringRef SegmentName = sectionTable.segmentName(SegIndex);
    StringRef SectionName = sectionTable.sectionName(SegIndex, OffsetInSeg);
    uint64_t Address = sectionTable.address(SegIndex, OffsetInSeg);

    // Table lines look like: __DATA  __nl_symbol_ptr  0x0000F00C  pointer
    outs() << format("%-8s %-18s 0x%08" PRIX64 "  %s\n",
                     SegmentName.str().c_str(), SectionName.str().c_str(),
                     Address, Entry.typeName().str().c_str());
  }
}

static StringRef ordinalName(const object::MachOObjectFile *Obj, int Ordinal) {
  StringRef DylibName;
  switch (Ordinal) {
  case MachO::BIND_SPECIAL_DYLIB_SELF:
    return "this-image";
  case MachO::BIND_SPECIAL_DYLIB_MAIN_EXECUTABLE:
    return "main-executable";
  case MachO::BIND_SPECIAL_DYLIB_FLAT_LOOKUP:
    return "flat-namespace";
  default:
    if (Ordinal > 0) {
      std::error_code EC =
          Obj->getLibraryShortNameByIndex(Ordinal - 1, DylibName);
      if (EC)
        return "<<bad library ordinal>>";
      return DylibName;
    }
  }
  return "<<unknown special ordinal>>";
}

//===----------------------------------------------------------------------===//
// bind table dumping
//===----------------------------------------------------------------------===//

void llvm::printMachOBindTable(const object::MachOObjectFile *Obj) {
  // Build table of sections so names can used in final output.
  SegInfo sectionTable(Obj);

  outs() << "segment  section            address    type       "
            "addend dylib            symbol\n";
  for (const llvm::object::MachOBindEntry &Entry : Obj->bindTable()) {
    uint32_t SegIndex = Entry.segmentIndex();
    uint64_t OffsetInSeg = Entry.segmentOffset();
    StringRef SegmentName = sectionTable.segmentName(SegIndex);
    StringRef SectionName = sectionTable.sectionName(SegIndex, OffsetInSeg);
    uint64_t Address = sectionTable.address(SegIndex, OffsetInSeg);

    // Table lines look like:
    //  __DATA  __got  0x00012010    pointer   0 libSystem ___stack_chk_guard
    StringRef Attr;
    if (Entry.flags() & MachO::BIND_SYMBOL_FLAGS_WEAK_IMPORT)
      Attr = " (weak_import)";
    outs() << left_justify(SegmentName, 8) << " "
           << left_justify(SectionName, 18) << " "
           << format_hex(Address, 10, true) << " "
           << left_justify(Entry.typeName(), 8) << " "
           << format_decimal(Entry.addend(), 8) << " "
           << left_justify(ordinalName(Obj, Entry.ordinal()), 16) << " "
           << Entry.symbolName() << Attr << "\n";
  }
}

//===----------------------------------------------------------------------===//
// lazy bind table dumping
//===----------------------------------------------------------------------===//

void llvm::printMachOLazyBindTable(const object::MachOObjectFile *Obj) {
  // Build table of sections so names can used in final output.
  SegInfo sectionTable(Obj);

  outs() << "segment  section            address     "
            "dylib            symbol\n";
  for (const llvm::object::MachOBindEntry &Entry : Obj->lazyBindTable()) {
    uint32_t SegIndex = Entry.segmentIndex();
    uint64_t OffsetInSeg = Entry.segmentOffset();
    StringRef SegmentName = sectionTable.segmentName(SegIndex);
    StringRef SectionName = sectionTable.sectionName(SegIndex, OffsetInSeg);
    uint64_t Address = sectionTable.address(SegIndex, OffsetInSeg);

    // Table lines look like:
    //  __DATA  __got  0x00012010 libSystem ___stack_chk_guard
    outs() << left_justify(SegmentName, 8) << " "
           << left_justify(SectionName, 18) << " "
           << format_hex(Address, 10, true) << " "
           << left_justify(ordinalName(Obj, Entry.ordinal()), 16) << " "
           << Entry.symbolName() << "\n";
  }
}

//===----------------------------------------------------------------------===//
// weak bind table dumping
//===----------------------------------------------------------------------===//

void llvm::printMachOWeakBindTable(const object::MachOObjectFile *Obj) {
  // Build table of sections so names can used in final output.
  SegInfo sectionTable(Obj);

  outs() << "segment  section            address     "
            "type       addend   symbol\n";
  for (const llvm::object::MachOBindEntry &Entry : Obj->weakBindTable()) {
    // Strong symbols don't have a location to update.
    if (Entry.flags() & MachO::BIND_SYMBOL_FLAGS_NON_WEAK_DEFINITION) {
      outs() << "                                        strong              "
             << Entry.symbolName() << "\n";
      continue;
    }
    uint32_t SegIndex = Entry.segmentIndex();
    uint64_t OffsetInSeg = Entry.segmentOffset();
    StringRef SegmentName = sectionTable.segmentName(SegIndex);
    StringRef SectionName = sectionTable.sectionName(SegIndex, OffsetInSeg);
    uint64_t Address = sectionTable.address(SegIndex, OffsetInSeg);

    // Table lines look like:
    // __DATA  __data  0x00001000  pointer    0   _foo
    outs() << left_justify(SegmentName, 8) << " "
           << left_justify(SectionName, 18) << " "
           << format_hex(Address, 10, true) << " "
           << left_justify(Entry.typeName(), 8) << " "
           << format_decimal(Entry.addend(), 8) << "   " << Entry.symbolName()
           << "\n";
  }
}

// get_dyld_bind_info_symbolname() is used for disassembly and passed an
// address, ReferenceValue, in the Mach-O file and looks in the dyld bind
// information for that address. If the address is found its binding symbol
// name is returned.  If not nullptr is returned.
static const char *get_dyld_bind_info_symbolname(uint64_t ReferenceValue,
                                                 struct DisassembleInfo *info) {
  if (info->bindtable == nullptr) {
    info->bindtable = new (BindTable);
    SegInfo sectionTable(info->O);
    for (const llvm::object::MachOBindEntry &Entry : info->O->bindTable()) {
      uint32_t SegIndex = Entry.segmentIndex();
      uint64_t OffsetInSeg = Entry.segmentOffset();
      if (!sectionTable.isValidSegIndexAndOffset(SegIndex, OffsetInSeg))
        continue;
      uint64_t Address = sectionTable.address(SegIndex, OffsetInSeg);
      const char *SymbolName = nullptr;
      StringRef name = Entry.symbolName();
      if (!name.empty())
        SymbolName = name.data();
      info->bindtable->push_back(std::make_pair(Address, SymbolName));
    }
  }
  for (bind_table_iterator BI = info->bindtable->begin(),
                           BE = info->bindtable->end();
       BI != BE; ++BI) {
    uint64_t Address = BI->first;
    if (ReferenceValue == Address) {
      const char *SymbolName = BI->second;
      return SymbolName;
    }
  }
  return nullptr;
}<|MERGE_RESOLUTION|>--- conflicted
+++ resolved
@@ -8646,8 +8646,6 @@
   outs() << "\t   cpsr " << format("0x%08" PRIx32, cpu32.cpsr) << "\n";
 }
 
-<<<<<<< HEAD
-=======
 static void Print_arm_thread_state64_t(MachO::arm_thread_state64_t &cpu64) {
   outs() << "\t    x0  " << format("0x%016" PRIx64, cpu64.x[0]);
   outs() << " x1  "      << format("0x%016" PRIx64, cpu64.x[1]);
@@ -8685,7 +8683,6 @@
   outs() << "\t   cpsr " << format("0x%08"  PRIx32, cpu64.cpsr) << "\n";
 }
 
->>>>>>> 069db88a
 static void PrintThreadCommand(MachO::thread_command t, const char *Ptr,
                                bool isLittleEndian, uint32_t cputype) {
   if (t.cmd == MachO::LC_THREAD)
@@ -8889,8 +8886,6 @@
         begin += count * sizeof(uint32_t);
       }
     }
-<<<<<<< HEAD
-=======
   } else if (cputype == MachO::CPU_TYPE_ARM64) {
     while (begin < end) {
       if (end - begin > (ptrdiff_t)sizeof(uint32_t)) {
@@ -8938,7 +8933,6 @@
         begin += count * sizeof(uint32_t);
       }
     }
->>>>>>> 069db88a
   } else {
     while (begin < end) {
       if (end - begin > (ptrdiff_t)sizeof(uint32_t)) {
