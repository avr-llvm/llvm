--- conflicted
+++ resolved
@@ -381,8 +381,6 @@
   %sel2 = select i1 %cmp2, float %x3, float %sel1
   ret float %sel2
 }
-<<<<<<< HEAD
-=======
 
 ; Verify that SSE and AVX scalar single-precision maximum ops are reassociated.
 
@@ -455,4 +453,3 @@
   %sel2 = select i1 %cmp2, double %x3, double %sel1
   ret double %sel2
 }
->>>>>>> d51dd69e
