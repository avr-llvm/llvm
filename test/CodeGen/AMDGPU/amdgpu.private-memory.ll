--- conflicted
+++ resolved
@@ -545,11 +545,7 @@
   ret void
 }
 
-<<<<<<< HEAD
-attributes #0 = { nounwind "amdgpu-max-waves-per-eu"="2" }
-=======
 attributes #0 = { nounwind "amdgpu-waves-per-eu"="1,2" }
->>>>>>> 4cb35092
 
 ; HSAOPT: !0 = !{}
 ; HSAOPT: !1 = !{i32 0, i32 2048}
