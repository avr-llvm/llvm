--- conflicted
+++ resolved
@@ -94,10 +94,7 @@
 ;CHECK: s_mov_b64 exec, [[SAVED]]
 ;CHECK: %IF
 ;CHECK: image_sample
-<<<<<<< HEAD
-=======
-;CHECK: image_sample
->>>>>>> 4cb35092
+;CHECK: image_sample
 define amdgpu_ps float @test_control_flow_0(<8 x i32> inreg %rsrc, <4 x i32> inreg %sampler, i32 %c, i32 %z, float %data) {
 main_body:
   %cmp = icmp eq i32 %z, 0
@@ -218,25 +215,6 @@
 ;CHECK: image_sample
 ;CHECK: store
 ;CHECK: v_cmp
-<<<<<<< HEAD
-define amdgpu_ps float @test_control_flow_3(<8 x i32> inreg %rsrc, <4 x i32> inreg %sampler, <3 x i32> %idx, <2 x float> %data, i32 %coord) {
-main_body:
-  %tex = call <4 x float> @llvm.SI.image.sample.i32(i32 %coord, <8 x i32> %rsrc, <4 x i32> %sampler, i32 15, i32 0, i32 0, i32 0, i32 0, i32 0, i32 0, i32 0)
-  %tex.1 = extractelement <4 x float> %tex, i32 0
-
-  %idx.1 = extractelement <3 x i32> %idx, i32 0
-  %data.1 = extractelement <2 x float> %data, i32 0
-  call void @llvm.amdgcn.buffer.store.f32(float %data.1, <4 x i32> undef, i32 %idx.1, i32 0, i1 0, i1 0)
-
-  %idx.2 = extractelement <3 x i32> %idx, i32 1
-  %z = call float @llvm.amdgcn.buffer.load.f32(<4 x i32> undef, i32 %idx.2, i32 0, i1 0, i1 0)
-
-  %idx.3 = extractelement <3 x i32> %idx, i32 2
-  %data.3 = extractelement <2 x float> %data, i32 1
-  call void @llvm.amdgcn.buffer.store.f32(float %data.3, <4 x i32> undef, i32 %idx.3, i32 0, i1 0, i1 0)
-
-  %cc = fcmp ogt float %z, 0.0
-=======
 define amdgpu_ps float @test_control_flow_3(<8 x i32> inreg %rsrc, <4 x i32> inreg %sampler, i32 %idx, i32 %coord) {
 main_body:
   %tex = call <4 x float> @llvm.SI.image.sample.i32(i32 %coord, <8 x i32> %rsrc, <4 x i32> %sampler, i32 15, i32 0, i32 0, i32 0, i32 0, i32 0, i32 0, i32 0)
@@ -247,7 +225,6 @@
   call void @llvm.amdgcn.buffer.store.f32(float %dtex.1, <4 x i32> undef, i32 %idx, i32 0, i1 0, i1 0)
 
   %cc = fcmp ogt float %dtex.1, 0.0
->>>>>>> 4cb35092
   br i1 %cc, label %IF, label %ELSE
 
 IF:
@@ -276,10 +253,7 @@
 ;CHECK: s_mov_b64 exec, [[SAVE]]
 ;CHECK: %END
 ;CHECK: image_sample
-<<<<<<< HEAD
-=======
-;CHECK: image_sample
->>>>>>> 4cb35092
+;CHECK: image_sample
 define amdgpu_ps <4 x float> @test_control_flow_4(<8 x i32> inreg %rsrc, <4 x i32> inreg %sampler, i32 %coord, i32 %y, float %z) {
 main_body:
   %cond = icmp eq i32 %y, 0
@@ -304,10 +278,7 @@
 ;CHECK-NEXT: s_mov_b64 [[ORIG:s\[[0-9]+:[0-9]+\]]], exec
 ;CHECK-NEXT: s_wqm_b64 exec, exec
 ;CHECK: s_and_b64 exec, exec, [[ORIG]]
-<<<<<<< HEAD
-=======
-;CHECK: image_sample
->>>>>>> 4cb35092
+;CHECK: image_sample
 ;CHECK: buffer_store_dword
 ;CHECK: s_wqm_b64 exec, exec
 ;CHECK: v_cmpx_
@@ -345,10 +316,7 @@
 ; CHECK: s_wqm_b64 exec, exec
 ; CHECK: image_sample
 ; CHECK: s_and_b64 exec, exec, [[ORIG]]
-<<<<<<< HEAD
-=======
 ; CHECK: image_sample
->>>>>>> 4cb35092
 ; CHECK: buffer_store_dword
 ; CHECK-NOT: wqm
 ; CHECK: v_cmpx_
@@ -385,14 +353,6 @@
 ; CHECK: s_and_b64 exec, exec, [[LIVE]]
 ; CHECK: image_store
 ; CHECK: s_wqm_b64 exec, exec
-<<<<<<< HEAD
-; CHECK: v_mov_b32_e32 [[CTR:v[0-9]+]], -2
-; CHECK: s_branch [[LOOPHDR:BB[0-9]+_[0-9]+]]
-
-; CHECK: [[LOOPHDR]]: ; %loop
-; CHECK: v_add_i32_e32 [[CTR]], vcc, 2, [[CTR]]
-; CHECK: v_cmp_lt_i32_e32 vcc, 7, [[CTR]]
-=======
 ; CHECK-DAG: v_mov_b32_e32 [[CTR:v[0-9]+]], 0
 ; CHECK-DAG: v_mov_b32_e32 [[SEVEN:v[0-9]+]], 0x40e00000
 ; CHECK: s_branch [[LOOPHDR:BB[0-9]+_[0-9]+]]
@@ -400,7 +360,6 @@
 ; CHECK: v_add_f32_e32 [[CTR]], 2.0, [[CTR]]
 ; CHECK: [[LOOPHDR]]: ; %loop
 ; CHECK: v_cmp_lt_f32_e32 vcc, [[SEVEN]], [[CTR]]
->>>>>>> 4cb35092
 ; CHECK: s_cbranch_vccz
 ; CHECK: ; %break
 
@@ -411,25 +370,15 @@
   br label %loop
 
 loop:
-<<<<<<< HEAD
-  %ctr.iv = phi i32 [ 0, %entry ], [ %ctr.next, %body ]
-  %c.iv = phi <4 x float> [ %in, %entry ], [ %c.next, %body ]
-  %cc = icmp sgt i32 %ctr.iv, 7
-=======
   %ctr.iv = phi float [ 0.0, %entry ], [ %ctr.next, %body ]
   %c.iv = phi <4 x float> [ %in, %entry ], [ %c.next, %body ]
   %cc = fcmp ogt float %ctr.iv, 7.0
->>>>>>> 4cb35092
   br i1 %cc, label %break, label %body
 
 body:
   %c.i = bitcast <4 x float> %c.iv to <4 x i32>
   %c.next = call <4 x float> @llvm.SI.image.sample.v4i32(<4 x i32> %c.i, <8 x i32> undef, <4 x i32> undef, i32 15, i32 0, i32 0, i32 0, i32 0, i32 0, i32 0, i32 0)
-<<<<<<< HEAD
-  %ctr.next = add i32 %ctr.iv, 2
-=======
   %ctr.next = fadd float %ctr.iv, 2.0
->>>>>>> 4cb35092
   br label %loop
 
 break:
@@ -452,13 +401,8 @@
 ; CHECK: s_wqm_b64 exec, exec
 ; CHECK: buffer_load_dword {{v[0-9]+}}, {{v[0-9]+}}, {{s\[[0-9]+:[0-9]+\]}}, {{s[0-9]+}} offen
 
-<<<<<<< HEAD
-; CHECK: image_sample
-; CHECK: s_and_b64 exec, exec, [[LIVE]]
-=======
 ; CHECK: s_and_b64 exec, exec, [[LIVE]]
 ; CHECK: image_sample
->>>>>>> 4cb35092
 ; CHECK: buffer_store_dwordx4
 define amdgpu_ps void @test_alloca(float %data, i32 %a, i32 %idx) nounwind {
 entry:
@@ -481,8 +425,6 @@
   ret void
 }
 
-<<<<<<< HEAD
-=======
 ; Must return to exact at the end of a non-void returning shader,
 ; otherwise the EXEC mask exported by the epilog will be wrong. This is true
 ; even if the shader has no kills, because a kill could have happened in a
@@ -559,7 +501,6 @@
   ret <4 x float> %r
 }
 
->>>>>>> 4cb35092
 
 declare void @llvm.amdgcn.image.store.v4i32(<4 x float>, <4 x i32>, <8 x i32>, i32, i1, i1, i1, i1) #1
 declare void @llvm.amdgcn.buffer.store.f32(float, <4 x i32>, i32, i32, i1, i1) #1
