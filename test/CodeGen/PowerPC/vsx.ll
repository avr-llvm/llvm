; RUN: llc -mcpu=pwr7 -mtriple=powerpc64-unknown-linux-gnu -mattr=+vsx < %s | FileCheck %s
; RUN: llc -mcpu=pwr7 -mtriple=powerpc64-unknown-linux-gnu -mattr=+vsx < %s | FileCheck -check-prefix=CHECK-REG %s
; RUN: llc -mcpu=pwr7 -mtriple=powerpc64-unknown-linux-gnu -mattr=+vsx -fast-isel -O0 < %s | FileCheck %s
; RUN: llc -mcpu=pwr7 -mtriple=powerpc64-unknown-linux-gnu -mattr=+vsx -fast-isel -O0 < %s | FileCheck -check-prefix=CHECK-FISL %s
; RUN: llc -mcpu=pwr8 -mtriple=powerpc64le-unknown-linux-gnu -mattr=+vsx < %s | FileCheck -check-prefix=CHECK-LE %s

define double @test1(double %a, double %b) {
entry:
  %v = fmul double %a, %b
  ret double %v

; CHECK-LABEL: @test1
; CHECK: xsmuldp 1, 1, 2
; CHECK: blr

; CHECK-LE-LABEL: @test1
; CHECK-LE: xsmuldp 1, 1, 2
; CHECK-LE: blr
}

define double @test2(double %a, double %b) {
entry:
  %v = fdiv double %a, %b
  ret double %v

; CHECK-LABEL: @test2
; CHECK: xsdivdp 1, 1, 2
; CHECK: blr

; CHECK-LE-LABEL: @test2
; CHECK-LE: xsdivdp 1, 1, 2
; CHECK-LE: blr
}

define double @test3(double %a, double %b) {
entry:
  %v = fadd double %a, %b
  ret double %v

; CHECK-LABEL: @test3
; CHECK: xsadddp 1, 1, 2
; CHECK: blr

; CHECK-LE-LABEL: @test3
; CHECK-LE: xsadddp 1, 1, 2
; CHECK-LE: blr
}

define <2 x double> @test4(<2 x double> %a, <2 x double> %b) {
entry:
  %v = fadd <2 x double> %a, %b
  ret <2 x double> %v

; CHECK-LABEL: @test4
; CHECK: xvadddp 34, 34, 35
; CHECK: blr

; CHECK-LE-LABEL: @test4
; CHECK-LE: xvadddp 34, 34, 35
; CHECK-LE: blr
}

define <4 x i32> @test5(<4 x i32> %a, <4 x i32> %b) {
entry:
  %v = xor <4 x i32> %a, %b
  ret <4 x i32> %v

; CHECK-REG-LABEL: @test5
; CHECK-REG: xxlxor 34, 34, 35
; CHECK-REG: blr

; CHECK-FISL-LABEL: @test5
; CHECK-FISL: vor
; CHECK-FISL: vor
; CHECK-FISL: xxlxor
; CHECK-FISL: vor 2
; CHECK-FISL: blr

; CHECK-LE-LABEL: @test5
; CHECK-LE: xxlxor 34, 34, 35
; CHECK-LE: blr
}

define <8 x i16> @test6(<8 x i16> %a, <8 x i16> %b) {
entry:
  %v = xor <8 x i16> %a, %b
  ret <8 x i16> %v

; CHECK-REG-LABEL: @test6
; CHECK-REG: xxlxor 34, 34, 35
; CHECK-REG: blr

; CHECK-FISL-LABEL: @test6
; CHECK-FISL: vor 4, 2, 2
; CHECK-FISL: vor 5, 3, 3
; CHECK-FISL: xxlxor 36, 36, 37
; CHECK-FISL: vor 2, 4, 4
; CHECK-FISL: blr

; CHECK-LE-LABEL: @test6
; CHECK-LE: xxlxor 34, 34, 35
; CHECK-LE: blr
}

define <16 x i8> @test7(<16 x i8> %a, <16 x i8> %b) {
entry:
  %v = xor <16 x i8> %a, %b
  ret <16 x i8> %v

; CHECK-REG-LABEL: @test7
; CHECK-REG: xxlxor 34, 34, 35
; CHECK-REG: blr

; CHECK-FISL-LABEL: @test7
; CHECK-FISL: vor 4, 2, 2
; CHECK-FISL: vor 5, 3, 3
; CHECK-FISL: xxlxor 36, 36, 37
; CHECK-FISL: vor 2, 4, 4
; CHECK-FISL: blr

; CHECK-LE-LABEL: @test7
; CHECK-LE: xxlxor 34, 34, 35
; CHECK-LE: blr
}

define <4 x i32> @test8(<4 x i32> %a, <4 x i32> %b) {
entry:
  %v = or <4 x i32> %a, %b
  ret <4 x i32> %v

; CHECK-REG-LABEL: @test8
; CHECK-REG: xxlor 34, 34, 35
; CHECK-REG: blr

; CHECK-FISL-LABEL: @test8
; CHECK-FISL: vor
; CHECK-FISL: vor
; CHECK-FISL: xxlor
; CHECK-FISL: vor 2
; CHECK-FISL: blr

; CHECK-LE-LABEL: @test8
; CHECK-LE: xxlor 34, 34, 35
; CHECK-LE: blr
}

define <8 x i16> @test9(<8 x i16> %a, <8 x i16> %b) {
entry:
  %v = or <8 x i16> %a, %b
  ret <8 x i16> %v

; CHECK-REG-LABEL: @test9
; CHECK-REG: xxlor 34, 34, 35
; CHECK-REG: blr

; CHECK-FISL-LABEL: @test9
; CHECK-FISL: vor 4, 2, 2
; CHECK-FISL: vor 5, 3, 3
; CHECK-FISL: xxlor 36, 36, 37
; CHECK-FISL: vor 2, 4, 4
; CHECK-FISL: blr

; CHECK-LE-LABEL: @test9
; CHECK-LE: xxlor 34, 34, 35
; CHECK-LE: blr
}

define <16 x i8> @test10(<16 x i8> %a, <16 x i8> %b) {
entry:
  %v = or <16 x i8> %a, %b
  ret <16 x i8> %v

; CHECK-REG-LABEL: @test10
; CHECK-REG: xxlor 34, 34, 35
; CHECK-REG: blr

; CHECK-FISL-LABEL: @test10
; CHECK-FISL: vor 4, 2, 2
; CHECK-FISL: vor 5, 3, 3
; CHECK-FISL: xxlor 36, 36, 37
; CHECK-FISL: vor 2, 4, 4
; CHECK-FISL: blr

; CHECK-LE-LABEL: @test10
; CHECK-LE: xxlor 34, 34, 35
; CHECK-LE: blr
}

define <4 x i32> @test11(<4 x i32> %a, <4 x i32> %b) {
entry:
  %v = and <4 x i32> %a, %b
  ret <4 x i32> %v

; CHECK-REG-LABEL: @test11
; CHECK-REG: xxland 34, 34, 35
; CHECK-REG: blr

; CHECK-FISL-LABEL: @test11
; CHECK-FISL: vor
; CHECK-FISL: vor
; CHECK-FISL: xxland
; CHECK-FISL: vor 2
; CHECK-FISL: blr

; CHECK-LE-LABEL: @test11
; CHECK-LE: xxland 34, 34, 35
; CHECK-LE: blr
}

define <8 x i16> @test12(<8 x i16> %a, <8 x i16> %b) {
entry:
  %v = and <8 x i16> %a, %b
  ret <8 x i16> %v

; CHECK-REG-LABEL: @test12
; CHECK-REG: xxland 34, 34, 35
; CHECK-REG: blr

; CHECK-FISL-LABEL: @test12
; CHECK-FISL: vor 4, 2, 2
; CHECK-FISL: vor 5, 3, 3
; CHECK-FISL: xxland 36, 36, 37
; CHECK-FISL: vor 2, 4, 4
; CHECK-FISL: blr

; CHECK-LE-LABEL: @test12
; CHECK-LE: xxland 34, 34, 35
; CHECK-LE: blr
}

define <16 x i8> @test13(<16 x i8> %a, <16 x i8> %b) {
entry:
  %v = and <16 x i8> %a, %b
  ret <16 x i8> %v

; CHECK-REG-LABEL: @test13
; CHECK-REG: xxland 34, 34, 35
; CHECK-REG: blr

; CHECK-FISL-LABEL: @test13
; CHECK-FISL: vor 4, 2, 2
; CHECK-FISL: vor 5, 3, 3
; CHECK-FISL: xxland 36, 36, 37
; CHECK-FISL: vor 2, 4, 4
; CHECK-FISL: blr

; CHECK-LE-LABEL: @test13
; CHECK-LE: xxland 34, 34, 35
; CHECK-LE: blr
}

define <4 x i32> @test14(<4 x i32> %a, <4 x i32> %b) {
entry:
  %v = or <4 x i32> %a, %b
  %w = xor <4 x i32> %v, <i32 -1, i32 -1, i32 -1, i32 -1>
  ret <4 x i32> %w

; CHECK-REG-LABEL: @test14
; CHECK-REG: xxlnor 34, 34, 35
; CHECK-REG: blr

; CHECK-FISL-LABEL: @test14
; CHECK-FISL: vor 4, 3, 3
; CHECK-FISL: vor 5, 2, 2
; CHECK-FISL: xxlor 0, 37, 36
; CHECK-FISL: xxlnor 36, 37, 36
; CHECK-FISL: vor 2, 4, 4
; CHECK-FISL: lis 0, -1
; CHECK-FISL: ori 0, 0, 65520
; CHECK-FISL: stxvd2x 0, 1, 0
; CHECK-FISL: blr

; CHECK-LE-LABEL: @test14
; CHECK-LE: xxlnor 34, 34, 35
; CHECK-LE: blr
}

define <8 x i16> @test15(<8 x i16> %a, <8 x i16> %b) {
entry:
  %v = or <8 x i16> %a, %b
  %w = xor <8 x i16> %v, <i16 -1, i16 -1, i16 -1, i16 -1, i16 -1, i16 -1, i16 -1, i16 -1>
  ret <8 x i16> %w

; CHECK-REG-LABEL: @test15
; CHECK-REG: xxlnor 34, 34, 35
; CHECK-REG: blr

; CHECK-FISL-LABEL: @test15
; CHECK-FISL: vor 4, 2, 2
; CHECK-FISL: vor 5, 3, 3
; CHECK-FISL: xxlor 36, 36, 37
; CHECK-FISL: vor 0, 4, 4
; CHECK-FISL: vor 4, 2, 2
; CHECK-FISL: vor 5, 3, 3
; CHECK-FISL: xxlnor 36, 36, 37
; CHECK-FISL: vor 2, 4, 4
; CHECK-FISL: lis 0, -1
; CHECK-FISL: ori 0, 0, 65520
; CHECK-FISL: stvx 0, 1, 0
; CHECK-FISL: blr

; CHECK-LE-LABEL: @test15
; CHECK-LE: xxlnor 34, 34, 35
; CHECK-LE: blr
}

define <16 x i8> @test16(<16 x i8> %a, <16 x i8> %b) {
entry:
  %v = or <16 x i8> %a, %b
  %w = xor <16 x i8> %v, <i8 -1, i8 -1, i8 -1, i8 -1, i8 -1, i8 -1, i8 -1, i8 -1, i8 -1, i8 -1, i8 -1, i8 -1, i8 -1, i8 -1, i8 -1, i8 -1>
  ret <16 x i8> %w

; CHECK-REG-LABEL: @test16
; CHECK-REG: xxlnor 34, 34, 35
; CHECK-REG: blr

; CHECK-FISL-LABEL: @test16
; CHECK-FISL: vor 4, 2, 2
; CHECK-FISL: vor 5, 3, 3
; CHECK-FISL: xxlor 36, 36, 37
; CHECK-FISL: vor 0, 4, 4
; CHECK-FISL: vor 4, 2, 2
; CHECK-FISL: vor 5, 3, 3
; CHECK-FISL: xxlnor 36, 36, 37
; CHECK-FISL: vor 2, 4, 4
; CHECK-FISL: lis 0, -1
; CHECK-FISL: ori 0, 0, 65520
; CHECK-FISL: stvx 0, 1, 0
; CHECK-FISL: blr

; CHECK-LE-LABEL: @test16
; CHECK-LE: xxlnor 34, 34, 35
; CHECK-LE: blr
}

define <4 x i32> @test17(<4 x i32> %a, <4 x i32> %b) {
entry:
  %w = xor <4 x i32> %b, <i32 -1, i32 -1, i32 -1, i32 -1>
  %v = and <4 x i32> %a, %w
  ret <4 x i32> %v

; CHECK-REG-LABEL: @test17
; CHECK-REG: xxlandc 34, 34, 35
; CHECK-REG: blr

; CHECK-FISL-LABEL: @test17
; CHECK-FISL: vor 4, 3, 3
; CHECK-FISL: vor 5, 2, 2
; CHECK-FISL: vspltisb 2, -1
; CHECK-FISL: vor 0, 2, 2
; CHECK-FISL: xxlxor 36, 36, 32
; CHECK-FISL: xxland 36, 37, 36
; CHECK-FISL: vor 2, 4, 4
; CHECK-FISL: blr

; CHECK-LE-LABEL: @test17
; CHECK-LE: xxlandc 34, 34, 35
; CHECK-LE: blr
}

define <8 x i16> @test18(<8 x i16> %a, <8 x i16> %b) {
entry:
  %w = xor <8 x i16> %b, <i16 -1, i16 -1, i16 -1, i16 -1, i16 -1, i16 -1, i16 -1, i16 -1>
  %v = and <8 x i16> %a, %w
  ret <8 x i16> %v

; CHECK-REG-LABEL: @test18
; CHECK-REG: xxlandc 34, 34, 35
; CHECK-REG: blr

; CHECK-FISL-LABEL: @test18
; CHECK-FISL: vspltisb 4, -1
; CHECK-FISL: vor 5, 3, 3
; CHECK-FISL: vor 0, 4, 4
; CHECK-FISL: xxlxor 37, 37, 32
; CHECK-FISL: vor 4, 5, 5
; CHECK-FISL: vor 5, 2, 2
; CHECK-FISL: vor 0, 3, 3
; CHECK-FISL: xxlandc 37, 37, 32
; CHECK-FISL: vor 2, 5, 5
; CHECK-FISL: lis 0, -1
; CHECK-FISL: ori 0, 0, 65520
; CHECK-FISL: stvx 4, 1, 0
; CHECK-FISL: blr

; CHECK-LE-LABEL: @test18
; CHECK-LE: xxlandc 34, 34, 35
; CHECK-LE: blr
}

define <16 x i8> @test19(<16 x i8> %a, <16 x i8> %b) {
entry:
  %w = xor <16 x i8> %b, <i8 -1, i8 -1, i8 -1, i8 -1, i8 -1, i8 -1, i8 -1, i8 -1, i8 -1, i8 -1, i8 -1, i8 -1, i8 -1, i8 -1, i8 -1, i8 -1>
  %v = and <16 x i8> %a, %w
  ret <16 x i8> %v

; CHECK-REG-LABEL: @test19
; CHECK-REG: xxlandc 34, 34, 35
; CHECK-REG: blr

; CHECK-FISL-LABEL: @test19
; CHECK-FISL: vspltisb 4, -1
; CHECK-FISL: vor 5, 3, 3
; CHECK-FISL: vor 0, 4, 4
; CHECK-FISL: xxlxor 37, 37, 32
; CHECK-FISL: vor 4, 5, 5
; CHECK-FISL: vor 5, 2, 2
; CHECK-FISL: vor 0, 3, 3
; CHECK-FISL: xxlandc 37, 37, 32
; CHECK-FISL: vor 2, 5, 5
; CHECK-FISL: lis 0, -1
; CHECK-FISL: ori 0, 0, 65520
; CHECK-FISL: stvx 4, 1, 0
; CHECK-FISL: blr

; CHECK-LE-LABEL: @test19
; CHECK-LE: xxlandc 34, 34, 35
; CHECK-LE: blr
}

define <4 x i32> @test20(<4 x i32> %a, <4 x i32> %b, <4 x i32> %c, <4 x i32> %d) {
entry:
  %m = icmp eq <4 x i32> %c, %d
  %v = select <4 x i1> %m, <4 x i32> %a, <4 x i32> %b
  ret <4 x i32> %v

; CHECK-REG-LABEL: @test20
; CHECK-REG: vcmpequw {{[0-9]+}}, 4, 5
; CHECK-REG: xxsel 34, 35, 34, {{[0-9]+}}
; CHECK-REG: blr

; FIXME: The fast-isel code is pretty miserable for this one.

; CHECK-FISL-LABEL: @test20
; CHECK-FISL: vor 0, 5, 5
; CHECK-FISL: vor 1, 4, 4
; CHECK-FISL: vor 6, 3, 3
; CHECK-FISL: vor 7, 2, 2
; CHECK-FISL: vor 2, 1, 1
; CHECK-FISL: vor 3, 0, 0
; CHECK-FISL: vcmpequw 2, 2, 3
; CHECK-FISL: vor 0, 2, 2
; CHECK-FISL: xxsel 32, 38, 39, 32
; CHECK-FISL: vor 2, 0, 0
; CHECK-FISL: blr

; CHECK-LE-LABEL: @test20
; CHECK-LE: vcmpequw {{[0-9]+}}, 4, 5
; CHECK-LE: xxsel 34, 35, 34, {{[0-9]+}}
; CHECK-LE: blr
}

define <4 x float> @test21(<4 x float> %a, <4 x float> %b, <4 x float> %c, <4 x float> %d) {
entry:
  %m = fcmp oeq <4 x float> %c, %d
  %v = select <4 x i1> %m, <4 x float> %a, <4 x float> %b
  ret <4 x float> %v

; CHECK-REG-LABEL: @test21
; CHECK-REG: xvcmpeqsp [[V1:[0-9]+]], 36, 37
; CHECK-REG: xxsel 34, 35, 34, [[V1]]
; CHECK-REG: blr

; CHECK-FISL-LABEL: @test21
; CHECK-FISL: vor 0, 5, 5
; CHECK-FISL: vor 1, 4, 4
; CHECK-FISL: vor 6, 3, 3
; CHECK-FISL: vor 7, 2, 2
; CHECK-FISL: xvcmpeqsp 32, 33, 32
; CHECK-FISL: xxsel 32, 38, 39, 32
; CHECK-FISL: vor 2, 0, 0
; CHECK-FISL: blr

; CHECK-LE-LABEL: @test21
; CHECK-LE: xvcmpeqsp [[V1:[0-9]+]], 36, 37
; CHECK-LE: xxsel 34, 35, 34, [[V1]]
; CHECK-LE: blr
}

define <4 x float> @test22(<4 x float> %a, <4 x float> %b, <4 x float> %c, <4 x float> %d) {
entry:
  %m = fcmp ueq <4 x float> %c, %d
  %v = select <4 x i1> %m, <4 x float> %a, <4 x float> %b
  ret <4 x float> %v

; CHECK-REG-LABEL: @test22
; CHECK-REG-DAG: xvcmpeqsp {{[0-9]+}}, 37, 37
; CHECK-REG-DAG: xvcmpeqsp {{[0-9]+}}, 36, 36
; CHECK-REG-DAG: xvcmpeqsp {{[0-9]+}}, 36, 37
; CHECK-REG-DAG: xxlnor
; CHECK-REG-DAG: xxlnor
; CHECK-REG-DAG: xxlor
; CHECK-REG-DAG: xxlor
; CHECK-REG: xxsel 34, 35, 34, {{[0-9]+}}
; CHECK-REG: blr

; CHECK-FISL-LABEL: @test22
; CHECK-FISL-DAG: xvcmpeqsp {{[0-9]+}}, 33, 32
; CHECK-FISL-DAG: xvcmpeqsp {{[0-9]+}}, 32, 32
; CHECK-FISL-DAG: xvcmpeqsp {{[0-9]+}}, 33, 33
; CHECK-FISL-DAG: xxlnor
; CHECK-FISL-DAG: xxlnor
; CHECK-FISL-DAG: xxlor
; CHECK-FISL-DAG: xxlor
; CHECK-FISL: xxsel 0, 38, 39, {{[0-9]+}}
; CHECK-FISL: blr

; CHECK-LE-LABEL: @test22
; CHECK-LE-DAG: xvcmpeqsp {{[0-9]+}}, 37, 37
; CHECK-LE-DAG: xvcmpeqsp {{[0-9]+}}, 36, 36
; CHECK-LE-DAG: xvcmpeqsp {{[0-9]+}}, 36, 37
; CHECK-LE-DAG: xxlnor
; CHECK-LE-DAG: xxlnor
; CHECK-LE-DAG: xxlor
; CHECK-LE-DAG: xxlor
; CHECK-LE: xxsel 34, 35, 34, {{[0-9]+}}
; CHECK-LE: blr
}

define <8 x i16> @test23(<8 x i16> %a, <8 x i16> %b, <8 x i16> %c, <8 x i16> %d) {
entry:
  %m = icmp eq <8 x i16> %c, %d
  %v = select <8 x i1> %m, <8 x i16> %a, <8 x i16> %b
  ret <8 x i16> %v

; CHECK-REG-LABEL: @test23
; CHECK-REG: vcmpequh {{[0-9]+}}, 4, 5
; CHECK-REG: xxsel 34, 35, 34, {{[0-9]+}}
; CHECK-REG: blr

; CHECK-FISL-LABEL: @test23
; CHECK-FISL: vcmpequh 4, 4, 5
; CHECK-FISL: vor 0, 3, 3
; CHECK-FISL: vor 1, 2, 2
; CHECK-FISL: vor 6, 4, 4
; CHECK-FISL: xxsel 32, 32, 33, 38
; CHECK-FISL: vor 2, 0, 
; CHECK-FISL: blr

; CHECK-LE-LABEL: @test23
; CHECK-LE: vcmpequh {{[0-9]+}}, 4, 5
; CHECK-LE: xxsel 34, 35, 34, {{[0-9]+}}
; CHECK-LE: blr
}

define <16 x i8> @test24(<16 x i8> %a, <16 x i8> %b, <16 x i8> %c, <16 x i8> %d) {
entry:
  %m = icmp eq <16 x i8> %c, %d
  %v = select <16 x i1> %m, <16 x i8> %a, <16 x i8> %b
  ret <16 x i8> %v

; CHECK-REG-LABEL: @test24
; CHECK-REG: vcmpequb {{[0-9]+}}, 4, 5
; CHECK-REG: xxsel 34, 35, 34, {{[0-9]+}}
; CHECK-REG: blr

; CHECK-FISL-LABEL: @test24
; CHECK-FISL: vcmpequb 4, 4, 5
; CHECK-FISL: vor 0, 3, 3
; CHECK-FISL: vor 1, 2, 2
; CHECK-FISL: vor 6, 4, 4
; CHECK-FISL: xxsel 32, 32, 33, 38
; CHECK-FISL: vor 2, 0, 0
; CHECK-FISL: blr

; CHECK-LE-LABEL: @test24
; CHECK-LE: vcmpequb {{[0-9]+}}, 4, 5
; CHECK-LE: xxsel 34, 35, 34, {{[0-9]+}}
; CHECK-LE: blr
}

define <2 x double> @test25(<2 x double> %a, <2 x double> %b, <2 x double> %c, <2 x double> %d) {
entry:
  %m = fcmp oeq <2 x double> %c, %d
  %v = select <2 x i1> %m, <2 x double> %a, <2 x double> %b
  ret <2 x double> %v

; CHECK-LABEL: @test25
; CHECK: xvcmpeqdp [[V1:[0-9]+]], 36, 37
; CHECK: xxsel 34, 35, 34, [[V1]]
; CHECK: blr

; CHECK-LE-LABEL: @test25
; CHECK-LE: xvcmpeqdp [[V1:[0-9]+]], 36, 37
; CHECK-LE: xxsel 34, 35, 34, [[V1]]
; CHECK-LE: blr
}

define <2 x i64> @test26(<2 x i64> %a, <2 x i64> %b) {
  %v = add <2 x i64> %a, %b
  ret <2 x i64> %v

; CHECK-LABEL: @test26

; Make sure we use only two stores (one for each operand).
; CHECK: stxvd2x 35,
; CHECK: stxvd2x 34,
; CHECK-NOT: stxvd2x

; FIXME: The code quality here is not good; just make sure we do something for now.
; CHECK: add
; CHECK: add
; CHECK: blr

; CHECK-LE: vaddudm 2, 2, 3
; CHECK-LE: blr
}

define <2 x i64> @test27(<2 x i64> %a, <2 x i64> %b) {
  %v = and <2 x i64> %a, %b
  ret <2 x i64> %v

; CHECK-LABEL: @test27
; CHECK: xxland 34, 34, 35
; CHECK: blr

; CHECK-LE-LABEL: @test27
; CHECK-LE: xxland 34, 34, 35
; CHECK-LE: blr
}

define <2 x double> @test28(<2 x double>* %a) {
  %v = load <2 x double>, <2 x double>* %a, align 16
  ret <2 x double> %v

; CHECK-LABEL: @test28
; CHECK: lxvd2x 34, 0, 3
; CHECK: blr

; CHECK-LE-LABEL: @test28
; CHECK-LE: lxvd2x [[V1:[0-9]+]], 0, 3
; CHECK-LE: xxswapd 34, [[V1]]
; CHECK-LE: blr
}

define void @test29(<2 x double>* %a, <2 x double> %b) {
  store <2 x double> %b, <2 x double>* %a, align 16
  ret void

; CHECK-LABEL: @test29
; CHECK: stxvd2x 34, 0, 3
; CHECK: blr

; CHECK-LE-LABEL: @test29
; CHECK-LE: xxswapd [[V1:[0-9]+]], 34
; CHECK-LE: stxvd2x [[V1]], 0, 3
; CHECK-LE: blr
}

define <2 x double> @test28u(<2 x double>* %a) {
  %v = load <2 x double>, <2 x double>* %a, align 8
  ret <2 x double> %v

; CHECK-LABEL: @test28u
; CHECK: lxvd2x 34, 0, 3
; CHECK: blr

; CHECK-LE-LABEL: @test28u
; CHECK-LE: lxvd2x [[V1:[0-9]+]], 0, 3
; CHECK-LE: xxswapd 34, [[V1]]
; CHECK-LE: blr
}

define void @test29u(<2 x double>* %a, <2 x double> %b) {
  store <2 x double> %b, <2 x double>* %a, align 8
  ret void

; CHECK-LABEL: @test29u
; CHECK: stxvd2x 34, 0, 3
; CHECK: blr

; CHECK-LE-LABEL: @test29u
; CHECK-LE: xxswapd [[V1:[0-9]+]], 34
; CHECK-LE: stxvd2x [[V1]], 0, 3
; CHECK-LE: blr
}

define <2 x i64> @test30(<2 x i64>* %a) {
  %v = load <2 x i64>, <2 x i64>* %a, align 16
  ret <2 x i64> %v

; CHECK-REG-LABEL: @test30
; CHECK-REG: lxvd2x 34, 0, 3
; CHECK-REG: blr

; CHECK-FISL-LABEL: @test30
; CHECK-FISL: lxvd2x 0, 0, 3
; CHECK-FISL: xxlor 34, 0, 0
; CHECK-FISL: vor 3, 2, 2
; CHECK-FISL: vor 2, 3, 3
; CHECK-FISL: blr

; CHECK-LE-LABEL: @test30
; CHECK-LE: lxvd2x [[V1:[0-9]+]], 0, 3
; CHECK-LE: xxswapd 34, [[V1]]
; CHECK-LE: blr
}

define void @test31(<2 x i64>* %a, <2 x i64> %b) {
  store <2 x i64> %b, <2 x i64>* %a, align 16
  ret void

; CHECK-LABEL: @test31
; CHECK: stxvd2x 34, 0, 3
; CHECK: blr

; CHECK-LE-LABEL: @test31
; CHECK-LE: xxswapd [[V1:[0-9]+]], 34
; CHECK-LE: stxvd2x [[V1]], 0, 3
; CHECK-LE: blr
}

define <4 x float> @test32(<4 x float>* %a) {
  %v = load <4 x float>, <4 x float>* %a, align 16
  ret <4 x float> %v

; CHECK-REG-LABEL: @test32
; CHECK-REG: lxvw4x 34, 0, 3
; CHECK-REG: blr

; CHECK-FISL-LABEL: @test32
; CHECK-FISL: lxvw4x 0, 0, 3
; CHECK-FISL: xxlor 34, 0, 0
; CHECK-FISL: blr

; CHECK-LE-LABEL: @test32
; CHECK-LE: lxvd2x [[V1:[0-9]+]], 0, 3
; CHECK-LE: xxswapd 34, [[V1]]
; CHECK-LE: blr
}

define void @test33(<4 x float>* %a, <4 x float> %b) {
  store <4 x float> %b, <4 x float>* %a, align 16
  ret void

; CHECK-REG-LABEL: @test33
; CHECK-REG: stxvw4x 34, 0, 3
; CHECK-REG: blr

; CHECK-FISL-LABEL: @test33
; CHECK-FISL: vor 3, 2, 2
; CHECK-FISL: stxvw4x 35, 0, 3
; CHECK-FISL: blr

; CHECK-LE-LABEL: @test33
; CHECK-LE: xxswapd [[V1:[0-9]+]], 34
; CHECK-LE: stxvd2x [[V1]], 0, 3
; CHECK-LE: blr
}

define <4 x float> @test32u(<4 x float>* %a) {
  %v = load <4 x float>, <4 x float>* %a, align 8
  ret <4 x float> %v

; CHECK-LABEL: @test32u
; CHECK-DAG: lvsl
; CHECK-DAG: lvx
; CHECK-DAG: lvx
; CHECK: vperm 2,
; CHECK: blr

; CHECK-LE-LABEL: @test32u
; CHECK-LE: lxvd2x [[V1:[0-9]+]], 0, 3
; CHECK-LE: xxswapd 34, [[V1]]
; CHECK-LE: blr
}

define void @test33u(<4 x float>* %a, <4 x float> %b) {
  store <4 x float> %b, <4 x float>* %a, align 8
  ret void

; CHECK-REG-LABEL: @test33u
; CHECK-REG: stxvw4x 34, 0, 3
; CHECK-REG: blr

; CHECK-FISL-LABEL: @test33u
; CHECK-FISL: vor 3, 2, 2
; CHECK-FISL: stxvw4x 35, 0, 3
; CHECK-FISL: blr

; CHECK-LE-LABEL: @test33u
; CHECK-LE: xxswapd [[V1:[0-9]+]], 34
; CHECK-LE: stxvd2x [[V1]], 0, 3
; CHECK-LE: blr
}

define <4 x i32> @test34(<4 x i32>* %a) {
  %v = load <4 x i32>, <4 x i32>* %a, align 16
  ret <4 x i32> %v

; CHECK-REG-LABEL: @test34
; CHECK-REG: lxvw4x 34, 0, 3
; CHECK-REG: blr

; CHECK-FISL-LABEL: @test34
; CHECK-FISL: lxvw4x 0, 0, 3
; CHECK-FISL: xxlor 34, 0, 0
; CHECK-FISL: blr

; CHECK-LE-LABEL: @test34
; CHECK-LE: lxvd2x [[V1:[0-9]+]], 0, 3
; CHECK-LE: xxswapd 34, [[V1]]
; CHECK-LE: blr
}

define void @test35(<4 x i32>* %a, <4 x i32> %b) {
  store <4 x i32> %b, <4 x i32>* %a, align 16
  ret void

; CHECK-REG-LABEL: @test35
; CHECK-REG: stxvw4x 34, 0, 3
; CHECK-REG: blr

; CHECK-FISL-LABEL: @test35
; CHECK-FISL: vor 3, 2, 2
; CHECK-FISL: stxvw4x 35, 0, 3
; CHECK-FISL: blr

; CHECK-LE-LABEL: @test35
; CHECK-LE: xxswapd [[V1:[0-9]+]], 34
; CHECK-LE: stxvd2x [[V1]], 0, 3
; CHECK-LE: blr
}

define <2 x double> @test40(<2 x i64> %a) {
  %v = uitofp <2 x i64> %a to <2 x double>
  ret <2 x double> %v

; CHECK-LABEL: @test40
; CHECK: xvcvuxddp 34, 34
; CHECK: blr

; CHECK-LE-LABEL: @test40
; CHECK-LE: xvcvuxddp 34, 34
; CHECK-LE: blr
}

define <2 x double> @test41(<2 x i64> %a) {
  %v = sitofp <2 x i64> %a to <2 x double>
  ret <2 x double> %v

; CHECK-LABEL: @test41
; CHECK: xvcvsxddp 34, 34
; CHECK: blr

; CHECK-LE-LABEL: @test41
; CHECK-LE: xvcvsxddp 34, 34
; CHECK-LE: blr
}

define <2 x i64> @test42(<2 x double> %a) {
  %v = fptoui <2 x double> %a to <2 x i64>
  ret <2 x i64> %v

; CHECK-LABEL: @test42
; CHECK: xvcvdpuxds 34, 34
; CHECK: blr

; CHECK-LE-LABEL: @test42
; CHECK-LE: xvcvdpuxds 34, 34
; CHECK-LE: blr
}

define <2 x i64> @test43(<2 x double> %a) {
  %v = fptosi <2 x double> %a to <2 x i64>
  ret <2 x i64> %v

; CHECK-LABEL: @test43
; CHECK: xvcvdpsxds 34, 34
; CHECK: blr

; CHECK-LE-LABEL: @test43
; CHECK-LE: xvcvdpsxds 34, 34
; CHECK-LE: blr
}

define <2 x float> @test44(<2 x i64> %a) {
  %v = uitofp <2 x i64> %a to <2 x float>
  ret <2 x float> %v

; CHECK-LABEL: @test44
; FIXME: The code quality here looks pretty bad.
; CHECK: blr
}

define <2 x float> @test45(<2 x i64> %a) {
  %v = sitofp <2 x i64> %a to <2 x float>
  ret <2 x float> %v

; CHECK-LABEL: @test45
; FIXME: The code quality here looks pretty bad.
; CHECK: blr
}

define <2 x i64> @test46(<2 x float> %a) {
  %v = fptoui <2 x float> %a to <2 x i64>
  ret <2 x i64> %v

; CHECK-LABEL: @test46
; FIXME: The code quality here looks pretty bad.
; CHECK: blr
}

define <2 x i64> @test47(<2 x float> %a) {
  %v = fptosi <2 x float> %a to <2 x i64>
  ret <2 x i64> %v

; CHECK-LABEL: @test47
; FIXME: The code quality here looks pretty bad.
; CHECK: blr
}

define <2 x double> @test50(double* %a) {
  %v = load double, double* %a, align 8
  %w = insertelement <2 x double> undef, double %v, i32 0
  %x = insertelement <2 x double> %w, double %v, i32 1
  ret <2 x double> %x

; CHECK-LABEL: @test50
; CHECK: lxvdsx 34, 0, 3
; CHECK: blr

; CHECK-LE-LABEL: @test50
; CHECK-LE: lxvdsx 34, 0, 3
; CHECK-LE: blr
}

define <2 x double> @test51(<2 x double> %a, <2 x double> %b) {
  %v = shufflevector <2 x double> %a, <2 x double> %b, <2 x i32> <i32 0, i32 0>
  ret <2 x double> %v

; CHECK-LABEL: @test51
; CHECK: xxspltd 34, 34, 0
; CHECK: blr

; CHECK-LE-LABEL: @test51
; CHECK-LE: xxspltd 34, 34, 1
; CHECK-LE: blr
}

define <2 x double> @test52(<2 x double> %a, <2 x double> %b) {
  %v = shufflevector <2 x double> %a, <2 x double> %b, <2 x i32> <i32 0, i32 2>
  ret <2 x double> %v

; CHECK-LABEL: @test52
; CHECK: xxmrghd 34, 34, 35
; CHECK: blr

; CHECK-LE-LABEL: @test52
; CHECK-LE: xxmrgld 34, 35, 34
; CHECK-LE: blr
}

define <2 x double> @test53(<2 x double> %a, <2 x double> %b) {
  %v = shufflevector <2 x double> %a, <2 x double> %b, <2 x i32> <i32 2, i32 0>
  ret <2 x double> %v

; CHECK-LABEL: @test53
; CHECK: xxmrghd 34, 35, 34
; CHECK: blr

; CHECK-LE-LABEL: @test53
; CHECK-LE: xxmrgld 34, 34, 35
; CHECK-LE: blr
}

define <2 x double> @test54(<2 x double> %a, <2 x double> %b) {
  %v = shufflevector <2 x double> %a, <2 x double> %b, <2 x i32> <i32 1, i32 2>
  ret <2 x double> %v

; CHECK-LABEL: @test54
; CHECK: xxpermdi 34, 34, 35, 2
; CHECK: blr

; CHECK-LE-LABEL: @test54
; CHECK-LE: xxpermdi 34, 35, 34, 2
; CHECK-LE: blr
}

define <2 x double> @test55(<2 x double> %a, <2 x double> %b) {
  %v = shufflevector <2 x double> %a, <2 x double> %b, <2 x i32> <i32 1, i32 3>
  ret <2 x double> %v

; CHECK-LABEL: @test55
; CHECK: xxmrgld 34, 34, 35
; CHECK: blr

; CHECK-LE-LABEL: @test55
; CHECK-LE: xxmrghd 34, 35, 34
; CHECK-LE: blr
}

define <2 x i64> @test56(<2 x i64> %a, <2 x i64> %b) {
  %v = shufflevector <2 x i64> %a, <2 x i64> %b, <2 x i32> <i32 1, i32 3>
  ret <2 x i64> %v

; CHECK-LABEL: @test56
; CHECK: xxmrgld 34, 34, 35
; CHECK: blr

; CHECK-LE-LABEL: @test56
; CHECK-LE: xxmrghd 34, 35, 34
; CHECK-LE: blr
}

define <2 x i64> @test60(<2 x i64> %a, <2 x i64> %b) {
  %v = shl <2 x i64> %a, %b
  ret <2 x i64> %v

; CHECK-LABEL: @test60
; This should scalarize, and the current code quality is not good.
; CHECK: stxvd2x
; CHECK: stxvd2x
; CHECK: sld
; CHECK: sld
; CHECK: lxvd2x
; CHECK: blr
}

define <2 x i64> @test61(<2 x i64> %a, <2 x i64> %b) {
  %v = lshr <2 x i64> %a, %b
  ret <2 x i64> %v

; CHECK-LABEL: @test61
; This should scalarize, and the current code quality is not good.
; CHECK: stxvd2x
; CHECK: stxvd2x
; CHECK: srd
; CHECK: srd
; CHECK: lxvd2x
; CHECK: blr
}

define <2 x i64> @test62(<2 x i64> %a, <2 x i64> %b) {
  %v = ashr <2 x i64> %a, %b
  ret <2 x i64> %v

; CHECK-LABEL: @test62
; This should scalarize, and the current code quality is not good.
; CHECK: stxvd2x
; CHECK: stxvd2x
; CHECK: srad
; CHECK: srad
; CHECK: lxvd2x
; CHECK: blr
}

define double @test63(<2 x double> %a) {
  %v = extractelement <2 x double> %a, i32 0
  ret double %v

; CHECK-REG-LABEL: @test63
; CHECK-REG: xxlor 1, 34, 34
; CHECK-REG: blr

; CHECK-FISL-LABEL: @test63
; CHECK-FISL: xxlor 0, 34, 34
; CHECK-FISL: fmr 1, 0
; CHECK-FISL: blr

; CHECK-LE-LABEL: @test63
; CHECK-LE: xxswapd 1, 34
; CHECK-LE: blr
}

define double @test64(<2 x double> %a) {
  %v = extractelement <2 x double> %a, i32 1
  ret double %v

; CHECK-REG-LABEL: @test64
; CHECK-REG: xxswapd 1, 34
; CHECK-REG: blr

; CHECK-FISL-LABEL: @test64
; CHECK-FISL: xxswapd  34, 34
; CHECK-FISL: xxlor 0, 34, 34
; CHECK-FISL: fmr 1, 0
; CHECK-FISL: blr

; CHECK-LE-LABEL: @test64
; CHECK-LE: xxlor 1, 34, 34
}

define <2 x i1> @test65(<2 x i64> %a, <2 x i64> %b) {
  %w = icmp eq <2 x i64> %a, %b
  ret <2 x i1> %w

; CHECK-REG-LABEL: @test65
; CHECK-REG: vcmpequw 2, 2, 3
; CHECK-REG: blr

; CHECK-FISL-LABEL: @test65
; CHECK-FISL: vor 4, 3, 3
; CHECK-FISL: vor 5, 2, 2
; CHECK-FISL: vcmpequw 4, 5, 4
; CHECK-FISL: vor 2, 4, 4
; CHECK-FISL: blr

; CHECK-LE-LABEL: @test65
; CHECK-LE: vcmpequd 2, 2, 3
; CHECK-LE: blr
}

define <2 x i1> @test66(<2 x i64> %a, <2 x i64> %b) {
  %w = icmp ne <2 x i64> %a, %b
  ret <2 x i1> %w

; CHECK-REG-LABEL: @test66
; CHECK-REG: vcmpequw {{[0-9]+}}, 2, 3
; CHECK-REG: xxlnor 34, {{[0-9]+}}, {{[0-9]+}}
; CHECK-REG: blr

; CHECK-FISL-LABEL: @test66
; CHECK-FISL: vcmpequw {{[0-9]+}}, 5, 4
; CHECK-FISL: xxlnor 34, {{[0-9]+}}, {{[0-9]+}}
; CHECK-FISL: blr

; CHECK-LE-LABEL: @test66
; CHECK-LE: vcmpequd {{[0-9]+}}, 2, 3
; CHECK-LE: xxlnor 34, {{[0-9]+}}, {{[0-9]+}}
; CHECK-LE: blr
}

define <2 x i1> @test67(<2 x i64> %a, <2 x i64> %b) {
  %w = icmp ult <2 x i64> %a, %b
  ret <2 x i1> %w

; CHECK-LABEL: @test67
; This should scalarize, and the current code quality is not good.
; CHECK: stxvd2x
; CHECK: stxvd2x
; CHECK: cmpld
; CHECK: cmpld
; CHECK: lxvd2x
; CHECK: blr

; CHECK-LE-LABEL: @test67
; CHECK-LE: vcmpgtud 2, 3, 2
; CHECK-LE: blr
}

define <2 x double> @test68(<2 x i32> %a) {
  %w = sitofp <2 x i32> %a to <2 x double>
  ret <2 x double> %w

; CHECK-LABEL: @test68
; CHECK: xxsldwi [[V1:[0-9]+]], 34, 34, 1
; CHECK: xvcvsxwdp 34, [[V1]]
; CHECK: blr

; CHECK-LE-LABEL: @test68
; CHECK-LE: xxsldwi [[V1:[0-9]+]], 34, 34, 1
; CHECK-LE: xvcvsxwdp 34, [[V1]]
; CHECK-LE: blr
}

define <2 x double> @test69(<2 x i16> %a) {
  %w = sitofp <2 x i16> %a to <2 x double>
  ret <2 x double> %w

; CHECK-LABEL: @test69
; CHECK: vspltisw [[V1:[0-9]+]], 8
; CHECK: vadduwm [[V2:[0-9]+]], [[V1]], [[V1]]
; CHECK: vslw [[V3:[0-9]+]], {{[0-9]+}}, [[V2]]
; CHECK: vsraw {{[0-9]+}}, [[V3]], [[V2]]
; CHECK: xxsldwi [[V4:[0-9]+]], {{[0-9]+}}, {{[0-9]+}}, 1
; CHECK: xvcvsxwdp 34, [[V4]]
; CHECK: blr

; CHECK-LE-LABEL: @test69
; CHECK-LE: vspltisw [[V1:[0-9]+]], 8
; CHECK-LE: vadduwm [[V2:[0-9]+]], [[V1]], [[V1]]
; CHECK-LE: vslw [[V3:[0-9]+]], {{[0-9]+}}, [[V2]]
; CHECK-LE: vsraw {{[0-9]+}}, [[V3]], [[V2]]
; CHECK-LE: xxsldwi [[V4:[0-9]+]], {{[0-9]+}}, {{[0-9]+}}, 1
; CHECK-LE: xvcvsxwdp 34, [[V4]]
; CHECK-LE: blr
}

define <2 x double> @test70(<2 x i8> %a) {
  %w = sitofp <2 x i8> %a to <2 x double>
  ret <2 x double> %w

; CHECK-LABEL: @test70
; CHECK: vspltisw [[V1:[0-9]+]], 12
; CHECK: vadduwm [[V2:[0-9]+]], [[V1]], [[V1]]
; CHECK: vslw [[V3:[0-9]+]], {{[0-9]+}}, [[V2]]
; CHECK: vsraw {{[0-9]+}}, [[V3]], [[V2]]
; CHECK: xxsldwi [[V4:[0-9]+]], {{[0-9]+}}, {{[0-9]+}}, 1
; CHECK: xvcvsxwdp 34, [[V4]]
; CHECK: blr

; CHECK-LE-LABEL: @test70
; CHECK-LE: vspltisw [[V1:[0-9]+]], 12
; CHECK-LE: vadduwm [[V2:[0-9]+]], [[V1]], [[V1]]
; CHECK-LE: vslw [[V3:[0-9]+]], {{[0-9]+}}, [[V2]]
; CHECK-LE: vsraw {{[0-9]+}}, [[V3]], [[V2]]
; CHECK-LE: xxsldwi [[V4:[0-9]+]], {{[0-9]+}}, {{[0-9]+}}, 1
; CHECK-LE: xvcvsxwdp 34, [[V4]]
; CHECK-LE: blr
}

define <2 x i32> @test80(i32 %v) {
  %b1 = insertelement <2 x i32> undef, i32 %v, i32 0
  %b2 = shufflevector <2 x i32> %b1, <2 x i32> undef, <2 x i32> zeroinitializer
  %i = add <2 x i32> %b2, <i32 2, i32 3>
  ret <2 x i32> %i

; CHECK-REG-LABEL: @test80
; CHECK-REG-DAG: addi [[R1:[0-9]+]], 3, 3
; CHECK-REG-DAG: addi [[R2:[0-9]+]], 1, -16
; CHECK-REG-DAG: addi [[R3:[0-9]+]], 3, 2
; CHECK-REG: std [[R1]], -8(1)
; CHECK-REG: std [[R3]], -16(1)
; CHECK-REG: lxvd2x 34, 0, [[R2]]
; CHECK-REG-NOT: stxvd2x
; CHECK-REG: blr

; CHECK-FISL-LABEL: @test80
; CHECK-FISL-DAG: addi [[R1:[0-9]+]], 3, 3
; CHECK-FISL-DAG: addi [[R2:[0-9]+]], 1, -16
; CHECK-FISL-DAG: addi [[R3:[0-9]+]], 3, 2
; CHECK-FISL-DAG: std [[R1]], -8(1)
; CHECK-FISL-DAG: std [[R3]], -16(1)
; CHECK-FISL-DAG: lxvd2x 0, 0, [[R2]]
; CHECK-FISL: blr

; CHECK-LE-LABEL: @test80
<<<<<<< HEAD
; CHECK-LE-DAG: mtvsrd [[R1:[0-9]+]], 3
; CHECK-LE-DAG: addi [[R2:[0-9]+]], {{[0-9]+}}, .LCPI
; CHECK-LE-DAG: xxswapd [[V1:[0-9]+]], [[R1]]
; CHECK-LE-DAG: lxvd2x [[V2:[0-9]+]], 0, [[R2]]
; CHECK-LE-DAG: xxspltd 34, [[V1]]
; CHECK-LE-DAG: xxswapd 35, [[V2]]
; CHECK-LE: vaddudm 2, 2, 3
; CHECK-LE: blr
=======
; FIXME-CHECK-LE-DAG: mtvsrd [[R1:[0-9]+]], 3
; FIXME-CHECK-LE-DAG: addi [[R2:[0-9]+]], {{[0-9]+}}, .LCPI
; FIXME-CHECK-LE-DAG: xxswapd [[V1:[0-9]+]], [[R1]]
; FIXME-CHECK-LE-DAG: lxvd2x [[V2:[0-9]+]], 0, [[R2]]
; FIXME-CHECK-LE-DAG: xxspltd 34, [[V1]]
; FIXME-CHECK-LE-DAG: xxswapd 35, [[V2]]
; FIXME-CHECK-LE: vaddudm 2, 2, 3
; FIXME-CHECK-LE: blr
>>>>>>> d51dd69e
}

define <2 x double> @test81(<4 x float> %b) {
  %w = bitcast <4 x float> %b to <2 x double>
  ret <2 x double> %w

; CHECK-LABEL: @test81
; CHECK: blr

; CHECK-LE-LABEL: @test81
; CHECK-LE: blr
}

define double @test82(double %a, double %b, double %c, double %d) {
entry:
  %m = fcmp oeq double %c, %d
  %v = select i1 %m, double %a, double %b
  ret double %v

; CHECK-REG-LABEL: @test82
; CHECK-REG: xscmpudp [[REG:[0-9]+]], 3, 4
; CHECK-REG: beqlr [[REG]]

; CHECK-FISL-LABEL: @test82
; CHECK-FISL: xscmpudp [[REG:[0-9]+]], 3, 4
; CHECK-FISL: beq [[REG]], {{.*}}

; CHECK-LE-LABEL: @test82
; CHECK-LE: xscmpudp [[REG:[0-9]+]], 3, 4
; CHECK-LE: beqlr [[REG]]
}<|MERGE_RESOLUTION|>--- conflicted
+++ resolved
@@ -1226,16 +1226,6 @@
 ; CHECK-FISL: blr
 
 ; CHECK-LE-LABEL: @test80
-<<<<<<< HEAD
-; CHECK-LE-DAG: mtvsrd [[R1:[0-9]+]], 3
-; CHECK-LE-DAG: addi [[R2:[0-9]+]], {{[0-9]+}}, .LCPI
-; CHECK-LE-DAG: xxswapd [[V1:[0-9]+]], [[R1]]
-; CHECK-LE-DAG: lxvd2x [[V2:[0-9]+]], 0, [[R2]]
-; CHECK-LE-DAG: xxspltd 34, [[V1]]
-; CHECK-LE-DAG: xxswapd 35, [[V2]]
-; CHECK-LE: vaddudm 2, 2, 3
-; CHECK-LE: blr
-=======
 ; FIXME-CHECK-LE-DAG: mtvsrd [[R1:[0-9]+]], 3
 ; FIXME-CHECK-LE-DAG: addi [[R2:[0-9]+]], {{[0-9]+}}, .LCPI
 ; FIXME-CHECK-LE-DAG: xxswapd [[V1:[0-9]+]], [[R1]]
@@ -1244,7 +1234,6 @@
 ; FIXME-CHECK-LE-DAG: xxswapd 35, [[V2]]
 ; FIXME-CHECK-LE: vaddudm 2, 2, 3
 ; FIXME-CHECK-LE: blr
->>>>>>> d51dd69e
 }
 
 define <2 x double> @test81(<4 x float> %b) {
