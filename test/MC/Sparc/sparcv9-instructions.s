! RUN: not llvm-mc %s -arch=sparc   -show-encoding 2>&1 | FileCheck %s --check-prefix=V8
! RUN: llvm-mc %s -arch=sparcv9 -show-encoding | FileCheck %s --check-prefix=V9

        ! V8:      error: invalid instruction mnemonic
        ! V8-NEXT: addc %g2, %g1, %g3
        ! V9:      addx %g2, %g1, %g3              ! encoding: [0x86,0x40,0x80,0x01]
        addc %g2, %g1, %g3

        ! V8:      error: invalid instruction mnemonic
        ! V8-NEXT: addccc %g1, %g2, %g3
        ! V9:      addxcc %g1, %g2, %g3            ! encoding: [0x86,0xc0,0x40,0x02]
        addccc %g1, %g2, %g3

        ! V8:      error: invalid instruction mnemonic
        ! V8-NEXT: subc %g2, %g1, %g3
        ! V9:      subx %g2, %g1, %g3          ! encoding: [0x86,0x60,0x80,0x01]
        subc %g2, %g1, %g3

        ! V8:      error: invalid instruction mnemonic
        ! V8-NEXT: subccc %g1, %g2, %g3
        ! V9:      subxcc %g1, %g2, %g3         ! encoding: [0x86,0xe0,0x40,0x02]
        subccc %g1, %g2, %g3

        ! V8:      error: instruction requires a CPU feature not currently enabled
        ! V8-NEXT: popc %g1, %g2
        ! V9:      popc %g1, %g2                ! encoding: [0x85,0x70,0x00,0x01]
        popc %g1, %g2


        ! V8:      error: instruction requires a CPU feature not currently enabled
        ! V8-NEXT: signx %g1, %g2
        ! V9: sra %g1, %g0, %g2               ! encoding: [0x85,0x38,0x40,0x00]
        signx %g1, %g2
        ! V8:      error: instruction requires a CPU feature not currently enabled
        ! V8-NEXT: signx %g1
        ! V9: sra %g1, %g0, %g1               ! encoding: [0x83,0x38,0x40,0x00]
        signx %g1

        ! V8:      error: invalid instruction mnemonic
        ! V8-NEXT: lduw [%i0 + %l6], %o2
        ! V9: ld [%i0+%l6], %o2    ! encoding: [0xd4,0x06,0x00,0x16]
        lduw [%i0 + %l6], %o2
        ! V8:      error: invalid instruction mnemonic
        ! V8-NEXT: lduw [%i0 + 32], %o2
        ! V9: ld [%i0+32], %o2     ! encoding: [0xd4,0x06,0x20,0x20]
        lduw [%i0 + 32], %o2
        ! V8:      error: invalid instruction mnemonic
        ! V8-NEXT: lduw [%g1], %o2
        ! V9: ld [%g1], %o2        ! encoding: [0xd4,0x00,0x40,0x00]
        lduw [%g1], %o2
        ! V8:      error: invalid instruction mnemonic
        ! V8-NEXT: lduwa [%i0 + %l6] 131, %o2
        ! V9: lda [%i0+%l6] 131, %o2 ! encoding: [0xd4,0x86,0x10,0x76]
<<<<<<< HEAD
        lduwa [%i0 + %l6] 131, %o2
=======
        lduwa [%i0 + %l6] 131, %o2

        ! V8:      error: instruction requires a CPU feature not currently enabled
        ! V8-NEXT: lda [%l0] 0xf0, %f29
        ! V9: lda [%l0] 240, %f29             ! encoding: [0xfb,0x84,0x1e,0x00]
        lda [%l0] 0xf0, %f29

        ! V8:      error: instruction requires a CPU feature not currently enabled
        ! V8-NEXT: ldda [%l0] 0xf0, %f48
        ! V9: ldda [%l0] 240, %f48            ! encoding: [0xe3,0x9c,0x1e,0x00]
        ldda [%l0] 0xf0, %f48

        ! V8:      error: instruction requires a CPU feature not currently enabled
        ! V8-NEXT: ldqa [%l0] 0xf0, %f48
        ! V8:      error: instruction requires a CPU feature not currently enabled
        ! V8-NEXT: ldq [%l0], %f48
        ! V9: ldqa [%l0] 240, %f48            ! encoding: [0xe3,0x94,0x1e,0x00]
        ! V9: ldq [%l0], %f48                 ! encoding: [0xe3,0x14,0x00,0x00]
        ldqa [%l0] 0xf0, %f48
        ldq [%l0], %f48

        ! V8:      error: instruction requires a CPU feature not currently enabled
        ! V8-NEXT: sta %f29, [%l0] 0xf0
        ! V9: sta %f29, [%l0] 240             ! encoding: [0xfb,0xa4,0x1e,0x00]
        sta %f29, [%l0] 0xf0

        ! V8:      error: instruction requires a CPU feature not currently enabled
        ! V8-NEXT: stda %f48, [%l0] 0xf0
        ! V9: stda %f48, [%l0] 240            ! encoding: [0xe3,0xbc,0x1e,0x00]
        stda %f48, [%l0] 0xf0

        ! V8:      error: instruction requires a CPU feature not currently enabled
        ! V8-NEXT: stqa %f48, [%l0] 0xf0
        ! V8:      error: instruction requires a CPU feature not currently enabled
        ! V8-NEXT: stq %f48, [%l0]
        ! V9: stqa %f48, [%l0] 240            ! encoding: [0xe3,0xb4,0x1e,0x00]
        ! V9: stq %f48, [%l0]                 ! encoding: [0xe3,0x34,0x00,0x00]
        stqa %f48, [%l0] 0xf0
        stq %f48, [%l0]

        ! V8:      error: instruction requires a CPU feature not currently enabled
        ! V8-NEXT: ldx [%g2 + 20],%fsr
        ! V9: ldx [%g2+20], %fsr    ! encoding: [0xc3,0x08,0xa0,0x14]
        ldx [%g2 + 20],%fsr

        ! V8:      error: instruction requires a CPU feature not currently enabled
        ! V8-NEXT: ldx [%g2 + %i5],%fsr
        ! V9: ldx [%g2+%i5], %fsr   ! encoding: [0xc3,0x08,0x80,0x1d]
        ldx [%g2 + %i5],%fsr
>>>>>>> d51dd69e
<|MERGE_RESOLUTION|>--- conflicted
+++ resolved
@@ -51,9 +51,6 @@
         ! V8:      error: invalid instruction mnemonic
         ! V8-NEXT: lduwa [%i0 + %l6] 131, %o2
         ! V9: lda [%i0+%l6] 131, %o2 ! encoding: [0xd4,0x86,0x10,0x76]
-<<<<<<< HEAD
-        lduwa [%i0 + %l6] 131, %o2
-=======
         lduwa [%i0 + %l6] 131, %o2
 
         ! V8:      error: instruction requires a CPU feature not currently enabled
@@ -102,5 +99,4 @@
         ! V8:      error: instruction requires a CPU feature not currently enabled
         ! V8-NEXT: ldx [%g2 + %i5],%fsr
         ! V9: ldx [%g2+%i5], %fsr   ! encoding: [0xc3,0x08,0x80,0x1d]
-        ldx [%g2 + %i5],%fsr
->>>>>>> d51dd69e
+        ldx [%g2 + %i5],%fsr