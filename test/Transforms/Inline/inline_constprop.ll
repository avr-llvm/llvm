--- conflicted
+++ resolved
@@ -299,13 +299,8 @@
 }
 
 ; CHECK-LABEL: define i32 @PR28802(
-<<<<<<< HEAD
-; CHECK: call i32 @PR28802.external(i32 0)
-; CHECK: ret i32 0
-=======
 ; CHECK: %[[call:.*]] = call i32 @PR28802.external(i32 0)
 ; CHECK: ret i32 %[[call]]
->>>>>>> 4cb35092
 
 define internal i32 @PR28848.callee(i32 %p2, i1 %c) {
 entry:
@@ -326,9 +321,6 @@
   ret i32 %call
 }
 ; CHECK-LABEL: define i32 @PR28848(
-<<<<<<< HEAD
-; CHECK: ret i32 0
-=======
 ; CHECK: ret i32 0
 
 define internal void @callee7(i16 %param1, i16 %param2) {
@@ -351,5 +343,4 @@
 }
 ; CHECK-LABEL: define void @caller7(
 ; CHECK: %call = call i16 @caller7.external(i16 1)
-; CHECK-NEXT: ret void
->>>>>>> 4cb35092
+; CHECK-NEXT: ret void