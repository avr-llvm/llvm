--- conflicted
+++ resolved
@@ -282,15 +282,9 @@
     if [ ! -h clang ]; then
         ln -s ../../cfe.src clang
     fi
-<<<<<<< HEAD
-    cd $BuildDir/llvm.src/tools/clang/tools
-    if [ ! -h extra ]; then
-        ln -s ../../../../clang-tools-extra.src extra
-=======
     cd $BuildDir/cfe.src/tools
     if [ ! -h extra ]; then
         ln -s ../../clang-tools-extra.src extra
->>>>>>> d51dd69e
     fi
     cd $BuildDir/llvm.src/projects
     if [ -d $BuildDir/test-suite.src ] && [ ! -h test-suite ]; then
